/**
 * Воркер для пула воркеров. Используется для сборки статики и сбора локализуемых фраз.
 * @author Бегунов Ал. В.
 */

/* eslint-disable no-console, global-require, no-inner-declarations */
'use strict';

/**
 * Trying to get worker's working directory.
 * If occurs an error, we will get working
 * directory from node.js main process cwd
 * stashed in workerpool environment
 * @returns {*}
 */
function checkCWDAvailability() {
   try {
      const currentDir = process.cwd();
      return currentDir;
   } catch (error) {
      console.log('cwd lost. Probably directory of current node.js process was removed.');
      return false;
   }
}

// не всегда понятно по 10 записям, откуда пришёл вызов.
Error.stackTraceLimit = 100;

if (!checkCWDAvailability()) {
   console.log('Changing worker\'s cwd to node.js main process cwd');
   process.chdir(process.env['main-process-cwd']);
}

// логгер - прежде всего
require('../../lib/logger').setWorkerLogger(process.env.logs);

const logger = require('../../lib/logger').logger();
const needInitWs = process.env['init-ws'] === 'true';

try {
   process.on('unhandledRejection', (reason, p) => {
      console.log(
         "[00:00:00] [ERROR] worker's critical error.",
         'Unhandled Rejection at:\n',
         p,
         '\nreason:\n',
         reason
      );
      process.exit(1);
   });

   if (needInitWs) {
      const requiredModules = JSON.parse(process.env['required-modules']);

      // ws должен быть вызван раньше чем первый global.requirejs
      const nodeWS = require('./node-ws');
      nodeWS.init(requiredModules);
   }

   /**
    * require данного набора функционала требует инициализации ядра
    * для работы. Поэтому обьявление данных функций выполняем только
    * в случае инициализации ядра.
    */
   let processingTmpl, prepareXHTMLPrimitive,
      buildXhtmlPrimitive, collectWordsPrimitive;
   if (needInitWs) {
      processingTmpl = require('../../lib/processing-tmpl');
      prepareXHTMLPrimitive = require('../../lib/i18n/prepare-xhtml');
      buildXhtmlPrimitive = require('../../lib/processing-xhtml').buildXhtml;
      collectWordsPrimitive = require('../../lib/i18n/collect-words');
   }

   const fs = require('fs-extra'),
      workerPool = require('workerpool'),
      { compileEsAndTs } = require('../../lib/compile-es-and-ts'),
      { processLessFile } = require('../../lib/build-less'),
      parseJsComponent = require('../../lib/parse-js-component'),
      processingRoutes = require('../../lib/processing-routes'),
      runMinifyCss = require('../../lib/run-minify-css'),
      runMinifyXhtmlAndHtml = require('../../lib/run-minify-xhtml-and-html'),
      uglifyJs = require('../../lib/run-uglify-js'),
      { wrapWorkerFunction } = require('./helpers'),
      { packLibrary } = require('../../lib/pack/library-packer'),
      { brotli, gzip } = require('../../lib/helpers');

   let componentsProperties;

   /**
    * Прочитать описание компонетов из json для локализации. Или взять прочитанное ранее.
    * @param {string} componentsPropertiesFilePath путь до json-файла описания компонентов
    * @returns {Promise<Object>}
    */
   async function readComponentsProperties(componentsPropertiesFilePath) {
      if (!componentsProperties) {
         if (await fs.pathExists(componentsPropertiesFilePath)) {
            componentsProperties = await fs.readJSON(componentsPropertiesFilePath);
         } else {
            componentsProperties = {};
         }
      }
      return componentsProperties;
   }

   /**
    * Компиляция tmpl файлов
    * @param {string} text содержимое файла
    * @param {string} relativeFilePath относительный путь до файла (начинается с имени модуля)
    * @param {string} componentsPropertiesFilePath путь до json-файла описания компонентов
    * @returns {Promise<{text, nodeName, dependencies}>}
    */
   async function buildTmpl(text, relativeFilePath, componentsPropertiesFilePath, templateExt) {
      return processingTmpl.buildTmpl(
         processingTmpl.minifyTmpl(text),
         relativeFilePath,
         await readComponentsProperties(componentsPropertiesFilePath),
         templateExt
      );
   }

   /**
    * Компиляция html.tmpl файлов
    * @param {string} text содержимое файла
    * @param {string} fullPath полный путь до файла
    * @param {string} relativeFilePath относительный путь до файла (начинается с имени модуля)
    * @param {string} componentsPropertiesFilePath путь до json-файла описания компонентов
    * @param {boolean} isMultiService является ли проект мультисервисным
    * @param {string} servicesPath путь к текущему сервису
    * @returns {Promise<string>}
    */
   async function buildHtmlTmpl(
      text,
      fullPath,
      relativeFilePath,
      componentsPropertiesFilePath,
      isMultiService,
      servicesPath
   ) {
      return processingTmpl.buildHtmlTmpl(
         text,
         fullPath,
         relativeFilePath,
         await readComponentsProperties(componentsPropertiesFilePath),
         isMultiService,
         servicesPath
      );
   }

   /**
    * Для xhtml В XML формате расставляются скобки {[]} - аналог rk - для локализцемых фраз
    * (строки в разметке и переводимые опции).
    * @param {string} text содержимое файла
    * @param {string} componentsPropertiesFilePath путь до json-файла описания компонентов
    * @returns {Promise<String>}
    */
   async function prepareXHTML(text, componentsPropertiesFilePath) {
      return prepareXHTMLPrimitive(text, await readComponentsProperties(componentsPropertiesFilePath));
   }

   /**
    * Компиляция xhtml в js
    * @param {string} text содержимое файла
    * @param {string} relativeFilePath относительный путь до файла (начинается с имени модуля)
    * @returns {Promise<{nodeName, text}>}
    */
   async function buildXhtml(text, relativeFilePath) {
      return buildXhtmlPrimitive(await runMinifyXhtmlAndHtml(text), relativeFilePath);
   }

   /**
    * Сбор локализуемых фрах для конкретного файла
    * @param {string} modulePath путь до модуля
    * @param {string} filePath путь до файла
    * @param {string} componentsPropertiesFilePath путь до json-файла описания компонентов
    * @returns {Promise<string[]>}
    */
   async function collectWords(modulePath, filePath, componentsPropertiesFilePath) {
      if (!componentsProperties) {
         componentsProperties = await fs.readJSON(componentsPropertiesFilePath);
      }
      const text = await fs.readFile(filePath);
      return collectWordsPrimitive(modulePath, filePath, text.toString(), componentsProperties);
   }

   /**
    * Get compressed in gzip and brotli data for current text
    * @param{String} data - source text
    * @returns {Promise<{brotli: *, gzip: *}>}
    */
<<<<<<< HEAD
   async function compress(data, isWindows) {
=======
   async function compress(data, buildBrotli) {
>>>>>>> 6ad0d5e4
      // convert string to buffer. Brotli library can take only buffer as input.
      const dataBuffer = Buffer.from(data);
      const gzippedContent = await gzip(dataBuffer);
      let brotliContent;
<<<<<<< HEAD
      if (!isWindows) {
=======
      if (buildBrotli) {
>>>>>>> 6ad0d5e4
         brotliContent = await brotli(dataBuffer);
      }
      return {
         gzip: gzippedContent,
         brotli: brotliContent
      };
   }

   workerPool.worker({
      parseJsComponent: wrapWorkerFunction(parseJsComponent),
      parseRoutes: wrapWorkerFunction(processingRoutes.parseRoutes),
      processLessFile: wrapWorkerFunction(processLessFile),
      compileEsAndTs: wrapWorkerFunction(compileEsAndTs),
      buildTmpl: wrapWorkerFunction(buildTmpl),
      buildHtmlTmpl: wrapWorkerFunction(buildHtmlTmpl),
      prepareXHTML: wrapWorkerFunction(prepareXHTML),
      buildXhtml: wrapWorkerFunction(buildXhtml),
      minifyCss: wrapWorkerFunction(runMinifyCss),
      minifyXhtmlAndHtml: wrapWorkerFunction(runMinifyXhtmlAndHtml),
      uglifyJs: wrapWorkerFunction(uglifyJs),
      compress: wrapWorkerFunction(compress),
      collectWords: wrapWorkerFunction(collectWords),
      packLibrary: wrapWorkerFunction(packLibrary)
   });
} catch (workerInitError) {
   logger.error({
      message: 'Ошибка инициализации Worker\'а',
      error: workerInitError
   });
}<|MERGE_RESOLUTION|>--- conflicted
+++ resolved
@@ -187,20 +187,12 @@
     * @param{String} data - source text
     * @returns {Promise<{brotli: *, gzip: *}>}
     */
-<<<<<<< HEAD
-   async function compress(data, isWindows) {
-=======
    async function compress(data, buildBrotli) {
->>>>>>> 6ad0d5e4
       // convert string to buffer. Brotli library can take only buffer as input.
       const dataBuffer = Buffer.from(data);
       const gzippedContent = await gzip(dataBuffer);
       let brotliContent;
-<<<<<<< HEAD
-      if (!isWindows) {
-=======
       if (buildBrotli) {
->>>>>>> 6ad0d5e4
          brotliContent = await brotli(dataBuffer);
       }
       return {
