/* eslint-disable no-invalid-this */

'use strict';

const through = require('through2'),
   Vinyl = require('vinyl'),
   path = require('path'),
   convertHtmlTmpl = require('../../lib/convert-html-tmpl'),
   logger = require('../../lib/logger').logger();

module.exports = function(moduleInfo) {
<<<<<<< HEAD
   return through.obj(async function(file, encoding, callback) {
      this.push(file);
      if (!file.path.endsWith('.html.tmpl')) {
         callback();
         return;
      }
      try {
         const result = await convertHtmlTmpl(file.contents.toString(), file.path, {});
         const outFileName = file.basename.replace('.tmpl', '');

         this.push(new Vinyl({
            base: moduleInfo.output,
            path: path.join(moduleInfo.output, outFileName),
            contents: Buffer.from(result)
         }));

      } catch (error) {
         logger.error({
            message: 'Ошибка при обработке html-tmpl шаблона',
            error: error,
            moduleInfo: moduleInfo,
            filePath: file.history[0]
         });
      }
      callback();
=======
   return through.obj(function(file, encoding, cb) {
      convertHtmlTmpl.generateMarkup(file.contents.toString(), '')
         .then(
            result => {
               file.contents = Buffer.from(result);
               cb(null, file);
            },
            error => {
               logger.error(
                  {
                     code: 1,
                     message: 'Ошибка при обработке шаблона',
                     error: error,
                     moduleInfo: moduleInfo,
                     filePath: file.history[0]
                  }
               );
               cb();
            }
         );
>>>>>>> f78e5098
   });
};<|MERGE_RESOLUTION|>--- conflicted
+++ resolved
@@ -9,7 +9,6 @@
    logger = require('../../lib/logger').logger();
 
 module.exports = function(moduleInfo) {
-<<<<<<< HEAD
    return through.obj(async function(file, encoding, callback) {
       this.push(file);
       if (!file.path.endsWith('.html.tmpl')) {
@@ -17,7 +16,7 @@
          return;
       }
       try {
-         const result = await convertHtmlTmpl(file.contents.toString(), file.path, {});
+         const result = await convertHtmlTmpl.generateMarkup(file.contents.toString(), file.path, {});
          const outFileName = file.basename.replace('.tmpl', '');
 
          this.push(new Vinyl({
@@ -35,27 +34,5 @@
          });
       }
       callback();
-=======
-   return through.obj(function(file, encoding, cb) {
-      convertHtmlTmpl.generateMarkup(file.contents.toString(), '')
-         .then(
-            result => {
-               file.contents = Buffer.from(result);
-               cb(null, file);
-            },
-            error => {
-               logger.error(
-                  {
-                     code: 1,
-                     message: 'Ошибка при обработке шаблона',
-                     error: error,
-                     moduleInfo: moduleInfo,
-                     filePath: file.history[0]
-                  }
-               );
-               cb();
-            }
-         );
->>>>>>> f78e5098
    });
 };