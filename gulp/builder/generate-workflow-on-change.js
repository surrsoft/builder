--- conflicted
+++ resolved
@@ -18,11 +18,8 @@
 const Cache = require('./classes/cache'),
    Configuration = require('./classes/configuration.js'),
    ConfigurationReader = require('../common/configuration-reader'),
-<<<<<<< HEAD
    generateTaskForCollectThemes = require('./generate-task/collect-style-themes'),
-=======
    TaskParameters = require('../common/classes/task-parameters'),
->>>>>>> 350cbfa4
    compileLess = require('./plugins/compile-less'),
    filterUnused = require('./plugins/filter-unused'),
    generateTaskForPrepareWS = require('../common/generate-task/prepare-ws'),
@@ -55,20 +52,13 @@
 
    // guardSingleProcess пришлось убрать из-за того что WebStorm может вызвать несколько процессов параллельно
    return gulp.series(
-<<<<<<< HEAD
-      generateTaskForLoadChangesStore(changesStore),
-      generateTaskForCheckVersion(changesStore),
-      generateTaskForCollectThemes(changesStore, config),
-      generateTaskForBuildFile(changesStore, config, pool, filePath),
-      generateTaskForTerminatePool(pool)
-=======
       generateTaskForLoadCache(taskParameters),
       generateTaskForCheckVersion(taskParameters),
       generateTaskForPrepareWS(taskParameters),
       generateTaskForInitWorkerPool(taskParameters),
+      generateTaskForCollectThemes(changesStore, config),
       generateTaskForBuildFile(taskParameters, filePath),
       generateTaskForTerminatePool(taskParameters)
->>>>>>> 350cbfa4
    );
 }
 
