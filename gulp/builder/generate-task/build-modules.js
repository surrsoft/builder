--- conflicted
+++ resolved
@@ -108,13 +108,16 @@
             )
             .pipe(changedInPlace(taskParameters, moduleInfo))
             .pipe(compileEsAndTs(taskParameters, moduleInfo))
-<<<<<<< HEAD
-            .pipe(gulpIf(isReleaseMode, packLibrary(taskParameters, moduleInfo)))
-=======
->>>>>>> 51934968
             .pipe(compileJsonToJs(taskParameters, moduleInfo))
             .pipe(addComponentInfo(taskParameters, moduleInfo))
-            .pipe(packLibrary(taskParameters, moduleInfo))
+
+            /**
+             * packLibrary зависит от addComponentInfo, поскольку нам
+             * необходимо правильно записать в кэш информацию о зависимостях
+             * запакованной библиотеки, что нужно делать именно после парсинга
+             * оригинальной скомпиленной библиотеки.
+             */
+            .pipe(gulpIf(isReleaseMode, packLibrary(taskParameters, moduleInfo)))
 
             // compileLess зависит от addComponentInfo. Нужно для сбора темизируемых less.
             .pipe(compileLess(taskParameters, moduleInfo, sbis3ControlsPath, pathsForImport))
