--- conflicted
+++ resolved
@@ -147,8 +147,10 @@
             .pipe(gulpIf(hasLocalization || taskParameters.config.wml, buildTmpl(taskParameters, moduleInfo)))
             .pipe(gulpIf(taskParameters.config.deprecatedXhtml, buildXhtml(taskParameters, moduleInfo)))
 
-<<<<<<< HEAD
-            // packOwnDeps зависит от buildTmpl и buildXhtml
+            // createVersionedModules зависит от versionizeToStub
+            .pipe(createVersionedModules(taskParameters, moduleInfo))
+
+            // packOwnDeps зависит от buildTmpl, buildXhtml и createVersionedModules
             .pipe(
                gulpIf(
                   taskParameters.config.deprecatedOwnDependencies,
@@ -156,14 +158,6 @@
                )
             )
             .pipe(gulpIf(taskParameters.config.minimize, minifyCss(taskParameters, moduleInfo)))
-=======
-            // createVersionedModules зависит от versionizeToStub
-            .pipe(createVersionedModules(taskParameters, moduleInfo))
-
-            // packOwnDeps зависит от buildTmpl, buildXhtml и createVersionedModules
-            .pipe(gulpIf(isReleaseMode, packOwnDeps(taskParameters, moduleInfo)))
-            .pipe(gulpIf(isReleaseMode, minifyCss(taskParameters, moduleInfo)))
->>>>>>> 52c8177a
 
             // minifyJs зависит от packOwnDeps
             .pipe(gulpIf(taskParameters.config.minimize, minifyJs(taskParameters, moduleInfo)))
