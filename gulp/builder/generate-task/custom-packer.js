/**
 * Генерация задачи кастомной паковки.
 * @author Колбешин Ф.А.
 */

'use strict';
const gulp = require('gulp'),
   path = require('path'),
   logger = require('../../../lib/logger').logger(),
   DependencyGraph = require('../../../packer/lib/dependency-graph'),
   collectCustomPacks = require('../plugins/collect-custom-packs'),
   finalizeOptimizeDistrib = require('../plugins/finalize-optimize-distrib'),
   plumber = require('gulp-plumber'),
   {
      saveCustomPackResults,
      generateAllCustomPackages,
      collectAllIntersects
   } = require('../../../lib/pack/custom-packer'),
   pMap = require('p-map'),
   fs = require('fs-extra'),
   transliterate = require('../../../lib/transliterate');

/**
 * Получаем набор путь до бандла - конфигурация пакета
 * по пути, прописанном в супербандле
 * @param bundlePath - путь до бандла в конфигурации супербандла
 * @param configs - набор конфигураций кастомной паковки
 * @returns {*}
 */
function getCommonBundleByPath(bundlePath, configs) {
   let result = [null, null];
   Object.entries(configs).forEach((currentEntry) => {
      if (currentEntry[0].includes(bundlePath)) {
         result = currentEntry;
      }
   });
   return result;
}

/**
 * Задаёт modules, include и exclude для супербандла,
 * включая в него все пакеты, переданные в конфигурации супербандла.
 * Удаляет из обработки все пакеты, попавшие в супербандл.
 * @param configs - полный набор конфигураций кастомных пакетов
 */
function setSuperBundle(configs) {
   const { commonBundles, superBundles } = configs;
   superBundles.forEach((currentSuperBundle) => {
      if (!currentSuperBundle.include) {
         currentSuperBundle.include = [];
      }
      if (!currentSuperBundle.exclude) {
         currentSuperBundle.exclude = [];
      }
      currentSuperBundle.includePackages.forEach((currentPackagePath) => {
         const [fullPackageName, neededPackage] = getCommonBundleByPath(currentPackagePath, commonBundles);
         if (neededPackage) {
            if (neededPackage.include && neededPackage.include.length > 0) {
               currentSuperBundle.include.splice(currentSuperBundle.include.length, 0, ...neededPackage.include);
            }
            if (neededPackage.exclude && neededPackage.exclude.length > 0) {
               currentSuperBundle.exclude.splice(currentSuperBundle.exclude.length, 0, ...neededPackage.exclude);
            }
            delete commonBundles[fullPackageName];
         }
      });
      if (currentSuperBundle.includeCore && !currentSuperBundle.modules) {
         currentSuperBundle.modules = currentSuperBundle.include;
      }
   });
}

function generateSetSuperBundles(configs) {
   return function setSuperBundles(callback) {
      setSuperBundle(configs);
      callback();
   };
}

/**
 * Генерация задачи сбора кастомных пакетов
 * @param {TaskParameters} taskParameters набор параметров Gulp - конфигурация, кэш
 * @param {BuildConfiguration} configs набор кастомных пакетов проекта.
 * @param {String} root корень приложения
 * @returns {Undertaker.TaskFunction}
 */
function generateCollectPackagesTasks(configs, taskParameters, root) {
   const { commonBundles, superBundles } = configs;
   const tasks = taskParameters.config.modules.map((moduleInfo) => {
      const moduleOutput = path.join(root, transliterate(moduleInfo.name));
      const input = path.join(moduleOutput, '/**/*.package.json');
      return function collectPackageJson() {
         return gulp
            .src(input, { dot: false, nodir: true })
            .pipe(
               plumber({
                  errorHandler(err) {
                     logger.error({
                        message: 'Задача collectPackageJson завершилась с ошибкой',
                        error: err,
                        moduleInfo
                     });
                     this.emit('end');
                  }
               })
            )
            .pipe(collectCustomPacks(root, commonBundles, superBundles));
      };
   });
   return gulp.series(
      gulp.parallel(tasks),
      generateSetSuperBundles(configs)
   );
}

/**
 * Генерация задачи кастомной паковки.
 * @param {TaskParameters} taskParameters параметры для задач
 * @returns {Undertaker.TaskFunction|function(done)} В debug режиме вернёт пустышку, чтобы gulp не упал
 */
function generateTaskForCustomPack(taskParameters) {
   const root = taskParameters.config.rawConfig.output,
      depsTree = new DependencyGraph(),
      configs = {
         commonBundles: {},
         superBundles: []
      },
      results = {
         bundles: {},
         bundlesRoute: {},
         excludedCSS: {}
      };

   if (!taskParameters.config.isReleaseMode) {
      return function skipCustomPack(done) {
         done();
      };
   }

   return gulp.series(
      generateDepsGraphTask(depsTree, taskParameters.cache),
      generateCollectPackagesTasks(configs, taskParameters, root),
      generateCustomPackageTask(configs, taskParameters, depsTree, results, root),
      generateInterceptCollectorTask(taskParameters, root, results),
      generateSaveResultsTask(taskParameters, results, root),
      generateFinalizeOptimizing(taskParameters, root)
   );
}

/**
 * мини-таска для пост-обработки конечной директории.
 * Удаляем файлы, которые были необходимы исключительно
 * для паковки, а также все минифицированные AMD-модули
 * и стили, попавшие в публичные(содержатся в оглавлении бандлов)
 * кастомные пакеты.
 * @param taskParameters - набор параметров текущей сборки.
 * @param root
 * @returns {*}
 */
function generateFinalizeOptimizing(taskParameters, root) {
   if (taskParameters.config.sources) {
      return function skipFinalizeOptimizing(done) {
         done();
      };
   }
   taskParameters.filesToRemove = [];
   const tasks = taskParameters.config.modules.map((moduleInfo) => {
      const moduleOutput = path.join(root, transliterate(moduleInfo.name));
      const input = path.join(moduleOutput, '/**/*.*');
      return function finalizeOptimizing() {
         return gulp
            .src(input, { dot: false, nodir: true })
            .pipe(
               plumber({
                  errorHandler(err) {
                     logger.error({
                        message: 'Задача finalizeOptimizing завершилась с ошибкой',
                        error: err,
                        moduleInfo
                     });
                     this.emit('end');
                  }
               })
            )
            .pipe(finalizeOptimizeDistrib(taskParameters));
      };
   });
   return gulp.series(
      gulp.parallel(tasks),
      generateRemoveMinInPackages(taskParameters)
   );
}

async function removeMinInPackages(taskParameters) {
   await pMap(
      taskParameters.filesToRemove,
      async(modulePath) => {
         await fs.remove(modulePath);
      },
      {
         concurrency: 20
      }
   );
}

function generateRemoveMinInPackages(taskParameters) {
   return function removeMinInPackagesTask() {
      return removeMinInPackages(taskParameters);
   };
}

function generateCustomPackageTask(configs, taskParameters, depsTree, results, root) {
   return function custompack() {
      return generateAllCustomPackages(configs, taskParameters, depsTree, results, root);
   };
}


function generateInterceptCollectorTask(taskParameters, root, results) {
   if (taskParameters.config.sources) {
      return function collectIntercepts() {
         return collectAllIntersects(root, results);
      };
   }
   return function skipCollectIntersects(done) {
      done();
   };
}

function generateSaveResultsTask(taskParameters, results, applicationRoot) {
<<<<<<< HEAD
   if (taskParameters.config.sources) {
      return function saveCustomPackerResults() {
         results.bundlesJson = results.bundles;
         return saveCustomPackResults(taskParameters, results, applicationRoot, true);
      };
   }
   return function skipSaveCustomPackResults(done) {
      done();
=======
   return function saveCustomPackerResults() {
      results.bundlesJson = results.bundles;
      return saveCustomPackResults(taskParameters, results, applicationRoot, true);
>>>>>>> 83ab1685
   };
}

function generateDepsGraphTask(depsTree, cache) {
   return function generateDepsGraph(done) {
      const moduleDeps = cache.getModuleDependencies(),
         currentNodes = Object.keys(moduleDeps.nodes),
         currentLinks = Object.keys(moduleDeps.links);

      if (currentLinks.length > 0) {
         currentLinks.forEach((link) => {
            depsTree.setLink(link, moduleDeps.links[link]);
         });
      }
      if (currentNodes.length > 0) {
         currentNodes.forEach((node) => {
            const currentNode = moduleDeps.nodes[node];
            currentNode.path = currentNode.path.replace(/^resources\//, '');
            depsTree.setNode(node, currentNode);
         });
      }
      done();
   };
}

module.exports = generateTaskForCustomPack;<|MERGE_RESOLUTION|>--- conflicted
+++ resolved
@@ -228,20 +228,9 @@
 }
 
 function generateSaveResultsTask(taskParameters, results, applicationRoot) {
-<<<<<<< HEAD
-   if (taskParameters.config.sources) {
-      return function saveCustomPackerResults() {
-         results.bundlesJson = results.bundles;
-         return saveCustomPackResults(taskParameters, results, applicationRoot, true);
-      };
-   }
-   return function skipSaveCustomPackResults(done) {
-      done();
-=======
    return function saveCustomPackerResults() {
       results.bundlesJson = results.bundles;
       return saveCustomPackResults(taskParameters, results, applicationRoot, true);
->>>>>>> 83ab1685
    };
 }
 
