/**
 * Генерация задачи кастомной паковки.
 * @author Колбешин Ф.А.
 */

'use strict';
const gulp = require('gulp'),
   path = require('path'),
   logger = require('../../../lib/logger').logger(),
   DependencyGraph = require('../../../packer/lib/dependency-graph'),
   collectCustomPacks = require('../plugins/collect-custom-packs'),
   finalizeOptimizeDistrib = require('../plugins/finalize-optimize-distrib'),
   plumber = require('gulp-plumber'),
   {
      saveModuleCustomPackResults,
      saveRootBundlesMeta,
      generateAllCustomPackages,
      collectAllIntersects,
      setSuperBundle
   } = require('../../../lib/pack/custom-packer'),
   pMap = require('p-map'),
   fs = require('fs-extra'),
   transliterate = require('../../../lib/transliterate');

function generateSetSuperBundles(configs, root, modulesForPatch) {
   return function setSuperBundles() {
      return setSuperBundle(configs, root, modulesForPatch);
   };
}

/**
 * Генерация задачи сбора кастомных пакетов
 * @param {TaskParameters} taskParameters набор параметров Gulp - конфигурация, кэш
 * @param {BuildConfiguration} configs набор кастомных пакетов проекта.
 * @param {String} root корень приложения
 * @returns {Undertaker.TaskFunction}
 */
<<<<<<< HEAD
function generateCollectPackagesTasks(configs, taskParameters, root, bundlesList) {
=======
function generateCollectPackagesTasks(configs, taskParameters, root, modulesForPatch) {
   const { commonBundles, superBundles } = configs;
>>>>>>> 83dbea40
   const tasks = taskParameters.config.modules.map((moduleInfo) => {
      // in custom package build interface modules paths are already transliterated
      moduleInfo.depends = moduleInfo.depends.map(currentDep => transliterate(currentDep));
      const input = path.join(moduleInfo.output, '/**/*.package.json');
      return function collectPackageJson() {
         return gulp
            .src(input, { dot: false, nodir: true })
            .pipe(
               plumber({
                  errorHandler(err) {
                     logger.error({
                        message: 'Задача collectPackageJson завершилась с ошибкой',
                        error: err,
                        moduleInfo
                     });
                     this.emit('end');
                  }
               })
            )
            .pipe(collectCustomPacks(moduleInfo, root, configs, bundlesList));
      };
   });
   return gulp.series(
      gulp.parallel(tasks),
      generateSetSuperBundles(configs, root, modulesForPatch)
   );
}

/**
 * Task for bundles list getter
 * @param{Set} bundlesList - full list of bundles
 * @returns {bundlesListGetter}
 */
function generateTaskForBundlesListGetter(bundlesList) {
   return async function bundlesListGetter() {
      const bundlesDirectory = path.join(process.cwd(), 'resources/bundles');
      const filesList = await fs.readdir(bundlesDirectory);
      await pMap(
         filesList,
         async(bundleListName) => {
            const currentPath = path.join(bundlesDirectory, bundleListName);
            try {
               const currentBundles = await fs.readJson(currentPath);
               currentBundles.forEach(currentBundle => bundlesList.add(currentBundle));
            } catch (error) {
               logger.error({
                  message: 'error reading bundles content from builder sources. Check it for syntax errors',
                  filePath: currentPath,
                  error
               });
            }
         },
         {
            concurrency: 20
         }
      );
   };
}

/**
 * Генерация задачи кастомной паковки.
 * @param {TaskParameters} taskParameters параметры для задач
 * @returns {Undertaker.TaskFunction|function(done)} В debug режиме вернёт пустышку, чтобы gulp не упал
 */
function generateTaskForCustomPack(taskParameters) {
   if (!taskParameters.config.customPack || !taskParameters.config.isReleaseMode) {
      return function skipCustomPack(done) {
         done();
      };
   }

   const
      root = taskParameters.config.rawConfig.output,
      depsTree = new DependencyGraph(),
      configs = {
         commonBundles: {},
         superBundles: [],
         extendBundles: taskParameters.config.extendBundles
      },
      results = {
         bundles: {},
         bundlesRoute: {},
         excludedCSS: {},
         extendBundles: {}
      },
      bundlesList = new Set();


   const modulesForPatch = taskParameters.config.modules
      .filter(moduleInfo => moduleInfo.rebuild)
      .map(moduleInfo => path.basename(moduleInfo.output));

   return gulp.series(
      generateDepsGraphTask(depsTree, taskParameters.cache),
<<<<<<< HEAD
      generateTaskForBundlesListGetter(bundlesList),
      generateCollectPackagesTasks(configs, taskParameters, root, bundlesList),
=======
      generateCollectPackagesTasks(configs, taskParameters, root, modulesForPatch),
>>>>>>> 83dbea40
      generateCustomPackageTask(configs, taskParameters, depsTree, results, root),
      generateInterceptCollectorTask(taskParameters, root, results),
      generateSaveResultsTask(taskParameters, results, root),
      generateFinalizeOptimizing(taskParameters, root)
   );
}

/**
 * мини-таска для пост-обработки конечной директории.
 * Удаляем файлы, которые были необходимы исключительно
 * для паковки, а также все минифицированные AMD-модули
 * и стили, попавшие в публичные(содержатся в оглавлении бандлов)
 * кастомные пакеты.
 * @param taskParameters - набор параметров текущей сборки.
 * @param root
 * @returns {*}
 */
function generateFinalizeOptimizing(taskParameters, root) {
   if (taskParameters.config.sources) {
      return function skipFinalizeOptimizing(done) {
         done();
      };
   }
   taskParameters.filesToRemove = [];
   const tasks = taskParameters.config.modules.map((moduleInfo) => {
      const moduleOutput = path.join(root, transliterate(moduleInfo.name));
      const input = path.join(moduleOutput, '/**/*.*');
      return function finalizeOptimizing() {
         return gulp
            .src(input, { dot: false, nodir: true })
            .pipe(
               plumber({
                  errorHandler(err) {
                     logger.error({
                        message: 'Задача finalizeOptimizing завершилась с ошибкой',
                        error: err,
                        moduleInfo
                     });
                     this.emit('end');
                  }
               })
            )
            .pipe(finalizeOptimizeDistrib(taskParameters));
      };
   });
   return gulp.series(
      gulp.parallel(tasks),
      generateRemoveMinInPackages(taskParameters)
   );
}

async function removeMinInPackages(taskParameters) {
   await pMap(
      taskParameters.filesToRemove,
      async(modulePath) => {
         await fs.remove(modulePath);
      },
      {
         concurrency: 20
      }
   );
}

function generateRemoveMinInPackages(taskParameters) {
   return function removeMinInPackagesTask() {
      return removeMinInPackages(taskParameters);
   };
}

function generateCustomPackageTask(configs, taskParameters, depsTree, results, root) {
   return function custompack() {
      return generateAllCustomPackages(configs, taskParameters, depsTree, results, root);
   };
}


function generateInterceptCollectorTask(taskParameters, root, results) {
   if (taskParameters.config.sources) {
      return function collectIntercepts() {
         return collectAllIntersects(root, results);
      };
   }
   return function skipCollectIntersects(done) {
      done();
   };
}

function generateSaveResultsTask(taskParameters, results, applicationRoot) {
   return async function saveCustomPackerResults() {
      if (taskParameters.config.joinedMeta) {
         await saveRootBundlesMeta(applicationRoot, results);
      }
      await saveModuleCustomPackResults(taskParameters, results, applicationRoot);

      /**
       * save "module-dependencies" meta for all project into cache. Will be needed
       * in patches to get proper list of modules for custom packing.
       */
      await fs.outputJson(
         path.join(taskParameters.config.cachePath, 'module-dependencies.json'),
         taskParameters.cache.getModuleDependencies()
      );
   };
}

function generateDepsGraphTask(depsTree, cache) {
   return function generateDepsGraph(done) {
      const moduleDeps = cache.getModuleDependencies(),
         currentNodes = Object.keys(moduleDeps.nodes),
         currentLinks = Object.keys(moduleDeps.links);

      if (currentLinks.length > 0) {
         currentLinks.forEach((link) => {
            depsTree.setLink(link, moduleDeps.links[link]);
         });
      }
      if (currentNodes.length > 0) {
         currentNodes.forEach((node) => {
            const currentNode = moduleDeps.nodes[node];
            currentNode.path = currentNode.path.replace(/^resources\//, '');
            depsTree.setNode(node, currentNode);
         });
      }
      done();
   };
}

module.exports = generateTaskForCustomPack;<|MERGE_RESOLUTION|>--- conflicted
+++ resolved
@@ -35,12 +35,7 @@
  * @param {String} root корень приложения
  * @returns {Undertaker.TaskFunction}
  */
-<<<<<<< HEAD
-function generateCollectPackagesTasks(configs, taskParameters, root, bundlesList) {
-=======
-function generateCollectPackagesTasks(configs, taskParameters, root, modulesForPatch) {
-   const { commonBundles, superBundles } = configs;
->>>>>>> 83dbea40
+function generateCollectPackagesTasks(configs, taskParameters, root, bundlesList, modulesForPatch) {
    const tasks = taskParameters.config.modules.map((moduleInfo) => {
       // in custom package build interface modules paths are already transliterated
       moduleInfo.depends = moduleInfo.depends.map(currentDep => transliterate(currentDep));
@@ -135,12 +130,8 @@
 
    return gulp.series(
       generateDepsGraphTask(depsTree, taskParameters.cache),
-<<<<<<< HEAD
       generateTaskForBundlesListGetter(bundlesList),
-      generateCollectPackagesTasks(configs, taskParameters, root, bundlesList),
-=======
-      generateCollectPackagesTasks(configs, taskParameters, root, modulesForPatch),
->>>>>>> 83dbea40
+      generateCollectPackagesTasks(configs, taskParameters, root, bundlesList, modulesForPatch),
       generateCustomPackageTask(configs, taskParameters, depsTree, results, root),
       generateInterceptCollectorTask(taskParameters, root, results),
       generateSaveResultsTask(taskParameters, results, root),
