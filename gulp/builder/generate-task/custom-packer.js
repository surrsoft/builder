--- conflicted
+++ resolved
@@ -57,11 +57,7 @@
       return function custompack() {
          return gulp
             .src(input, { dot: false, nodir: true })
-<<<<<<< HEAD
-            .pipe(generatePackageJson(config, depsTree, results, applicationRoot, splittedCore))
-=======
-            .pipe(generatePackageJson(depsTree, results, root, '/', splittedCore))
->>>>>>> 08447909
+            .pipe(generatePackageJson(config, depsTree, results, root, '/', splittedCore))
             .pipe(
                plumber({
                   errorHandler(err) {
