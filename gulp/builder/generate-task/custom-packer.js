--- conflicted
+++ resolved
@@ -22,11 +22,6 @@
    fs = require('fs-extra'),
    transliterate = require('../../../lib/transliterate');
 
-<<<<<<< HEAD
-function generateSetSuperBundles(root, configs) {
-   return function setSuperBundles() {
-      return setSuperBundle(root, configs);
-=======
 const typesLibraries = [
    'Types/chain',
    'Types/collection',
@@ -41,61 +36,9 @@
    'Types/util'
 ];
 
-/**
- * Получаем набор путь до бандла - конфигурация пакета
- * по пути, прописанном в супербандле
- * @param bundlePath - путь до бандла в конфигурации супербандла
- * @param configs - набор конфигураций кастомной паковки
- * @returns {*}
- */
-function getCommonBundleByPath(bundlePath, configs) {
-   let result = [null, null];
-   Object.entries(configs).forEach((currentEntry) => {
-      if (currentEntry[0].includes(bundlePath)) {
-         result = currentEntry;
-      }
-   });
-   return result;
-}
-
-/**
- * Задаёт modules, include и exclude для супербандла,
- * включая в него все пакеты, переданные в конфигурации супербандла.
- * Удаляет из обработки все пакеты, попавшие в супербандл.
- * @param configs - полный набор конфигураций кастомных пакетов
- */
-function setSuperBundle(configs) {
-   const { commonBundles, superBundles } = configs;
-   superBundles.forEach((currentSuperBundle) => {
-      if (!currentSuperBundle.include) {
-         currentSuperBundle.include = [];
-      }
-      if (!currentSuperBundle.exclude) {
-         currentSuperBundle.exclude = [];
-      }
-      currentSuperBundle.includePackages.forEach((currentPackagePath) => {
-         const [fullPackageName, neededPackage] = getCommonBundleByPath(currentPackagePath, commonBundles);
-         if (neededPackage) {
-            if (neededPackage.include && neededPackage.include.length > 0) {
-               currentSuperBundle.include.splice(currentSuperBundle.include.length, 0, ...neededPackage.include);
-            }
-            if (neededPackage.exclude && neededPackage.exclude.length > 0) {
-               currentSuperBundle.exclude.splice(currentSuperBundle.exclude.length, 0, ...neededPackage.exclude);
-            }
-            delete commonBundles[fullPackageName];
-         }
-      });
-      if (currentSuperBundle.includeCore && !currentSuperBundle.modules) {
-         currentSuperBundle.modules = currentSuperBundle.include;
-      }
-   });
-}
-
-function generateSetSuperBundles(configs) {
-   return function setSuperBundles(callback) {
-      setSuperBundle(configs);
-      callback();
->>>>>>> b80cc203
+function generateSetSuperBundles(root, configs) {
+   return function setSuperBundles() {
+      return setSuperBundle(root, configs);
    };
 }
 
