/**
 * Плагин для версионирования в процессе инкрементальной сборки. В места, где должна быть версия, добавляет заглушку.
 * Связан с versionize-finish
 * @author Бегунов Ал. В.
 */

'use strict';

const through = require('through2'),
   logger = require('../../../lib/logger').logger();

const VERSION_STUB = '.vBUILDER_VERSION_STUB';

const includeExts = ['.css', '.js', '.html', '.tmpl', '.xhtml'];

/**
 *
 * @param {BuildConfiguration} config конфигурация сборки
 * @param {ChangesStore} changesStore кеш
 * @param {ModuleInfo} moduleInfo информация о модуле
 * @returns {*}
 */
module.exports = function declarePlugin(config, changesStore, moduleInfo) {
   return through.obj(function onTransform(file, encoding, callback) {
      try {
         if (!includeExts.includes(file.extname)) {
            callback(null, file);
            return;
         }

         if (file.cached) {
            callback(null, file);
            return;
         }

         let newText = file.contents.toString();

         if (file.extname === '.css') {
            newText = newText.replace(
               /(url\(['"]?)([\w/.\-@{}]+)(\.svg|\.gif|\.png|\.jpg|\.jpeg|\.css|\.woff|\.eot|\.ttf)/g,
               (match, partUrl, partFilePath, partExt) => {
                  if (partFilePath.indexOf('cdn/') > -1) {
                     return match;
                  }
                  return partUrl + partFilePath + VERSION_STUB + partExt;
               }
            );
         } else if (file.extname === '.js') {
            newText = newText.replace(
               /((?:"|')(?:[A-z]+(?!:\/)|\/|\.\/|ws:\/)[\w/+-.]+)(\.svg|\.gif|\.png|\.jpg|\.jpeg)/g,
               `$1${VERSION_STUB}$2`
            );
         } else if (['.html', '.tmpl', '.xhtml'].includes(file.extname)) {
            newText = newText
               .replace(
<<<<<<< HEAD
                  /((?:"|')(?:[A-z]+(?!:\/)|\/|\.\/|%[^}]+}|{{[^}}]+}})[\w/+-.]+(?:\.\d+)?)(\.svg|\.css|\.gif|\.png|\.jpg|\.jpeg)/gi,
                  (match, partFilePath, partExt) => {
                     if (partExt === '.css') {
                        // если в пути уже есть .min, то дублировать не нужно
                        const partFilePathWithoutMin = partFilePath.replace(/\.min$/, '');
                        return `${partFilePathWithoutMin}.min${VERSION_STUB + partExt}`;
                     }
                     return partFilePath + VERSION_STUB + partExt;
                  }
=======
                  /((?:"|')(?:[A-z]+(?!:\/)|\/|\.\/|%[^}]+}|{{[^}}]+}})[\w{}/+-.]+(?:\.\d+)?)(\.svg|\.css|\.gif|\.png|\.jpg|\.jpeg)/gi,
                  `$1${VERSION_STUB}$2`
>>>>>>> c776c3be
               )
               .replace(
                  /([\w]+[\s]*=[\s]*)((?:"|')(?:[A-z]+(?!:\/)|\/|(?:\.|\.\.)\/|%[^}]+})[\w/+-.]+(?:\.\d+)?)(\.js)/gi,
                  (match, partEqual, partFilePath, partExt) => {
                     // ignore cdn and data-providers
                     if (
                        partFilePath.indexOf('cdn/') > -1 ||
                        partFilePath.indexOf('//') === 1 ||
                        !/^src|^href/i.test(match) ||
                        partFilePath.indexOf(VERSION_STUB) > -1
                     ) {
                        return match;
                     }

                     // если в пути уже есть .min, то дублировать не нужно
                     const partFilePathWithoutMin = partFilePath.replace(/\.min$/, '');
                     return `${partEqual + partFilePathWithoutMin}.min${VERSION_STUB + partExt}`;
                  }
               );
         }

         file.contents = Buffer.from(newText);
      } catch (error) {
         changesStore.markFileAsFailed(file.history[0]);
         logger.error({
            message: "Ошибка builder'а при версионировании",
            error,
            moduleInfo,
            filePath: file.path
         });
      }
      callback(null, file);
   });
};<|MERGE_RESOLUTION|>--- conflicted
+++ resolved
@@ -53,8 +53,7 @@
          } else if (['.html', '.tmpl', '.xhtml'].includes(file.extname)) {
             newText = newText
                .replace(
-<<<<<<< HEAD
-                  /((?:"|')(?:[A-z]+(?!:\/)|\/|\.\/|%[^}]+}|{{[^}}]+}})[\w/+-.]+(?:\.\d+)?)(\.svg|\.css|\.gif|\.png|\.jpg|\.jpeg)/gi,
+                  /((?:"|')(?:[A-z]+(?!:\/)|\/|\.\/|%[^}]+}|{{[^}}]+}})[\w{}/+-.]+(?:\.\d+)?)(\.svg|\.css|\.gif|\.png|\.jpg|\.jpeg)/gi,
                   (match, partFilePath, partExt) => {
                      if (partExt === '.css') {
                         // если в пути уже есть .min, то дублировать не нужно
@@ -63,10 +62,6 @@
                      }
                      return partFilePath + VERSION_STUB + partExt;
                   }
-=======
-                  /((?:"|')(?:[A-z]+(?!:\/)|\/|\.\/|%[^}]+}|{{[^}}]+}})[\w{}/+-.]+(?:\.\d+)?)(\.svg|\.css|\.gif|\.png|\.jpg|\.jpeg)/gi,
-                  `$1${VERSION_STUB}$2`
->>>>>>> c776c3be
                )
                .replace(
                   /([\w]+[\s]*=[\s]*)((?:"|')(?:[A-z]+(?!:\/)|\/|(?:\.|\.\.)\/|%[^}]+})[\w/+-.]+(?:\.\d+)?)(\.js)/gi,
