/**
 * Плагин для версионирования в процессе инкрементальной сборки. В места, где должна быть версия, добавляет заглушку.
 * Связан с versionize-finish
 * @author Бегунов Ал. В.
 */

'use strict';

const through = require('through2'),
   logger = require('../../../lib/logger').logger();

const VERSION_STUB = '.vBUILDER_VERSION_STUB';
const VERSION_MIN_STUB = '.vBUILDER_VERSION_MIN_STUB';

const includeExts = ['.css', '.js', '.html', '.tmpl', '.xhtml'];

/**
 * Объявление плагина
 * @param {TaskParameters} taskParameters параметры для задач
 * @param {ModuleInfo} moduleInfo информация о модуле
 * @returns {stream}
 */
module.exports = function declarePlugin(taskParameters, moduleInfo) {
   return through.obj(function onTransform(file, encoding, callback) {
      try {
         if (!includeExts.includes(file.extname)) {
            callback(null, file);
            return;
         }

         if (file.cached) {
            callback(null, file);
            return;
         }

         let newText = file.contents.toString();

         if (file.extname === '.css') {
            newText = newText.replace(
               /(url\(['"]?)([\w/.\-@{}]+)(\.svg|\.gif|\.png|\.jpg|\.jpeg|\.css|\.woff|\.eot|\.ttf)/g,
               (match, partUrl, partFilePath, partExt) => {
                  if (partFilePath.indexOf('cdn/') > -1) {
                     return match;
                  }
                  return partUrl + partFilePath + VERSION_STUB + partExt;
               }
            );
         } else if (file.extname === '.js') {
            newText = newText.replace(
               /((?:"|')(?:[A-z]+(?!:\/)|\/|\.\/|ws:\/)[\w/+-.]+)(\.svg|\.gif|\.png|\.jpg|\.jpeg)/g,
               `$1${VERSION_STUB}$2`
            );
         } else if (['.html', '.tmpl', '.xhtml'].includes(file.extname)) {
            newText = newText
               .replace(
<<<<<<< HEAD
                  /((?:"|')(?:[A-z]+(?!:\/)|\/|\.\/|%[^}]+}|{{[^}]+}})[\w{}/+-.]+(?:\.\d+)?)(\.svg|\.css|\.gif|\.png|\.jpg|\.jpeg)/gi,
=======
                  /((?:"|')(?:[A-z]+(?!:\/)|\/|\.\/|%[^}]+}|{{[^{}]+}})[\w{}/+-.]+(?:\.\d+)?)(\.svg|\.css|\.gif|\.png|\.jpg|\.jpeg)/gi,
>>>>>>> 3cd99361
                  (match, partFilePath, partExt) => {
                     if (partExt === '.css') {
                        // если в пути уже есть .min, то дублировать не нужно
                        const partFilePathWithoutMin = partFilePath.replace(/\.min$/, '');
                        return partFilePathWithoutMin + VERSION_MIN_STUB + partExt;
                     }
                     return partFilePath + VERSION_STUB + partExt;
                  }
               )
               .replace(
                  /([\w]+[\s]*=[\s]*)((?:"|')(?:[A-z]+(?!:\/)|\/|(?:\.|\.\.)\/|%[^}]+}|{{[^{}]*}})[\w/+-.]+(?:\.\d+)?)(\.js)/gi,
                  (match, partEqual, partFilePath, partExt) => {
                     // ignore cdn and data-providers
                     if (
                        partFilePath.indexOf('cdn/') > -1 ||
                        partFilePath.indexOf('//') === 1 ||
                        !/^src|^href/i.test(match) ||
                        partFilePath.indexOf(VERSION_STUB) > -1
                     ) {
                        return match;
                     }

                     // если в пути уже есть .min, то дублировать не нужно
                     const partFilePathWithoutMin = partFilePath.replace(/\.min$/, '');
                     return partEqual + partFilePathWithoutMin + VERSION_MIN_STUB + partExt;
                  }
               );
         }

         file.contents = Buffer.from(newText);
      } catch (error) {
         taskParameters.cache.markFileAsFailed(file.history[0]);
         logger.error({
            message: "Ошибка builder'а при версионировании",
            error,
            moduleInfo,
            filePath: file.path
         });
      }
      callback(null, file);
   });
};<|MERGE_RESOLUTION|>--- conflicted
+++ resolved
@@ -53,11 +53,7 @@
          } else if (['.html', '.tmpl', '.xhtml'].includes(file.extname)) {
             newText = newText
                .replace(
-<<<<<<< HEAD
-                  /((?:"|')(?:[A-z]+(?!:\/)|\/|\.\/|%[^}]+}|{{[^}]+}})[\w{}/+-.]+(?:\.\d+)?)(\.svg|\.css|\.gif|\.png|\.jpg|\.jpeg)/gi,
-=======
                   /((?:"|')(?:[A-z]+(?!:\/)|\/|\.\/|%[^}]+}|{{[^{}]+}})[\w{}/+-.]+(?:\.\d+)?)(\.svg|\.css|\.gif|\.png|\.jpg|\.jpeg)/gi,
->>>>>>> 3cd99361
                   (match, partFilePath, partExt) => {
                      if (partExt === '.css') {
                         // если в пути уже есть .min, то дублировать не нужно
