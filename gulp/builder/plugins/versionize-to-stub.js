--- conflicted
+++ resolved
@@ -52,11 +52,7 @@
          } else if (['.html', '.tmpl', '.xhtml'].includes(file.extname)) {
             newText = newText
                .replace(
-<<<<<<< HEAD
-                  /((?:"|')(?:[A-z]+(?!:\/)|\/|\.\/|%[^}]+}|{{[^}]+}})[\w/+-.]+(?:\.\d+)?)(\.svg|\.css|\.gif|\.png|\.jpg|\.jpeg)/gi,
-=======
-                  /((?:"|')(?:[A-z]+(?!:\/)|\/|\.\/|%[^}]+}|{{[^}}]+}})[\w{}/+-.]+(?:\.\d+)?)(\.svg|\.css|\.gif|\.png|\.jpg|\.jpeg)/gi,
->>>>>>> 944b0f04
+                  /((?:"|')(?:[A-z]+(?!:\/)|\/|\.\/|%[^}]+}|{{[^}]+}})[\w{}/+-.]+(?:\.\d+)?)(\.svg|\.css|\.gif|\.png|\.jpg|\.jpeg)/gi,
                   (match, partFilePath, partExt) => {
                      if (partExt === '.css') {
                         // если в пути уже есть .min, то дублировать не нужно
