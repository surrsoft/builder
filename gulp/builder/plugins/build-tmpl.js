/* eslint-disable no-invalid-this */

/**
 * Плагин для компиляции xml из *.tmpl файлов в js.
 * В debug (при локализации) заменяет оригинальный файл.
 * В release создаёт новый файл *.min.tmpl.
 * @author Бегунов Ал. В.
 */

'use strict';

const through = require('through2'),
   path = require('path'),
   Vinyl = require('vinyl'),
   logger = require('../../../lib/logger').logger(),
   transliterate = require('../../../lib/transliterate'),
   execInPool = require('../../common/exec-in-pool'),
   buildConfigurationChecker = require('../../../lib/check-build-for-main-modules'),
   libPackHelpers = require('../../../lib/pack/helpers/librarypack'),
   templateExtReg = /(\.tmpl|\.wml)$/;

/**
 * Проверяем, является ли зависимость скомпилированного шаблона приватной
 * зависимостью из чужого Интерфейсного модуля
 * @param{String} moduleName - имя текущего Интерфейсного модуля
 * @param{Array} dependencies - набор зависимостей скомпилированного шаблона.
 * @returns {Array}
 */
function checkForExternalPrivateDeps(moduleName, dependencies) {
   const result = [];
   dependencies
      .filter(dependencyName => libPackHelpers.isPrivate(dependencyName))
      .forEach((dependencyName) => {
         const
            dependencyParts = dependencyName.split('/'),
            dependencyModule = dependencyParts[0].split(/!|\?/).pop();

         if (dependencyModule !== moduleName) {
            result.push(dependencyName);
         }
      });
   return result;
}

/**
 * Объявление плагина
 * @param {TaskParameters} taskParameters параметры для задач
 * @param {ModuleInfo} moduleInfo информация о модуле
 * @returns {stream}
 */
module.exports = function declarePlugin(taskParameters, moduleInfo) {
   const componentsPropertiesFilePath = path.join(taskParameters.config.cachePath, 'components-properties.json');

   return through.obj(async function onTransform(file, encoding, callback) {
      try {
         if (!['.tmpl', '.wml'].includes(file.extname)) {
            callback(null, file);
            return;
         }
         let outputMinFile = '';
         if (taskParameters.config.isReleaseMode) {
            const relativePath = path.relative(moduleInfo.path, file.history[0]).replace(templateExtReg, '.min$1');
            outputMinFile = path.join(moduleInfo.output, transliterate(relativePath));
         }
         if (file.cached) {
            if (outputMinFile) {
               taskParameters.cache.addOutputFile(file.history[0], outputMinFile, moduleInfo);
            }
            callback(null, file);
            return;
         }

         // если tmpl не возможно скомпилировать, то запишем оригинал
         let newText = file.contents.toString();
         let relativeFilePath = path.relative(moduleInfo.path, file.history[0]);
         relativeFilePath = path.join(path.basename(moduleInfo.path), relativeFilePath);

         const [error, result] = await execInPool(
            taskParameters.pool,
            'buildTmpl',
            [newText, relativeFilePath, componentsPropertiesFilePath, file.extname.slice(1, file.extname.length)],
            relativeFilePath,
            moduleInfo
         );
         const externalPrivateDependencies = checkForExternalPrivateDeps(moduleInfo.name, result.dependencies);
         if (error) {
            const missedTemplateModules = buildConfigurationChecker.getMissedTemplateModules(
               ['View'],
               taskParameters.config.modules
            );

            /**
             * при отсутствии ИМ View в структуре проекта обязательно ругаемся ошибкой.
             * При билде .tmpl данный модуль необходим в обязательном порядке.
             */
            if (missedTemplateModules.length > 0) {
               const moduleNotExistsError = new Error('В вашем проекте отсутствуют обязательные Интерфейсные модули, ' +
                  `необходимые для компиляции *.tmpl:\n${missedTemplateModules}\n` +
                  'Добавьте его в проект из $(SBISPlatformSDK)/ui-modules');

               logger.error({
                  message: 'Ошибка компиляции TMPL',
                  error: moduleNotExistsError,
                  filePath: file.history[0],
                  moduleInfo
               });
            } else {
               logger.error({
                  message: 'Ошибка компиляции TMPL',
                  error,
                  moduleInfo,
                  filePath: relativeFilePath
               });
            }
         } else if (externalPrivateDependencies.length > 0) {
            taskParameters.cache.markFileAsFailed(file.history[0]);
            const message = 'Ошибка компиляции шаблона. Обнаружено использование приватных модулей из ' +
               `чужого Интерфейсного модуля. Список таких зависимостей: [${externalPrivateDependencies.toString()}]. ` +
               'Используйте соответствующую данному приватному модулю библиотеку';
<<<<<<< HEAD
            logger.error({
=======
            logger.warning({
>>>>>>> a4658685
               message,
               moduleInfo,
               filePath: relativeFilePath
            });
         } else {
            /**
             * запишем в markupCache информацию о версионировании, поскольку
             * markupCache извлекаем при паковке собственных зависимостей. Так
             * можно легко обьединить, помечать компонент как версионированный или нет.
             * Аналогичная ситуация и для шаблонов с ссылками на cdn
             */
            if (file.versioned) {
               result.versioned = true;
            }
            if (file.cdnLinked) {
               result.cdnLinked = true;
            }
            taskParameters.cache.storeBuildedMarkup(file.history[0], moduleInfo.name, result);
            newText = result.text;

            if (taskParameters.config.isReleaseMode) {
               // если tmpl/wml невозможно минифицировать, то запишем оригинал

               const [errorUglify, obj] = await execInPool(
                  taskParameters.pool,
                  'uglifyJs',
                  [file.path, newText, true],
                  relativeFilePath.replace(templateExtReg, '.min$1'),
                  moduleInfo
               );
               if (errorUglify) {
                  taskParameters.cache.markFileAsFailed(file.history[0]);

                  /**
                   * ошибку uglify-js возвращает в виде объекта с 2мя свойствами:
                   * 1)message - простое сообщение ошибки.
                   * 2)stack - сообщение об ошибке + стек вызовов.
                   * Воспользуемся для вывода вторым.
                   */
                  logger.error({
                     message: `Ошибка минификации скомпилированного TMPL: ${errorUglify.stack}`,
                     moduleInfo,
                     filePath: relativeFilePath.replace(templateExtReg, '.min$1')
                  });
               } else {
                  newText = obj.code;
               }
            }
         }

         if (outputMinFile) {
            if (file.versioned) {
               taskParameters.cache.storeVersionedModule(file.history[0], moduleInfo.name, outputMinFile);
               file.versioned = false;
            }
            if (file.cdnLinked) {
               taskParameters.cache.storeCdnModule(file.history[0], moduleInfo.name, outputMinFile);
            }
            this.push(
               new Vinyl({
                  base: moduleInfo.output,
                  path: outputMinFile,
                  contents: Buffer.from(newText),
                  history: [...file.history]
               })
            );
            taskParameters.cache.addOutputFile(file.history[0], outputMinFile, moduleInfo);
         } else {
            file.contents = Buffer.from(newText);
         }
      } catch (error) {
         taskParameters.cache.markFileAsFailed(file.history[0]);
         logger.error({
            message: "Ошибка builder'а при компиляции TMPL",
            error,
            moduleInfo,
            filePath: file.path
         });
      }
      callback(null, file);
   });
};<|MERGE_RESOLUTION|>--- conflicted
+++ resolved
@@ -117,11 +117,7 @@
             const message = 'Ошибка компиляции шаблона. Обнаружено использование приватных модулей из ' +
                `чужого Интерфейсного модуля. Список таких зависимостей: [${externalPrivateDependencies.toString()}]. ` +
                'Используйте соответствующую данному приватному модулю библиотеку';
-<<<<<<< HEAD
-            logger.error({
-=======
             logger.warning({
->>>>>>> a4658685
                message,
                moduleInfo,
                filePath: relativeFilePath
