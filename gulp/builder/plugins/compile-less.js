/**
 * Плагин для компиляции less.
 * @author Бегунов Ал. В.
 */

'use strict';

const through = require('through2'),
   Vinyl = require('vinyl'),
   fs = require('fs-extra'),
   path = require('path'),
   logger = require('../../../lib/logger').logger(),
   transliterate = require('../../../lib/transliterate'),
   execInPool = require('../../common/exec-in-pool');

/**
 * Объявление плагина
 * @param {TaskParameters} taskParameters параметры для задач
 * @param {ModuleInfo} moduleInfo информация о модуле
 * @param {string} sbis3ControlsPath путь до модуля SBIS3.CONTROLS. нужно для поиска тем
 * @param {string[]} pathsForImport пути, в которыи less будет искать импорты. нужно для работы межмодульных импортов.
 * @returns {stream}
 */
module.exports = function declarePlugin(taskParameters, moduleInfo, sbis3ControlsPath, pathsForImport) {
   return through.obj(

      /* @this Stream */
      async function onTransform(file, encoding, callback) {
         try {
            if (!file.path.endsWith('.less')) {
               callback(null, file);
               return;
            }

            const allThemes = {};
            const allOutputPath = {};
            changesStore.currentStore.styleThemes.forEach((value, key) => {
               allThemes[key] = value;

               const relativePath = path.relative(moduleInfo.path, file.history[0])
                  .replace(/\.less$/, `_${key}.css`);
               const outputPath = path.join(moduleInfo.output, transliterate(relativePath));
               allOutputPath[key] = outputPath;
            });

            if (file.cached) {
<<<<<<< HEAD
               Object.keys(allOutputPath).forEach((key) => {
                  changesStore.addOutputFile(file.history[0], allOutputPath[key], moduleInfo);
               });
=======
               taskParameters.cache.addOutputFile(file.history[0], outputPath, moduleInfo);
>>>>>>> 350cbfa4
               callback(null, file);
               return;
            }

            const cssInSources = file.history[0].replace(/\.less$/, '.css');
            if (await fs.pathExists(cssInSources)) {
               taskParameters.cache.markFileAsFailed(file.history[0]);
               const message =
                  `Существующий CSS-файл мешает записи результата компиляции '${file.path}'. ` +
                  'Необходимо удалить лишний CSS-файл';
               logger.warning({
                  message,
                  filePath: cssInSources,
                  moduleInfo
               });
               callback(null, file);
               return;
            }

<<<<<<< HEAD
            const [error, results] = await execInPool(
               pool,
=======
            const [error, result] = await execInPool(
               taskParameters.pool,
>>>>>>> 350cbfa4
               'buildLess',
               [
                  file.history[0],
                  file.contents.toString(),
                  moduleInfo.path,
                  sbis3ControlsPath,
                  pathsForImport,
                  allThemes
               ],
               file.history[0],
               moduleInfo
            );
            if (error) {
               taskParameters.cache.markFileAsFailed(file.history[0]);
               logger.error({
                  error,
                  filePath: file.history[0],
                  moduleInfo
               });
               callback(null, file);
               return;
            }

<<<<<<< HEAD
            results.forEach((result) => {
               if (result.ignoreMessage) {
                  logger.debug(result.ignoreMessage);
               } else {
                  changesStore.addOutputFile(file.history[0], allOutputPath[result.nameTheme], moduleInfo);
                  changesStore.addDependencies(file.history[0], result.imports);
                  const newFile = file.clone();
                  newFile.path = allOutputPath[result.nameTheme];
                  newFile.contents = Buffer.from(result.text);
                  this.push(newFile);
               }
            });
=======
            if (result.ignoreMessage) {
               logger.debug(result.ignoreMessage);
            } else {
               taskParameters.cache.addOutputFile(file.history[0], outputPath, moduleInfo);
               taskParameters.cache.addDependencies(file.history[0], result.imports);
               this.push(
                  new Vinyl({
                     base: moduleInfo.output,
                     path: outputPath,
                     contents: Buffer.from(result.text),
                     history: [...file.history]
                  })
               );
            }
>>>>>>> 350cbfa4
         } catch (error) {
            taskParameters.cache.markFileAsFailed(file.history[0]);
            logger.error({
               message: "Ошибка builder'а при компиляции less",
               error,
               moduleInfo,
               filePath: file.history[0]
            });
         }
         callback(null, file);
      }
   );
};<|MERGE_RESOLUTION|>--- conflicted
+++ resolved
@@ -44,13 +44,9 @@
             });
 
             if (file.cached) {
-<<<<<<< HEAD
                Object.keys(allOutputPath).forEach((key) => {
-                  changesStore.addOutputFile(file.history[0], allOutputPath[key], moduleInfo);
+                  taskParameters.cache..addOutputFile(file.history[0], allOutputPath[key], moduleInfo);
                });
-=======
-               taskParameters.cache.addOutputFile(file.history[0], outputPath, moduleInfo);
->>>>>>> 350cbfa4
                callback(null, file);
                return;
             }
@@ -70,13 +66,8 @@
                return;
             }
 
-<<<<<<< HEAD
             const [error, results] = await execInPool(
-               pool,
-=======
-            const [error, result] = await execInPool(
                taskParameters.pool,
->>>>>>> 350cbfa4
                'buildLess',
                [
                   file.history[0],
@@ -100,35 +91,17 @@
                return;
             }
 
-<<<<<<< HEAD
-            results.forEach((result) => {
-               if (result.ignoreMessage) {
-                  logger.debug(result.ignoreMessage);
-               } else {
-                  changesStore.addOutputFile(file.history[0], allOutputPath[result.nameTheme], moduleInfo);
-                  changesStore.addDependencies(file.history[0], result.imports);
-                  const newFile = file.clone();
-                  newFile.path = allOutputPath[result.nameTheme];
-                  newFile.contents = Buffer.from(result.text);
-                  this.push(newFile);
+            results.forEach((result) => {if (result.ignoreMessage) {
+               logger.debug(result.ignoreMessage);
+            } else {
+               taskParameters.cache.addOutputFile(file.history[0], allOutputPath[result.nameTheme], moduleInfo);
+               taskParameters.cache.addDependencies(file.history[0], result.imports);
+               const newFile = file.clone();
+                     newFile.path= allOutputPath[result.nameTheme];
+                     newFile.contents= Buffer.from(result.text);
+                     this.push(newFile);
                }
             });
-=======
-            if (result.ignoreMessage) {
-               logger.debug(result.ignoreMessage);
-            } else {
-               taskParameters.cache.addOutputFile(file.history[0], outputPath, moduleInfo);
-               taskParameters.cache.addDependencies(file.history[0], result.imports);
-               this.push(
-                  new Vinyl({
-                     base: moduleInfo.output,
-                     path: outputPath,
-                     contents: Buffer.from(result.text),
-                     history: [...file.history]
-                  })
-               );
-            }
->>>>>>> 350cbfa4
          } catch (error) {
             taskParameters.cache.markFileAsFailed(file.history[0]);
             logger.error({
