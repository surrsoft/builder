/**
 * Плагин для компиляции less.
 * @author Бегунов Ал. В.
 */

'use strict';

const through = require('through2'),
   path = require('path'),
   logger = require('../../../lib/logger').logger(),
   transliterate = require('../../../lib/transliterate'),
   execInPool = require('../../common/exec-in-pool'),
   pMap = require('p-map'),
   helpers = require('../../../lib/helpers');

/**
 * Проверяем, необходима ли темизация конкретной lessки по
 * её наличию less в наборе темизируемых less, полученных
 * в процессе анализа зависимостей компонентов
 * @param {Vinyl} currentLessFile
 * @param {Object} moduleInfo
 * @param {Array} moduleThemedStyles - набор темизируемых less
 * @returns {boolean}
 */
function checkLessForThemeInCache(currentLessFile, moduleInfo, moduleThemedStyles) {
   const
      prettyModuleDirectory = helpers.unixifyPath(path.dirname(moduleInfo.path)),
      prettyLessPath = helpers.unixifyPath(currentLessFile.history[0]),
      relativeLessPath = prettyLessPath.replace(`${prettyModuleDirectory}/`, '');

   return moduleThemedStyles.includes(transliterate(relativeLessPath));
}

/**
 * Объявление плагина
 * @param {TaskParameters} taskParameters параметры для задач
 * @param {ModuleInfo} moduleInfo информация о модуле
 * @param {string[]} pathsForImport пути, в которыи less будет искать импорты. нужно для работы межмодульных импортов.
 * @returns {stream}
 */
module.exports = function declarePlugin(taskParameters, moduleInfo, gulpModulesInfo) {
   const getOutput = function(file, replacingExt) {
      const relativePath = path.relative(moduleInfo.path, file.history[0]).replace(/\.less$/, replacingExt);
      return path.join(moduleInfo.output, transliterate(relativePath));
   };

   /**
    * Получаем полный набор темизируемых less в рамках одного Интерфейсного модуля по информации
    * о явных зависимостях компонента.
    * @returns {Array}
    */
   const getThemedStyles = function() {
      const
         componentsInfo = taskParameters.cache.getComponentsInfo(moduleInfo.name),
         result = [];

      Object.keys(componentsInfo).forEach((module) => {
         if (componentsInfo[module].hasOwnProperty('themedStyles')) {
            result.push(...componentsInfo[module].themedStyles);
         }
      });
      return result;
   };
   const moduleLess = [];
   const allThemes = taskParameters.cache.currentStore.styleThemes;
   let applicationRoot = '';

   /**
<<<<<<< HEAD
    * если приложение требует в пути до статики прописать resources, будем
    * прописывать. В противном случае будем работать с путями в линках прямо от корня.
    */
   if (taskParameters.config.resourcesUrl) {
      applicationRoot = '/resources/';
   }

   /**
=======
>>>>>>> 0e2d2f50
    * Нам надо проверять через наличие /service/ в названии сервиса, так мы сможем
    * отличить служебный сервис от названия сервиса, по которому просится статика приложения
    */
   if (!taskParameters.config.urlServicePath.includes('/service')) {
      applicationRoot = helpers.unixifyPath(
         path.join(taskParameters.config.urlServicePath, applicationRoot)
      );
   }
   const applicationRootParams = {
      applicationRoot,
      isMultiService: taskParameters.config.multiService
   };
   return through.obj(

      /* @this Stream */
      function onTransform(file, encoding, callback) {
         try {
            let isLangCss = false;

            if (moduleInfo.contents.availableLanguage) {
               const avlLang = Object.keys(moduleInfo.contents.availableLanguage);
               isLangCss = avlLang.includes(file.basename.replace('.less', ''));
               file.isLangCss = isLangCss;
            }

            if (!file.path.endsWith('.less')) {
               callback(null, file);
               return;
            }

            if (file.cached) {
               taskParameters.cache.addOutputFile(file.history[0], getOutput(file, '.css'), moduleInfo);

               if (!isLangCss) {
                  Object.keys(allThemes).forEach((key) => {
                     taskParameters.cache.addOutputFile(file.history[0], getOutput(file, `_${key}.css`), moduleInfo);
                  });
               }

               callback(null, file);
               return;
            }
            moduleLess.push(file);
            callback(null);
         } catch (error) {
            taskParameters.cache.markFileAsFailed(file.history[0]);
            logger.error({
               message: 'Ошибка builder\'а при сборе less-файлов',
               error,
               moduleInfo,
               filePath: file.history[0]
            });
         }
      },

      /* @this Stream */
      async function onFlush(callback) {
         const moduleThemedStyles = getThemedStyles();
         await pMap(
            moduleLess,
            async(currentLessFile) => {
               try {
                  const isThemedLess = checkLessForThemeInCache(currentLessFile, moduleInfo, moduleThemedStyles);
                  const lessInfo = {
                     filePath: currentLessFile.history[0],
                     modulePath: moduleInfo.path,
                     text: currentLessFile.contents.toString(),
                     themes: taskParameters.config.themes
                  };
                  const [error, results] = await execInPool(
                     taskParameters.pool,
                     'buildLess',
                     [
                        lessInfo,
                        gulpModulesInfo,
                        currentLessFile.isLangCss || !isThemedLess,
                        allThemes,
                        applicationRootParams
                     ],
                     currentLessFile.history[0],
                     moduleInfo
                  );

                  /**
                   * нужно выводить ошибку из пулла, это будет означать неотловленную ошибку,
                   * и она не будет связана с ошибкой компиляции непосредственно less-файла.
                   */
                  if (error) {
                     taskParameters.cache.markFileAsFailed(currentLessFile.history[0]);
                     logger.error({
                        message: 'Необработанная ошибка builder\'а при компиляции less',
                        error,
                        moduleInfo,
                        filePath: currentLessFile.history[0]
                     });
                  } else {
                     for (const result of results) {
                        if (result.ignoreMessage) {
                           logger.debug(result.ignoreMessage);
                        } else if (result.error) {
                           /**
                            * результат с ключём 0 - это всегда less для старой
                            * схемы темизации. Для всех остальных ключей(1 и т.д.)
                            * задана новая схема темизации. Для новой схемы темизации
                            * выдаём warning, для старой темизации железно error.
                            */
                           const errorObject = {
                              message: `Ошибка компиляции less: ${result.error}`,
                              filePath: currentLessFile.history[0],
                              moduleInfo
                           };
                           if (!result.key) {
                              logger.error(errorObject);
                           } else {
                              logger.warning(errorObject);
                           }
                        } else {
                           const { compiled } = result;
                           const outputPath = getOutput(currentLessFile, compiled.defaultTheme ? '.css' : `_${compiled.nameTheme}.css`);

                           taskParameters.cache.addOutputFile(currentLessFile.history[0], outputPath, moduleInfo);
                           taskParameters.cache.addDependencies(currentLessFile.history[0], compiled.imports);

                           const newFile = currentLessFile.clone();
                           newFile.contents = Buffer.from(compiled.text);
                           newFile.path = outputPath;
                           newFile.base = moduleInfo.output;
                           this.push(newFile);
                        }
                     }
                  }
               } catch (error) {
                  taskParameters.cache.markFileAsFailed(currentLessFile.history[0]);
                  logger.error({
                     message: 'Ошибка builder\'а при компиляции less',
                     error,
                     moduleInfo,
                     filePath: currentLessFile.history[0]
                  });
               }
               this.push(currentLessFile);
            },
            {
               concurrency: 20
            }
         );
         callback(null);
      }
   );
};<|MERGE_RESOLUTION|>--- conflicted
+++ resolved
@@ -66,7 +66,6 @@
    let applicationRoot = '';
 
    /**
-<<<<<<< HEAD
     * если приложение требует в пути до статики прописать resources, будем
     * прописывать. В противном случае будем работать с путями в линках прямо от корня.
     */
@@ -75,8 +74,6 @@
    }
 
    /**
-=======
->>>>>>> 0e2d2f50
     * Нам надо проверять через наличие /service/ в названии сервиса, так мы сможем
     * отличить служебный сервис от названия сервиса, по которому просится статика приложения
     */
