/**
 * Плагин для компиляции less.
 * @author Бегунов Ал. В.
 */

'use strict';

const through = require('through2'),
   path = require('path'),
   logger = require('../../../lib/logger').logger(),
   transliterate = require('../../../lib/transliterate'),
   pMap = require('p-map'),
   helpers = require('../../../lib/helpers'),
   Vinyl = require('vinyl'),
   { buildLess } = require('../../../lib/build-less');

/**
<<<<<<< HEAD
 * В случае отсутствия в Интерфейсном модуле конфигурации темизации less
 * файлов, генерируем базовую конфигурацию:
 * 1) Генерируем все less-ки Интерфейсного модуля по старой схеме темизации
 * 2) Не билдим все less-ки Интерфейсного модуля по новой схеме темизации
=======
 * Получаем путь до скомпиленного css в конечной директории относительно
 * корня приложения.
 * @param {Object} moduleInfo - базовая информация об Интерфейсном модуле
 * @param {String} prettyFilePath - отформатированный путь до css-файла.
 * @returns {*}
 */
function getRelativeOutput(moduleInfo, prettyFilePath) {
   const { moduleName, prettyModuleOutput } = moduleInfo;
   const relativePath = path.relative(prettyModuleOutput, prettyFilePath);
   return path.join(moduleName, relativePath).replace(/\.css$/, '.min.css');
}

/**
 * Проверяем, необходима ли темизация конкретной lessки по
 * её наличию less в наборе темизируемых less, полученных
 * в процессе анализа зависимостей компонентов
 * @param {Vinyl} currentLessFile
 * @param {Object} moduleInfo
 * @param {Array} moduleThemedStyles - набор темизируемых less
 * @returns {boolean}
>>>>>>> eff9d64c
 */
function setDefaultLessConfiguration() {
   return {
      old: true,
      multi: false
   };
}

/**
 * Объявление плагина
 * @param {TaskParameters} taskParameters параметры для задач
 * @param {ModuleInfo} moduleInfo информация о модуле
 * @param {string[]} pathsForImport пути, в которыи less будет искать импорты. нужно для работы межмодульных импортов.
 * @returns {stream}
 */
module.exports = function declarePlugin(taskParameters, moduleInfo, gulpModulesInfo) {
   const getOutput = function(file, replacingExt) {
      const relativePath = path.relative(moduleInfo.path, file.history[0]).replace(/\.less$/, replacingExt);
      return path.join(moduleInfo.output, transliterate(relativePath));
   };
   const moduleLess = [];
   const allThemes = taskParameters.cache.currentStore.styleThemes;
   let applicationRoot = '';

   /**
    * если приложение требует в пути до статики прописать resources, будем
    * прописывать. В противном случае будем работать с путями в линках прямо от корня.
    */
   if (taskParameters.config.resourcesUrl) {
      applicationRoot = '/resources/';
   }

   /**
    * Нам надо проверять через наличие /service/ в названии сервиса, так мы сможем
    * отличить служебный сервис от названия сервиса, по которому просится статика приложения
    */
   if (!taskParameters.config.urlServicePath.includes('/service')) {
      applicationRoot = helpers.unixifyPath(
         path.join(taskParameters.config.urlServicePath, applicationRoot)
      );
   }
   const applicationRootParams = {
      applicationRoot,
      isMultiService: taskParameters.config.multiService,
      resourcesUrl: taskParameters.config.resourcesUrl
   };
   return through.obj(

      /* @this Stream */
      function onTransform(file, encoding, callback) {
         try {
            let isLangCss = false;

            if (moduleInfo.contents.availableLanguage) {
               const avlLang = Object.keys(moduleInfo.contents.availableLanguage);
               isLangCss = avlLang.includes(file.basename.replace('.less', ''));
               file.isLangCss = isLangCss;
            }

            if (!file.path.endsWith('.less')) {
               callback(null, file);
               return;
            }

            if (file.cached) {
               taskParameters.cache.addOutputFile(file.history[0], getOutput(file, '.css'), moduleInfo);

               if (!isLangCss) {
                  Object.keys(allThemes).forEach((key) => {
                     taskParameters.cache.addOutputFile(file.history[0], getOutput(file, `_${key}.css`), moduleInfo);
                  });
               }

               callback(null, file);
               return;
            }
            moduleLess.push(file);
            callback(null);
         } catch (error) {
            taskParameters.cache.markFileAsFailed(file.history[0]);
            logger.error({
               message: 'Ошибка builder\'а при сборе less-файлов',
               error,
               moduleInfo,
               filePath: file.history[0]
            });
         }
      },

      /* @this Stream */
      async function onFlush(callback) {
<<<<<<< HEAD
         let moduleLessConfig = taskParameters.cache.getModuleLessConfiguration(moduleInfo.name);
         if (!moduleLessConfig) {
            moduleLessConfig = setDefaultLessConfiguration();
         }
=======
         const
            moduleThemedStyles = getThemedStyles(),
            moduleName = path.basename(moduleInfo.output),
            prettyModuleOutput = helpers.prettifyPath(moduleInfo.output),
            compiledLess = [];

>>>>>>> eff9d64c
         await pMap(
            moduleLess,
            async(currentLessFile) => {
               try {
                  const lessInfo = {
                     filePath: currentLessFile.history[0],
                     modulePath: moduleInfo.path,
                     text: currentLessFile.contents.toString(),
                     themes: taskParameters.config.themes,
                     moduleLessConfig
                  };
                  const results = await buildLess(
                     {
                        pool: taskParameters.pool,
                        fileSourcePath: currentLessFile.history[0],
                        moduleInfo
                     },
                     lessInfo,
                     gulpModulesInfo,
                     currentLessFile.isLangCss,
                     allThemes,
                     applicationRootParams
                  );
                  for (const result of results) {
                     if (result.ignoreMessage) {
                        logger.debug(result.ignoreMessage);
                     } else if (result.error) {
                        const errorObject = {
                           message: `Ошибка компиляции less: ${result.error}`,
                           filePath: currentLessFile.history[0],
                           moduleInfo
                        };
                        logger.error(errorObject);
                        taskParameters.cache.markFileAsFailed(currentLessFile.history[0]);
                     } else {
                        const { compiled } = result;
                        const outputPath = getOutput(currentLessFile, compiled.defaultTheme ? '.css' : `_${compiled.nameTheme}.css`);

                        /**
                         * Мета-данные о скомпилированных less нужны только во время
                         * выполнения кастомной паковки
                         */
                        if (taskParameters.config.customPack) {
                           const relativeOutput = helpers.unixifyPath(
                              getRelativeOutput(
                                 { moduleName, prettyModuleOutput },
                                 helpers.unixifyPath(outputPath)
                              )
                           );
                           compiledLess.push(relativeOutput);
                        }
                        taskParameters.cache.addOutputFile(currentLessFile.history[0], outputPath, moduleInfo);
                        taskParameters.cache.addDependencies(currentLessFile.history[0], compiled.imports);

                        const newFile = currentLessFile.clone();
                        newFile.contents = Buffer.from(compiled.text);
                        newFile.path = outputPath;
                        newFile.base = moduleInfo.output;
                        this.push(newFile);
                     }
                  }
               } catch (error) {
                  taskParameters.cache.markFileAsFailed(currentLessFile.history[0]);
                  logger.error({
                     message: 'Ошибка builder\'а при компиляции less',
                     error,
                     moduleInfo,
                     filePath: currentLessFile.history[0]
                  });
               }
               this.push(currentLessFile);
            },
            {
               concurrency: 20
            }
         );
         if (taskParameters.config.customPack) {
            const jsonFile = new Vinyl({
               path: '.builder/compiled-less.min.json',
               contents: Buffer.from(JSON.stringify(compiledLess.sort(), null, 2)),
               moduleInfo
            });
            this.push(jsonFile);
         }
         callback();
      }
   );
};<|MERGE_RESOLUTION|>--- conflicted
+++ resolved
@@ -15,12 +15,6 @@
    { buildLess } = require('../../../lib/build-less');
 
 /**
-<<<<<<< HEAD
- * В случае отсутствия в Интерфейсном модуле конфигурации темизации less
- * файлов, генерируем базовую конфигурацию:
- * 1) Генерируем все less-ки Интерфейсного модуля по старой схеме темизации
- * 2) Не билдим все less-ки Интерфейсного модуля по новой схеме темизации
-=======
  * Получаем путь до скомпиленного css в конечной директории относительно
  * корня приложения.
  * @param {Object} moduleInfo - базовая информация об Интерфейсном модуле
@@ -34,14 +28,10 @@
 }
 
 /**
- * Проверяем, необходима ли темизация конкретной lessки по
- * её наличию less в наборе темизируемых less, полученных
- * в процессе анализа зависимостей компонентов
- * @param {Vinyl} currentLessFile
- * @param {Object} moduleInfo
- * @param {Array} moduleThemedStyles - набор темизируемых less
- * @returns {boolean}
->>>>>>> eff9d64c
+ * В случае отсутствия в Интерфейсном модуле конфигурации темизации less
+ * файлов, генерируем базовую конфигурацию:
+ * 1) Генерируем все less-ки Интерфейсного модуля по старой схеме темизации
+ * 2) Не билдим все less-ки Интерфейсного модуля по новой схеме темизации
  */
 function setDefaultLessConfiguration() {
    return {
@@ -133,19 +123,15 @@
 
       /* @this Stream */
       async function onFlush(callback) {
-<<<<<<< HEAD
          let moduleLessConfig = taskParameters.cache.getModuleLessConfiguration(moduleInfo.name);
          if (!moduleLessConfig) {
             moduleLessConfig = setDefaultLessConfiguration();
          }
-=======
          const
-            moduleThemedStyles = getThemedStyles(),
             moduleName = path.basename(moduleInfo.output),
             prettyModuleOutput = helpers.prettifyPath(moduleInfo.output),
             compiledLess = [];
 
->>>>>>> eff9d64c
          await pMap(
             moduleLess,
             async(currentLessFile) => {
