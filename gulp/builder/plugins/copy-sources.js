/**
 * Плагин для удаления из потока Gulp исходников и мета-файлов,
 * которые не должны попасть в конечную директорию. Актуально для
 * Desktop-приложений.
 * @author Колбешин Ф.А.
 */

'use strict';

const through = require('through2');
const { checkSourceNecessityByConfig } = require('../../common/helpers');
const builderMeta = new Set([
   'module-dependencies.json',
   'navigation-modules.json',
   'routes-info.json',
   'static_templates.json'
]);
const helpers = require('../../../lib/helpers');
const path = require('path');
const extensions = new Set([
   '.js',
   '.tmpl',
   '.xhtml',
   '.less',
   '.wml',
   '.json',
   '.jstpl',
   '.css',
   '.es',
   '.ts',
   '.map'
]);
const privateModuleExt = /(\.min)?(\.js|\.wml|\.tmpl)/;

function getModuleNameWithPlugin(currentModule) {
   const prettyFilePath = helpers.unixifyPath(currentModule.path);
   const prettyRoot = helpers.unixifyPath(path.dirname(currentModule.base));
   const prettyRelativePath = helpers.removeLeadingSlash(prettyFilePath.replace(prettyRoot, ''));
   const currentModuleName = prettyRelativePath.replace(privateModuleExt, '');
   const currentPlugin = currentModule.extname.slice(1, currentModule.extname.length);
   const result = {
      currentRelativePath: prettyRelativePath
   };
   switch (currentPlugin) {
      case 'tmpl':
      case 'wml':
      case 'css':
         result.normalizedModuleName = `${currentPlugin}!${currentModuleName}`;
         break;
      case 'xhtml':
         result.normalizedModuleName = `html!${currentModuleName}`;
         break;
      default:
         result.normalizedModuleName = currentModuleName;
         break;
   }
   return result;
}

/**
 * Объявление плагина
 * @returns {stream}
 */
module.exports = function declarePlugin(taskParameters, moduleInfo) {
   const buildConfig = taskParameters.config;
   const modulesToCheck = [];
   const currentModuleName = helpers.prettifyPath(moduleInfo.output).split('/').pop();
   let versionedMetaFile, cdnMetaFile, moduleDepsMetaFile;

   return through.obj(
      function onTransform(file, encoding, callback) {
         if (file.basename === 'module-dependencies.json') {
            moduleDepsMetaFile = file;
            callback(null);
            return;
         }

         /**
          * не копируем мета-файлы билдера.
          */
         if (builderMeta.has(file.basename)) {
            if (taskParameters.config.builderTests) {
               callback(null, file);
            } else {
               callback(null);
            }
            return;
         }

         /**
          * если файл нестандартного расширения, сразу копируем.
          */
         if (!extensions.has(file.extname)) {
            callback(null, file);
            return;
         }

         /**
          * contents помодульный нужен всегда, копируем его.
          */
         if (file.basename === 'contents.json') {
            callback(null, file);
            return;
         }

         if (file.basename === 'versioned_modules.json') {
            versionedMetaFile = file;
            callback(null);
            return;
         }
         if (file.basename === 'cdn_modules.json') {
            cdnMetaFile = file;
            callback(null);
            return;
         }
         if (!checkSourceNecessityByConfig(buildConfig, file.extname)) {
            callback(null);
            return;
         }

         const debugMode = !buildConfig.minimize;
         const isMinified = file.basename.endsWith(`.min${file.extname}`);
         switch (file.extname) {
            case '.js':
               /**
                * нужно скопировать .min.original модули, чтобы не записать в кастомный
                * пакет шаблон компонента 2 раза
                */
               if (debugMode || isMinified || file.basename.endsWith('.min.original.js')) {
                  modulesToCheck.push(file);
                  callback(null);
                  return;
               }
               callback(null);
               return;
            case '.json':
               /**
                * конфиги для кастомной паковки нужно скопировать, чтобы создались кастомные пакеты
                */
               if (debugMode || isMinified || file.basename.endsWith('.package.json')) {
                  callback(null, file);
                  return;
               }
               callback(null);
               return;
            case '.less':
            case '.ts':
            case '.es':
               callback(null);
               return;

            // templates, .css, .jstpl, typescript sources, less
            default:
               if (debugMode || isMinified) {
                  modulesToCheck.push(file);
               }
               callback(null);
               break;
         }
      },

      /* @this Stream */
      function onFlush(callback) {
         const moduleDeps = taskParameters.cache.getModuleDependencies();
         const currentModulePrivateLibraries = new Set();
         const modulesToRemoveFromMeta = new Map();
         Object.keys(moduleDeps.packedLibraries).forEach((currentLibrary) => {
            moduleDeps.packedLibraries[currentLibrary].forEach(
               currentModule => currentModulePrivateLibraries.add(currentModule)
            );
         });
         modulesToCheck.forEach((currentModule) => {
            const { normalizedModuleName, currentRelativePath } = getModuleNameWithPlugin(currentModule);

            // remove from gulp stream packed into libraries files
            if (currentModulePrivateLibraries.has(normalizedModuleName)) {
               modulesToRemoveFromMeta.set(currentRelativePath, normalizedModuleName);
               return;
            }
            this.push(currentModule);
         });

<<<<<<< HEAD
         if (taskParameters.config.version) {
            // remove private parts of libraries from versioned and cdn meta
            taskParameters.versionedModules[currentModuleName] = taskParameters.versionedModules[currentModuleName]
               .filter(
                  currentPath => !modulesToRemoveFromMeta.has(currentPath)
               );
            taskParameters.cdnModules[currentModuleName] = taskParameters.cdnModules[currentModuleName]
               .filter(
                  currentPath => !modulesToRemoveFromMeta.has(currentPath)
               );
            versionedMetaFile.contents = Buffer.from(JSON.stringify(
               taskParameters.versionedModules[currentModuleName].sort()
            ));
            cdnMetaFile.contents = Buffer.from(JSON.stringify(
               taskParameters.cdnModules[currentModuleName].sort()
            ));
            this.push(versionedMetaFile);
            this.push(cdnMetaFile);
         }
=======
         // remove private parts of libraries from module-dependencies meta
         modulesToRemoveFromMeta.forEach((moduleName) => {
            delete moduleDeps.nodes[moduleName];
         });

         if (moduleDepsMetaFile) {
            moduleDepsMetaFile.contents = Buffer.from(JSON.stringify(moduleDeps));
            if (taskParameters.config.builderTests) {
               this.push(moduleDepsMetaFile);
            }
         }

         // remove private parts of libraries from versioned and cdn meta
         taskParameters.versionedModules[currentModuleName] = taskParameters.versionedModules[currentModuleName].filter(
            currentPath => !modulesToRemoveFromMeta.has(currentPath)
         );
         taskParameters.cdnModules[currentModuleName] = taskParameters.cdnModules[currentModuleName].filter(
            currentPath => !modulesToRemoveFromMeta.has(currentPath)
         );
         versionedMetaFile.contents = Buffer.from(JSON.stringify(
            taskParameters.versionedModules[currentModuleName].sort()
         ));
         cdnMetaFile.contents = Buffer.from(JSON.stringify(
            taskParameters.cdnModules[currentModuleName].sort()
         ));
         this.push(versionedMetaFile);
         this.push(cdnMetaFile);
>>>>>>> 1dfbef43

         callback();
      }
   );
};<|MERGE_RESOLUTION|>--- conflicted
+++ resolved
@@ -180,9 +180,20 @@
             this.push(currentModule);
          });
 
-<<<<<<< HEAD
          if (taskParameters.config.version) {
-            // remove private parts of libraries from versioned and cdn meta
+            // remove private parts of libraries from module-dependencies meta
+         modulesToRemoveFromMeta.forEach((moduleName) => {
+            delete moduleDeps.nodes[moduleName];
+         });
+
+         if (moduleDepsMetaFile) {
+            moduleDepsMetaFile.contents = Buffer.from(JSON.stringify(moduleDeps));
+            if (taskParameters.config.builderTests) {
+               this.push(moduleDepsMetaFile);
+            }
+         }
+
+         // remove private parts of libraries from versioned and cdn meta
             taskParameters.versionedModules[currentModuleName] = taskParameters.versionedModules[currentModuleName]
                .filter(
                   currentPath => !modulesToRemoveFromMeta.has(currentPath)
@@ -200,35 +211,6 @@
             this.push(versionedMetaFile);
             this.push(cdnMetaFile);
          }
-=======
-         // remove private parts of libraries from module-dependencies meta
-         modulesToRemoveFromMeta.forEach((moduleName) => {
-            delete moduleDeps.nodes[moduleName];
-         });
-
-         if (moduleDepsMetaFile) {
-            moduleDepsMetaFile.contents = Buffer.from(JSON.stringify(moduleDeps));
-            if (taskParameters.config.builderTests) {
-               this.push(moduleDepsMetaFile);
-            }
-         }
-
-         // remove private parts of libraries from versioned and cdn meta
-         taskParameters.versionedModules[currentModuleName] = taskParameters.versionedModules[currentModuleName].filter(
-            currentPath => !modulesToRemoveFromMeta.has(currentPath)
-         );
-         taskParameters.cdnModules[currentModuleName] = taskParameters.cdnModules[currentModuleName].filter(
-            currentPath => !modulesToRemoveFromMeta.has(currentPath)
-         );
-         versionedMetaFile.contents = Buffer.from(JSON.stringify(
-            taskParameters.versionedModules[currentModuleName].sort()
-         ));
-         cdnMetaFile.contents = Buffer.from(JSON.stringify(
-            taskParameters.cdnModules[currentModuleName].sort()
-         ));
-         this.push(versionedMetaFile);
-         this.push(cdnMetaFile);
->>>>>>> 1dfbef43
 
          callback();
       }
