/**
 * Плагин для паковки приватных частей библиотеки.
 * Приватная часть библиотеки - AMD-модуль, в начале имени
 * которого присутствует символ "_" или расположенных в
 * поддиректории папки, имя которой начинается с "_"
 * @author Колбешин Ф.А.
 */

'use strict';

const through = require('through2'),
   logger = require('../../../lib/logger').logger(),
   libPackHelpers = require('../../../lib/pack/helpers/librarypack'),
   pMap = require('p-map'),
   execInPool = require('../../common/exec-in-pool'),
   helpers = require('../../../lib/helpers'),
   esExt = /\.(es|ts)$/;

function getPrivatePartsCache(taskParameters, moduleInfo) {
   const
      privatePartsCache = taskParameters.cache.getCompiledEsModuleCache(moduleInfo.name);

   // кэш шаблонов также необходим, среди них могут быть приватные части библиотеки.
   const markupCache = taskParameters.cache.getMarkupCache(moduleInfo.name);
   Object.keys(markupCache).forEach((currentKey) => {
      privatePartsCache[currentKey] = markupCache[currentKey];
   });
   return privatePartsCache;
}

/**
 * Объявление плагина
 * @param {TaskParameters} taskParameters параметры для задач
 * @param {ModuleInfo} moduleInfo информация о модуле
 * @returns {stream}
 */
module.exports = function declarePlugin(taskParameters, moduleInfo) {
   const libraries = [];
   const sourceRoot = moduleInfo.path.replace(moduleInfo.name, '');
   return through.obj(

      /* @this Stream */
      function onTransform(file, encoding, callback) {
         if (
            file.extname === '.js' &&
            esExt.test(file.history[0]) &&
            !libPackHelpers.isPrivate(
               helpers.removeLeadingSlash(file.path.replace(sourceRoot, ''))
            )
         ) {
            libraries.push(file);
            callback();
         } else {
            callback(null, file);
         }
      },

      /* @this Stream */
      async function onFlush(callback) {
<<<<<<< HEAD
         const sourceRoot = moduleInfo.path.replace(moduleInfo.name, '');
         const componentsInfo = taskParameters.cache.getComponentsInfo(moduleInfo.name);
=======
>>>>>>> 89d240b0
         await pMap(
            libraries,
            async(library) => {
               const currentComponentInfo = componentsInfo[helpers.unixifyPath(library.history[0])];

               // ignore ts modules without private dependencies
               if (!currentComponentInfo.privateDependencies) {
                  this.push(library);
                  return;
               }
               const [error, result] = await execInPool(
                  taskParameters.pool,
                  'packLibrary',
                  [
                     sourceRoot,
                     library.contents.toString(),
                     getPrivatePartsCache(taskParameters, moduleInfo)
                  ],
                  library.history[0],
                  moduleInfo
               );
               if (error) {
                  logger.error({
                     message: 'Ошибка при паковке библиотеки',
                     error,
                     filePath: library.history[0]
                  });
               } else if (result.error) {
                  logger.error(result.error);
               } else {
                  library.modulepack = result.compiled;

                  /**
                   * Для запакованных библиотек нужно обновить информацию в кэше о
                   * зависимостях, чтобы при создании module-dependencies учитывалась
                   * информация о запакованных библиотеках и приватные модули из
                   * библиотек не вставлялись при Серверном рендеринге на VDOM
                   * @type {string}
                   */
                  const
                     prettyPath = helpers.unixifyPath(library.history[0]),
                     prettyCompiledPath = prettyPath.replace(/\.(ts|es)$/, '.js'),
                     currentModuleStore = taskParameters.cache.currentStore.modulesCache[moduleInfo.name];

                  if (result.newModuleDependencies) {
                     if (currentModuleStore.componentsInfo[prettyPath]) {
                        currentModuleStore.componentsInfo[prettyPath].componentDep = result.newModuleDependencies;
                     }
                     const compiledComponentsInfo = currentModuleStore.componentsInfo[prettyCompiledPath];
                     if (compiledComponentsInfo) {
                        compiledComponentsInfo.componentDep = result.newModuleDependencies;
                     }
                  }
                  if (result.fileDependencies && result.fileDependencies.length > 0) {
                     taskParameters.cache.addDependencies(library.history[0], result.fileDependencies);
                  }
                  library.library = true;
               }
               this.push(library);
            },
            {
               concurrency: 10
            }
         );
         callback(null);
      }
   );
};<|MERGE_RESOLUTION|>--- conflicted
+++ resolved
@@ -57,11 +57,7 @@
 
       /* @this Stream */
       async function onFlush(callback) {
-<<<<<<< HEAD
-         const sourceRoot = moduleInfo.path.replace(moduleInfo.name, '');
          const componentsInfo = taskParameters.cache.getComponentsInfo(moduleInfo.name);
-=======
->>>>>>> 89d240b0
          await pMap(
             libraries,
             async(library) => {
