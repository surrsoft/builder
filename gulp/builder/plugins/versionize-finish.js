/**
 * Post-incremental build plugin for version-conjugation.
 * Doing rollback of version-conjugation in links of source-files
 * and saves as is conjugated links in compiled minified files.
 * In dependent of versionize-to-stub
 * @author Begunov A.V.
 */

'use strict';

const through = require('through2'),
   logger = require('../../../lib/logger').logger();

<<<<<<< HEAD
const mainRegex = '(\\.min)?(\\.[\\w]+?)\\?x_module=%{MODULE_VERSION_STUB=.+?}';
=======
const versionRegex = /(\.min)?(\.[\w]+?)\?x_module=%{MODULE_VERSION_STUB=.+?}/g;
>>>>>>> 571ec690

// urls without version. For multi-service applications with the same domain
const uniqueUrls = /(bundles|contents)\.min\.js/g;
const includeExts = ['.css', '.js', '.html', '.tmpl', '.xhtml', '.wml'];

/**
 * Plugin declaration
 * @param{TaskParameters} taskParameters - whole parameters list(gulp configuration, all builder cache, etc. )
 * using by current running Gulp-task.
 * @param{ModuleInfo} moduleInfo core info about the interface module
 * @returns {stream}
 */
module.exports = function declarePlugin(taskParameters, moduleInfo) {
   const fullRegex = new RegExp(`${mainRegex}(&x_version=${taskParameters.config.version})?`, 'g');
   return through.obj(function onTransform(file, encoding, callback) {
      const startTime = Date.now();
      try {
         if (!includeExts.includes(file.extname)) {
            callback(null, file);
            taskParameters.storePluginTime('versionize', startTime);
            return;
         }

         if (!(file.path.match(/\.min\.[^.\\/]+$/) || file.extname === '.html')) {
            const text = file.contents.toString();
            file.contents = Buffer.from(
               text
<<<<<<< HEAD
                  .replace(fullRegex, '$2')
=======
                  .replace(versionRegex, '$2')
>>>>>>> 571ec690
                  .replace(uniqueUrls, '$1.js')
            );
         }
      } catch (error) {
         logger.error({
            message: "Builder's error occurred by version-conjugation task",
            error,
            moduleInfo,
            filePath: file.path
         });
      }
      callback(null, file);
      taskParameters.storePluginTime('versionize', startTime);
   });
};<|MERGE_RESOLUTION|>--- conflicted
+++ resolved
@@ -11,11 +11,7 @@
 const through = require('through2'),
    logger = require('../../../lib/logger').logger();
 
-<<<<<<< HEAD
-const mainRegex = '(\\.min)?(\\.[\\w]+?)\\?x_module=%{MODULE_VERSION_STUB=.+?}';
-=======
 const versionRegex = /(\.min)?(\.[\w]+?)\?x_module=%{MODULE_VERSION_STUB=.+?}/g;
->>>>>>> 571ec690
 
 // urls without version. For multi-service applications with the same domain
 const uniqueUrls = /(bundles|contents)\.min\.js/g;
@@ -29,7 +25,6 @@
  * @returns {stream}
  */
 module.exports = function declarePlugin(taskParameters, moduleInfo) {
-   const fullRegex = new RegExp(`${mainRegex}(&x_version=${taskParameters.config.version})?`, 'g');
    return through.obj(function onTransform(file, encoding, callback) {
       const startTime = Date.now();
       try {
@@ -43,11 +38,7 @@
             const text = file.contents.toString();
             file.contents = Buffer.from(
                text
-<<<<<<< HEAD
-                  .replace(fullRegex, '$2')
-=======
                   .replace(versionRegex, '$2')
->>>>>>> 571ec690
                   .replace(uniqueUrls, '$1.js')
             );
          }
