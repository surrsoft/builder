/**
 * Плагин для паковки в HTML.
 * Берёт корневой элемент и все зависимости пакует.
 * @author Бегунов Ал. В.
 */

'use strict';

const through = require('through2'),
   path = require('path'),
   domHelpers = require('../../../packer/lib/dom-helpers'),
   logger = require('../../../lib/logger').logger(),
<<<<<<< HEAD
   packHtml = require('../../../packer/tasks/lib/pack-html'),
=======
   helpers = require('../../../lib/helpers'),
   packHtml = require('../../../packer/tasks/lib/packHTML'),
>>>>>>> 9179cd7d
   execInPool = require('../../common/exec-in-pool');

/**
 * Объявление плагина
 * @param {TaskParameters} taskParameters параметры для задач
 * @param {ModuleInfo} moduleInfo информация о модуле
 * @param {DepGraph} gd граф зависмостей
 * @returns {stream}
 */
<<<<<<< HEAD
module.exports = function declarePlugin(taskParameters, moduleInfo, gd) {
   return through.obj(async function onTransform(file, encoding, callback) {
      try {
         if (file.extname !== '.html' || path.dirname(path.dirname(file.path)) !== taskParameters.config.rawConfig.output) {
=======
module.exports = function declarePlugin(gd, config, moduleInfo, pool) {
   const prettyOutput = helpers.prettifyPath(config.rawConfig.output);
   return through.obj(async function onTransform(file, encoding, callback) {
      try {
         if (file.extname !== '.html') {
>>>>>>> 9179cd7d
            callback(null, file);
            return;
         }

<<<<<<< HEAD
         const [error, text] = await execInPool(taskParameters.pool, 'minifyXhtmlAndHtml', [file.contents.toString()]);
=======
         const [error, minText] = await execInPool(pool, 'minifyXhtmlAndHtml', [file.contents.toString()]);
>>>>>>> 9179cd7d
         if (error) {
            logger.error({
               message: 'Ошибка при минификации html',
               error,
               moduleInfo,
               filePath: file.path
            });
         } else if (helpers.prettifyPath(path.dirname(path.dirname(file.path))) !== prettyOutput) {
            // если файл лежит не в корне модуля, то это скорее всего шаблон html.
            // используется в сервисе представлений для построения страниц на роутинге.
            // паковка тут не нужна, а минимизация нужна.
            file.contents = Buffer.from(minText);
         } else {
<<<<<<< HEAD
            let dom = domHelpers.domify(text);
            const root = path.dirname(taskParameters.config.rawConfig.output),
               replacePath = !taskParameters.config.multiService;
=======
            let dom = domHelpers.domify(minText);
            const root = path.dirname(config.rawConfig.output),
               replacePath = !config.multiService;
>>>>>>> 9179cd7d

            dom = await packHtml.packageSingleHtml(
               file.path,
               dom,
               root,
               'WI.SBIS/packer/modules',
               gd,
               taskParameters.config.urlServicePath,
               taskParameters.config.version,
               replacePath,
               taskParameters.config.rawConfig.output,
               taskParameters.config.localizations
            );

            file.contents = Buffer.from(domHelpers.stringify(dom));
         }
      } catch (error) {
         logger.error({
            message: 'Ошибка при паковке html',
            error,
            moduleInfo,
            filePath: file.path
         });
      }
      callback(null, file);
   });
};<|MERGE_RESOLUTION|>--- conflicted
+++ resolved
@@ -10,12 +10,8 @@
    path = require('path'),
    domHelpers = require('../../../packer/lib/dom-helpers'),
    logger = require('../../../lib/logger').logger(),
-<<<<<<< HEAD
+   helpers = require('../../../lib/helpers'),
    packHtml = require('../../../packer/tasks/lib/pack-html'),
-=======
-   helpers = require('../../../lib/helpers'),
-   packHtml = require('../../../packer/tasks/lib/packHTML'),
->>>>>>> 9179cd7d
    execInPool = require('../../common/exec-in-pool');
 
 /**
@@ -25,27 +21,16 @@
  * @param {DepGraph} gd граф зависмостей
  * @returns {stream}
  */
-<<<<<<< HEAD
 module.exports = function declarePlugin(taskParameters, moduleInfo, gd) {
-   return through.obj(async function onTransform(file, encoding, callback) {
-      try {
-         if (file.extname !== '.html' || path.dirname(path.dirname(file.path)) !== taskParameters.config.rawConfig.output) {
-=======
-module.exports = function declarePlugin(gd, config, moduleInfo, pool) {
    const prettyOutput = helpers.prettifyPath(config.rawConfig.output);
    return through.obj(async function onTransform(file, encoding, callback) {
       try {
          if (file.extname !== '.html') {
->>>>>>> 9179cd7d
             callback(null, file);
             return;
          }
 
-<<<<<<< HEAD
-         const [error, text] = await execInPool(taskParameters.pool, 'minifyXhtmlAndHtml', [file.contents.toString()]);
-=======
-         const [error, minText] = await execInPool(pool, 'minifyXhtmlAndHtml', [file.contents.toString()]);
->>>>>>> 9179cd7d
+         const [error, minText] = await execInPool(taskParameters.pool, 'minifyXhtmlAndHtml', [file.contents.toString()]);
          if (error) {
             logger.error({
                message: 'Ошибка при минификации html',
@@ -59,15 +44,9 @@
             // паковка тут не нужна, а минимизация нужна.
             file.contents = Buffer.from(minText);
          } else {
-<<<<<<< HEAD
-            let dom = domHelpers.domify(text);
+            let dom = domHelpers.domify(minText);
             const root = path.dirname(taskParameters.config.rawConfig.output),
                replacePath = !taskParameters.config.multiService;
-=======
-            let dom = domHelpers.domify(minText);
-            const root = path.dirname(config.rawConfig.output),
-               replacePath = !config.multiService;
->>>>>>> 9179cd7d
 
             dom = await packHtml.packageSingleHtml(
                file.path,
