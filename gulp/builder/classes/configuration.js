/* eslint-disable no-sync */

/**
 * @author Бегунов Ал. В.
 */

'use strict';

const path = require('path');
const ConfigurationReader = require('../../common/configuration-reader'),
   ModuleInfo = require('./module-info'),
   { getLanguageByLocale, clearSourcesSymlinks, checkForSourcesOutput } = require('../../../lib/config-helpers'),
   availableLanguage = require('../../../resources/availableLanguage.json');

/**
 * Класс с данными о конфигурации сборки
 */
class BuildConfiguration {
   constructor() {
      // путь до файла конфигурации
      this.configFile = '';

      // не приукрашенные данные конфигурации. используются в changes-store для решения о сбросе кеша
      this.rawConfig = {};

      // список объектов, содержащий в себе полную информацию о модулях.
      this.modules = [];

      // путь до папки с кешем
      this.cachePath = '';

      // папка с результатами сборки
      this.outputPath = '';

      // список поддерживаемых локалей
      this.localizations = [];

      // локаль по умолчанию
      this.defaultLocalization = '';

      // если проект не мультисервисный, то в статических html нужно заменить некоторые переменные
      this.multiService = false;

      // Current service relative url
      this.urlServicePath = '';

      // BL service relative url
      this.urlDefaultServicePath = '';

      // compiled content version
      this.version = '';

      // logs output directory
      this.logFolder = '';

      // run typescript compilation
      this.typescript = false;

      // run less compilation
      this.less = false;

      // build common meta information for Presentation Service
      this.presentationServiceMeta = false;

      // generate "contents" for application's work
      this.contents = false;

      // build static html pages based on Vdom/WS4
      this.htmlWml = false;

      // build dynamic templates to AMD-type javascript code.
      this.wml = false;

      // build static html pages based on component's Webpage options. Option is deprecated.
      this.deprecatedWebPageTemplates = false;

      // build old xml-type dynamic templates to AMD-type javascript code. Option is deprecated.
      this.deprecatedXhtml = false;

      // pack component's own dependencies. Option is deprecated.
      this.deprecatedOwnDependencies = false;

      // pack static html entry points to static packages.
      this.deprecatedStaticHtml = false;

      // minify sources and compiled modules
      this.minimize = false;

      // generate packages based on custom developer's configuration
      this.customPack = false;

      // generate project dependencies tree meta
      this.dependenciesGraph = false;

      // compress sources to gzip and brotli formats
      this.compress = false;

      // compile themed styles
      this.themes = false;

      // enable old themes in less compile
      this.oldThemes = true;

      // join module's meta files into common root meta file
      this.joinedMeta = false;

      // enable tsc compiler with "noEmit" flag(compile without saving - for errors check)
      this.tsc = false;

      // copy sources to output directory
      this.sources = true;

      // paste "resources" prefix to links
      this.resourcesUrl = true;

      // make symlinks for source files
      this.symlinks = true;

      // clear output directory
      this.clearOutput = true;

      // enable autoprefixer postprocessor in less compiler
      this.autoprefixer = true;

      // enable core typescript compilation and initialize for gulp plugins
      this.initCore = false;
   }

   /**
    * Configuring all common flags for Builder plugins
    */
   configureBuildFlags() {
      // write all bool parameters of readed config. Builder will use only known flags.
      Object.keys(this.rawConfig).forEach((currentOption) => {
         if (this.rawConfig.hasOwnProperty(currentOption) && typeof this.rawConfig[currentOption] === 'boolean') {
            this[currentOption] = this.rawConfig[currentOption];
         }
      });

      // themes flag - input value can be boolean or array
      if (this.rawConfig.hasOwnProperty('themes')) {
         const { themes } = this.rawConfig;
         if (typeof themes === 'boolean' || themes instanceof Array === true) {
            this.themes = themes;
         }
      }

      // autoprefixer option - input value can be bollean or object
      if (this.rawConfig.hasOwnProperty('autoprefixer')) {
         const { autoprefixer } = this.rawConfig;
         switch (typeof autoprefixer) {
            case 'boolean':
               this.autoprefixer = autoprefixer;
               break;
            case 'object':
               if (!(autoprefixer instanceof Array)) {
                  this.autoprefixer = autoprefixer;
               }
               break;
            default:
               break;
         }
      }

      if (this.rawConfig.hasOwnProperty('checkModuleDependencies')) {
         const { checkModuleDependencies } = this.rawConfig;
         if (typeof checkModuleDependencies === 'boolean' || typeof checkModuleDependencies === 'string') {
            this.checkModuleDependencies = checkModuleDependencies;
         }
      }
   }

   /**
    * returns build mode in depend on
    * given Gulp configuration's flags
    * @returns {string}
    */
   getBuildMode() {
      const packingEnabled = this.deprecatedOwnDependencies || this.customPack || this.deprecatedStaticHtml;

      // if we are getting packing task as input, minimization should be enabled
      if (packingEnabled && !this.minimize) {
         this.minimize = true;
      }

      return this.minimize || packingEnabled ? 'release' : 'debug';
   }

   // Configure of main info for current project build.
   configMainBuildInfo() {
      const startErrorMessage = `Файл конфигурации ${this.configFile} не корректен.`;

      // version есть только при сборке дистрибутива
      if (this.rawConfig.hasOwnProperty('version') && typeof this.rawConfig.version === 'string') {
         this.version = this.rawConfig.version;
      }

      this.configureBuildFlags();
      this.cachePath = this.rawConfig.cache;
      this.isReleaseMode = this.getBuildMode() === 'release';

      if (!this.isReleaseMode) {
         this.outputPath = this.rawConfig.output;
      } else {
         // некоторые задачи для сборки дистрибутивак не совместимы с инкрементальной сборкой,
         // потому собираем в папке кеша, а потом копируем в целевую директорию
         this.outputPath = path.join(this.cachePath, 'incremental_build');

         // always enable tsc compiler in release mode
         this.tsc = true;
      }

      // localization может быть списком или false
      const hasLocalizations = this.rawConfig.hasOwnProperty('localization') && !!this.rawConfig.localization;

      // default-localization может быть строкой или false
      const hasDefaultLocalization =
         this.rawConfig.hasOwnProperty('default-localization') && !!this.rawConfig['default-localization'];

      if (hasDefaultLocalization !== hasLocalizations) {
         throw new Error(`${startErrorMessage} Список локализаций и дефолтная локализация не согласованы`);
      }

      if (hasLocalizations) {
         this.localizations = this.rawConfig.localization;
         const defaultLocalizationsToPush = new Set();
         for (const currentLocale of this.localizations) {
            if (!availableLanguage.hasOwnProperty(currentLocale)) {
               throw new Error(`${startErrorMessage} This locale is not permitted: ${currentLocale}`);
            }
            const commonLocale = currentLocale.split('-').shift();
            if (!availableLanguage.hasOwnProperty(currentLocale)) {
               throw new Error(`${startErrorMessage} This default localization is not permitted: ${currentLocale}`);
            }

            // nothing to do if default locale was already been declared
            if (commonLocale !== currentLocale) {
               defaultLocalizationsToPush.add(commonLocale);
            }
         }

         // add common locales to locales list
         this.localizations = this.localizations.concat(...defaultLocalizationsToPush);

         this.defaultLocalization = this.rawConfig['default-localization'];
         if (!availableLanguage.hasOwnProperty(this.defaultLocalization)) {
            throw new Error(
               `${startErrorMessage} Задан не корректный идентификатор локализаци по умолчанию: ${
                  this.defaultLocalization
               }`
            );
         }

         if (!this.localizations.includes(this.defaultLocalization)) {
            throw new Error(`${startErrorMessage} Локализация по умолчанию не указана в списке доступных локализаций`);
         }
      }

      const isSourcesOutput = checkForSourcesOutput(this.rawConfig);
      if (isSourcesOutput) {
         this.isSourcesOutput = isSourcesOutput;
      }

      this.needTemplates = this.rawConfig.wml || this.rawConfig.htmlWml || this.rawConfig.deprecatedXhtml;

      this.branchTests = this.rawConfig.cld_name === 'InTest';

      if (this.rawConfig.hasOwnProperty('logs')) {
         this.logFolder = this.rawConfig.logs;
      }

      if (this.rawConfig.hasOwnProperty('multi-service')) {
         this.multiService = this.rawConfig['multi-service'];
      }

      if (this.rawConfig.hasOwnProperty('url-service-path')) {
         this.urlServicePath = this.rawConfig['url-service-path'];
      }

      if (this.multiService && this.urlServicePath) {
         /** Temporarily decision: for multi-service auth application don't add UI-service name into
          * styles URL's. Why we need this? Because of there are 2 projects with the same configuration:
          * SBISDisk and authentication-ps for billing - both of them are multi-service applications, but
          * at the same time "SBISDisk" needs "/shared/" service to be added in their custom packages,
          * on the other hand "authentication-ps for billing" needs URLs without service name.
          * Permanent decision for this situation is to add an opportunity for set special flag in project's
          * s3* configuration files.
          * TODO remove it after task completion.
          * https://online.sbis.ru/opendoc.html?guid=fbf769d7-9879-4c13-8ec2-419374da510f
          */
         if (
            this.urlServicePath.includes('/auth') ||
            this.urlServicePath.includes('/service')
         ) {
            this.applicationForRebase = '/';
         } else {
            this.applicationForRebase = this.urlServicePath;
         }
      } else if (this.urlServicePath && !this.urlServicePath.includes('/service')) {
         this.applicationForRebase = this.urlServicePath;
      } else {
         this.applicationForRebase = '/';
      }

      if (this.rawConfig.hasOwnProperty('url-default-service-path')) {
         this.urlDefaultServicePath = this.rawConfig['url-default-service-path'];
      } else {
         this.urlDefaultServicePath = this.urlServicePath;
      }

      /**
       * Temporarily enable extendable bundles only for sbis plugin to avoid
       * patches building in online project.
       * TODO remove it after task completion
       * https://online.sbis.ru/opendoc.html?guid=7e4b2c14-4779-471a-935f-2fd12990d814
       * @type {*|boolean}
       */
      this.isSbisPlugin = this.rawConfig.cld_name && this.rawConfig.cld_name.startsWith('SbisPlugin');
      this.extendBundles = this.isSbisPlugin;
      if (this.rawConfig.hasOwnProperty('builderTests')) {
         this.builderTests = this.rawConfig.builderTests;
         this.extendBundles = true;
      }
   }

   /**
    * Загрузка конфигурации из аргументов запуска утилиты.
    * Возможна только синхронная версия, т.к. это нужно делать перед генерацей workflow.
    * @param {string[]} argv массив аргументов запуска утилиты
    */
   loadSync(argv) {
      this.configFile = ConfigurationReader.getProcessParameters(argv).config;
      this.rawConfig = ConfigurationReader.readConfigFileSync(this.configFile, process.cwd());
      this.configMainBuildInfo();

      clearSourcesSymlinks(this.cachePath);

      // modules for patch - when we need to rebuild part of project modules instead of full rebuild.
      this.modulesForPatch = [];

      const mainModulesForTemplates = {
         View: false,
         UI: false
      };
      for (const module of this.rawConfig.modules) {
         const moduleInfo = new ModuleInfo(
            module.name,
            module.responsible,
            module.path,
            this.outputPath,
            module.required,
            module.rebuild,
            module.depends
         );

         if (moduleInfo.rebuild) {
            this.modulesForPatch.push(moduleInfo);
         }

         /**
          * Builder needs "View" and "UI" Interface modules for template's build plugin.
          */
         switch (moduleInfo.name) {
            case 'View':
               mainModulesForTemplates.View = true;
               break;
            case 'UI':
               mainModulesForTemplates.UI = true;
               break;
            default:
               break;
         }
         moduleInfo.symlinkInputPathToAvoidProblems(this.cachePath, true);

         moduleInfo.contents.buildMode = this.getBuildMode();
         if (this.defaultLocalization && this.localizations.length > 0) {
            moduleInfo.contents.defaultLanguage = this.defaultLocalization;
            moduleInfo.contents.availableLanguage = {};
            for (const local of this.localizations) {
               moduleInfo.contents.availableLanguage[local] = getLanguageByLocale(local);
            }
         }
         this.modules.push(moduleInfo);
      }
      if (mainModulesForTemplates.View && mainModulesForTemplates.UI) {
         this.templateBuilder = true;
      }
<<<<<<< HEAD
=======

      /**
       * Core typescript compiling and initialize is needed by builder
       * in this cases:
       * 1) templates build enabled.
       * 2) Builder unit tests
       * 3) localization enabled.
       */
      this.initCore = this.needTemplates || this.builderTests || this.localizations.length > 0;
>>>>>>> 07b49636
   }
}

module.exports = BuildConfiguration;<|MERGE_RESOLUTION|>--- conflicted
+++ resolved
@@ -385,8 +385,6 @@
       if (mainModulesForTemplates.View && mainModulesForTemplates.UI) {
          this.templateBuilder = true;
       }
-<<<<<<< HEAD
-=======
 
       /**
        * Core typescript compiling and initialize is needed by builder
@@ -396,7 +394,6 @@
        * 3) localization enabled.
        */
       this.initCore = this.needTemplates || this.builderTests || this.localizations.length > 0;
->>>>>>> 07b49636
    }
 }
 
