--- conflicted
+++ resolved
@@ -4,11 +4,7 @@
  * список обязательных для работы Gulp модулей.
  * @type {Array}
  */
-<<<<<<< HEAD
-const necessaryModules = ['Core', 'WS.Core', 'Data', 'WS.Data', 'View'];
-=======
-const necessaryModules = ['Core', 'WS.Core', 'WS.Data'];
->>>>>>> 1d68d72f
+const necessaryModules = ['Core', 'WS.Core', 'Data', 'WS.Data'];
 
 /**
  * Проверяет конфигурацию запуска Gulp на наличие обязательных для сборки
