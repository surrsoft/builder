'use strict';

/**
 * список обязательных для работы Gulp модулей. В 510 убираем Data.
 * Оставляем в 600, тогда Data станет общеобязательным модулей.
 * @type {Array}
 */
<<<<<<< HEAD
const necessaryModules = ['Core', 'WS.Core', 'Data', 'WS.Data', 'View'];
=======
const necessaryModules = ['Core', 'WS.Core', 'WS.Data', 'View'];
>>>>>>> 522aa3bc

/**
 * Проверяет конфигурацию запуска Gulp на наличие обязательных для сборки
 * Интерфейсных модулей
 * @param {Array} configModules - набор Интерфейсных модулей из конфигурации.
 * @returns {Array} - набор отсутствующих в конфиге обязательных модулей.
 */
function checkForNecessaryModules(configModules) {
   const configModulesSet = new Set(configModules.map(module => module.name));
   return necessaryModules.filter(necessaryModuleName => !configModulesSet.has(necessaryModuleName));
}

/**
 * Проверяет конфигурацию запуска Gulp на наличие конкретного модуля
 * @param {String} neededModule - проверяемый модуль
 * @param {Array} configModules - набор Интерфейсных модулей из конфигурации.
 * @returns {boolean} - наличие модуля в конфигурации для Gulp
 */
function checkForNeededModule(neededModule, configModules) {
   const configModulesSet = new Set(configModules.map(module => module.name));
   return configModulesSet.has(neededModule);
}

module.exports = {
   checkForNecessaryModules,
   checkForNeededModule
};<|MERGE_RESOLUTION|>--- conflicted
+++ resolved
@@ -5,11 +5,7 @@
  * Оставляем в 600, тогда Data станет общеобязательным модулей.
  * @type {Array}
  */
-<<<<<<< HEAD
-const necessaryModules = ['Core', 'WS.Core', 'Data', 'WS.Data', 'View'];
-=======
 const necessaryModules = ['Core', 'WS.Core', 'WS.Data', 'View'];
->>>>>>> 522aa3bc
 
 /**
  * Проверяет конфигурацию запуска Gulp на наличие обязательных для сборки
