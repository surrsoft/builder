'use strict';
const less = require('less'),
   path = require('path'),
   helpers = require('../lib/helpers'),
   LessError = require('less/lib/less/less-error'),
<<<<<<< HEAD
   autoprefixer = require('autoprefixer'),
   postcss = require('postcss');
=======
   postcss = require('postcss'),
   postcssSafeParser = require('postcss-safe-parser'),
   postcssUrl = require('postcss-url');

const invalidUrl = /^(\/|#|data:|[a-z]+:\/\/)(?=.*)/i;
>>>>>>> f335e9dd

const defaultTheme = 'online';
const themes = [
   'carry',
   'carry_medium',
   'carrynew',
   'carrynew_medium',
   'cloud',
   'genie',
   'online',
   'presto',
   'presto_medium',
   'prestonew',
   'prestonew_medium'
];
const themesForModules = new Map([['CloudControl', 'cloud'], ['Presto', 'presto'], ['Retail', 'carry']]);

//не все файлы в теме нужно компилировать
const filesForIgnoreInThemes = new Set([
   'variables.less',
   'mixin.less',
   'mixins.less',
   'theme.less',
   'header.less',
   'typography.less',
   'flex.less',
   'defaults.less',
   'theme-fixme.less',
   'sizes.less',
   'colors.less'
]);

/**
 @workaround ресолвим текущую тему по названию модуля или папке в темах
 */
function resolveThemeName(filePath, modulePath) {
   const relativePath = filePath.replace(modulePath, '');
   for (const themeName of themes) {
      if (relativePath.includes(`/themes/${themeName}/`)) {
         return themeName;
      }
   }
   const moduleName = path.basename(modulePath);
   if (themesForModules.has(moduleName)) {
      return themesForModules.get(moduleName);
   }
   return defaultTheme;
}

// из-за того, что less компилируются из исходников, а не из стенда,
// в СБИС плаигне при импорте less из SBIS.CONTROLS получаются кривые пути
function resolveUrls(text, filePath, appRoot) {
   return postcss().use(postcssUrl({
      url: function(url) {
         // ignore absolute urls, hashes or data uris
         if (invalidUrl.test(url)) {
            return url;
         }

         if (url.includes('..') && url.includes('/SBIS3.CONTROLS/')) {
            let newFolder = '/resources/SBIS3.CONTROLS';
            if (appRoot && appRoot !== '/') {
               newFolder = helpers.prettifyPath(path.join(appRoot, newFolder));
            }
            return url.replace(/.*SBIS3\.CONTROLS/, newFolder);
         }
         return url;
      }
   })).process(text, {
      parser: postcssSafeParser,
      from: filePath,
      to: filePath
   }).css;
}

function processLessFile(data, filePath, theme, sbis3ControlsPath, appRoot) {
   return new Promise(async function(resolve, reject) {
      try {
         if (filePath.includes('/themes/') && filesForIgnoreInThemes.has(path.basename(filePath))) {
            resolve({
               ignoreMessage: `Файл '${filePath}' не был скомпилирован, т.к. внесён в список для игнорирования.`
            });
            return;
         }

         //если в проекте нет SBIS3.CONTROLS - это не проблема
         let imports = [];
         if (sbis3ControlsPath) {
            const themesPath = path.join(sbis3ControlsPath, 'themes'),
               variablesPath = path.join(themesPath, theme, 'variables'),
               mixinsPath = path.join(themesPath, 'mixins');

            //в некоторых прикладных less есть импорт less из SBIS3.CONTROLS
            imports = [
               `@SBIS3CONTROLS: '${sbis3ControlsPath}';`,
               `@import '${variablesPath}';`,
               `@import '${mixinsPath}';`,
               `@themeName: ${theme};`
            ];
         }
         const newData = [].concat(imports, [data]).join('\n');
         try {
            const outputLess = await less.render(newData, {
               filename: filePath,
               cleancss: false,
               relativeUrls: true,
               strictImports: true
            });

            const outputPostcss = await postcss([autoprefixer({ browsers: ['last 2 versions', 'ie>=10'] })]).process(
               outputLess.css
            );

            resolve({
<<<<<<< HEAD
               text: resolveUrls(outputPostcss.css, appRoot),
               imports: outputLess.imports
=======
               text: resolveUrls(output.css, filePath.replace('.less', '.css'), appRoot),
               imports: output.imports
>>>>>>> f335e9dd
            });
         } catch (error) {
            if (error instanceof LessError) {
               //error.line может не существовать.
               let errorLineStr = '';
               if (error.hasOwnProperty('line') && typeof error.line === 'number') {
                  let errorLine = error.line;
                  if (
                     helpers.prettifyPath(error.filename) === helpers.prettifyPath(filePath) &&
                     errorLine >= imports.length
                  ) {
                     //сколько строк добавили в файл, столько и вычтем для вывода ошибки
                     //в errorLine не должно быть отрицательных значений.
                     errorLine -= imports.length;
                  }
                  errorLineStr = ` на строке ${errorLine.toString()}`;
               }

               //error.filename может быть где-то в импортируемых лесс файлах. поэтому дублирования информации нет
               const message = `Ошибка компиляции ${error.filename}${errorLineStr}: ${error.message}`;
               reject(new Error(message));
            } else {
               reject(error);
            }
         }
      } catch (error) {
         reject(error);
      }
   });
}

function buildLess(filePath, text, modulePath, sbis3ControlsPath, appRoot) {
   return new Promise(async function(resolve, reject) {
      try {
         const prettyFilePath = helpers.prettifyPath(filePath);
         const prettyModulePath = helpers.prettifyPath(modulePath);
         const prettySbis3ControlsPath = helpers.prettifyPath(sbis3ControlsPath);

         const theme = resolveThemeName(prettyFilePath, prettyModulePath);
         try {
            resolve(await processLessFile(text, prettyFilePath, theme, prettySbis3ControlsPath, appRoot));
         } catch (error) {
            reject(error);
         }
      } catch (error) {
         reject(error);
      }
   });
}

module.exports = buildLess;<|MERGE_RESOLUTION|>--- conflicted
+++ resolved
@@ -3,16 +3,14 @@
    path = require('path'),
    helpers = require('../lib/helpers'),
    LessError = require('less/lib/less/less-error'),
-<<<<<<< HEAD
-   autoprefixer = require('autoprefixer'),
-   postcss = require('postcss');
-=======
    postcss = require('postcss'),
    postcssSafeParser = require('postcss-safe-parser'),
    postcssUrl = require('postcss-url');
 
 const invalidUrl = /^(\/|#|data:|[a-z]+:\/\/)(?=.*)/i;
->>>>>>> f335e9dd
+   LessError = require('less/lib/less/less-error'),
+   autoprefixer = require('autoprefixer'),
+   postcss = require('postcss');
 
 const defaultTheme = 'online';
 const themes = [
@@ -127,13 +125,8 @@
             );
 
             resolve({
-<<<<<<< HEAD
-               text: resolveUrls(outputPostcss.css, appRoot),
+               text: resolveUrls(outputPostcss.css, filePath.replace('.less', '.css'), appRoot),
                imports: outputLess.imports
-=======
-               text: resolveUrls(output.css, filePath.replace('.less', '.css'), appRoot),
-               imports: output.imports
->>>>>>> f335e9dd
             });
          } catch (error) {
             if (error instanceof LessError) {
