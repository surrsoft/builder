'use strict';
const less = require('less'),
   path = require('path'),
   helpers = require('../lib/helpers');

const defaultTheme = 'online';
const themes = [
   'carry',
   'carry_medium',
   'carrynew',
   'carrynew_medium',
   'cloud',
   'genie',
   'online',
   'presto',
   'presto_medium',
   'prestonew',
   'prestonew_medium'
];
const themesForModules = new Map([
   ['CloudControl', 'cloud'], //новое имя
   ['Upravlenie_oblakom', 'cloud'], //старое имя
   ['Presto', 'presto'],
   ['Retail', 'carry']
]);

<<<<<<< HEAD
const dblSlashes = /\\/g;

=======
>>>>>>> 15ba7a78
function getModuleName(filePath, resourcePath) {
   return helpers.getFirstDirInRelativePath(filePath.replace(resourcePath, ''));
}

/**
 @workaround ресолвим текущую тему по названию модуля или папке в темах
 */
function resolveThemeName(filePath, resourcePath) {
   const relativePath = filePath.replace(resourcePath, '');
   for (const themeName of themes) {
      if (relativePath.includes(`/themes/${themeName}/`)) {
         return themeName;
      }
   }
   const moduleName = getModuleName(filePath, resourcePath);
   if (themesForModules.has(moduleName)) {
      return themesForModules.get(moduleName);
   }
   return defaultTheme;
}

function processLessFile(data, filePath, theme, resourcesPath) {
   return new Promise(function(resolve, reject) {
      try {
         const themesPath = path.join(resourcesPath, 'SBIS3.CONTROLS/themes'),
            variablesPath = path.join(themesPath, theme, 'variables'),
            mixinsPath = path.join(themesPath, 'mixins');

         let imports = [];

         //чтобы исключить рекурсивный импорт
         if (!['variables.less', 'mixin.less'].includes(path.basename(filePath))) {
            imports = [`@import '${variablesPath}';`,
               `@import '${mixinsPath}';`,
               `@themeName: ${theme};`];
         }

         const newData = [].concat(imports, [data]).join('\n');
         less.render(newData, {
            filename: filePath,
            cleancss: false,
            relativeUrls: true,
            strictImports: true
         }).then(
            output => {
<<<<<<< HEAD
=======
               const newFileName = path.basename(filePath, '.less');
>>>>>>> 15ba7a78
               resolve({
                  text: output.css,
                  imports: output.imports,
                  theme: theme
               });
            },
            error => {
               //error.line может не существовать.
               let errorLineStr = '';
               if (error.hasOwnProperty('line') && typeof error.line === 'number') {
                  let errorLine = error.line;
                  if (helpers.prettifyPath(error.filename) === helpers.prettifyPath(filePath) && errorLine >= imports.length) {
                     //сколько строк добавили в файл, столько и вычтем для вывода ошибки
                     //в errorLine не должно быть отрицательных значений.
                     errorLine -= imports.length;
                  }
                  errorLineStr = ` на строке ${errorLine.toString()}`;
               }

               //error.filename может быть где-то в импортируемых лесс файлах. поэтому дублирования информации нет
               const newMessage =  `Ошибка компиляции ${error.filename}${errorLineStr}: ${error.message}`;
               error.message = newMessage.replace(dblSlashes, '/'); //для тестов нормализуем пути всегда
               reject(error);
            });
      } catch (error) {
         reject(error);
      }
   });
}

function buildLess(filePath, text, resourcePath) {
   return new Promise(function(resolve, reject) {
      try {
         const prettyFilePath = helpers.prettifyPath(filePath);
         const prettyResourcePath = helpers.prettifyPath(resourcePath);
         const theme = resolveThemeName(prettyFilePath, prettyResourcePath);
         processLessFile(text, prettyFilePath, theme, prettyResourcePath)
            .then(
               result => {
                  resolve(result);
               },
               error => {
                  reject(error);
               });
      } catch (error) {
         reject(error);
      }
   });
}

module.exports = buildLess;
<|MERGE_RESOLUTION|>--- conflicted
+++ resolved
@@ -24,11 +24,6 @@
    ['Retail', 'carry']
 ]);
 
-<<<<<<< HEAD
-const dblSlashes = /\\/g;
-
-=======
->>>>>>> 15ba7a78
 function getModuleName(filePath, resourcePath) {
    return helpers.getFirstDirInRelativePath(filePath.replace(resourcePath, ''));
 }
@@ -74,10 +69,6 @@
             strictImports: true
          }).then(
             output => {
-<<<<<<< HEAD
-=======
-               const newFileName = path.basename(filePath, '.less');
->>>>>>> 15ba7a78
                resolve({
                   text: output.css,
                   imports: output.imports,
