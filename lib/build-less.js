--- conflicted
+++ resolved
@@ -55,11 +55,7 @@
       const variablesPath = path.join(themesPath, theme, '_variables'),
          mixinsPath = path.join(themesPath, '_mixins');
 
-      imports = [
-         `@import '${variablesPath}';`,
-         `@import '${mixinsPath}';`,
-         `@themeName: ${theme};`
-      ];
+      imports = [`@import '${variablesPath}';`, `@import '${mixinsPath}';`, `@themeName: ${theme};`];
       preparedPathsForImport = [path.dirname(sbis3ControlsPath), ...pathsForImport];
    }
    const newData = [].concat(imports, [data]).join('\n');
@@ -74,7 +70,6 @@
          paths: preparedPathsForImport
       });
 
-<<<<<<< HEAD
       const processor = postcss([
          postcssUrl({
             url: function(asset) {
@@ -82,49 +77,29 @@
                if (invalidUrl.test(asset.url)) {
                   return asset.url;
                }
-=======
-                     // из-за того, что less компилируются из исходников, а не из стенда,
-                     // в СБИС плаигне при импорте less из SBIS.CONTROLS получаются кривые пути
-                     if (asset.url.includes('..')) {
-                        if (asset.url.includes('/SBIS3.CONTROLS/')) {
-                           let newFolder = '/resources/SBIS3.CONTROLS';
-                           if (appRoot && appRoot !== '/') {
-                              newFolder = helpers.prettifyPath(path.join(appRoot, newFolder));
-                           }
-                           return asset.url.replace(/.*SBIS3\.CONTROLS/, newFolder);
-                        }
-                        if (asset.url.includes('/ui-modules/Controls/')) {
-                           let newFolder = '/resources/Controls';
-                           if (appRoot && appRoot !== '/') {
-                              newFolder = helpers.prettifyPath(path.join(appRoot, newFolder));
-                           }
-                           return asset.url.replace(/.*\/ui-modules\/Controls/, newFolder);
-                        }
-                     }
-                     return asset.url;
-                  }
-               }),
-               autoprefixer({browsers: ['last 2 versions', 'ie>=10'], remove: false})
-            ]);
-            const outputPostcss = await processor.process(outputLess.css, {
-               parser: postcssSafeParser,
-               from: filePath
-            });
->>>>>>> 80545f5e
 
                // из-за того, что less компилируются из исходников, а не из стенда,
                // в СБИС плаигне при импорте less из SBIS.CONTROLS получаются кривые пути
-               if (asset.url.includes('..') && asset.url.includes('/SBIS3.CONTROLS/')) {
-                  let newFolder = '/resources/SBIS3.CONTROLS';
-                  if (appRoot && appRoot !== '/') {
-                     newFolder = helpers.prettifyPath(path.join(appRoot, newFolder));
+               if (asset.url.includes('..')) {
+                  if (asset.url.includes('/SBIS3.CONTROLS/')) {
+                     let newFolder = '/resources/SBIS3.CONTROLS';
+                     if (appRoot && appRoot !== '/') {
+                        newFolder = helpers.prettifyPath(path.join(appRoot, newFolder));
+                     }
+                     return asset.url.replace(/.*SBIS3\.CONTROLS/, newFolder);
                   }
-                  return asset.url.replace(/.*SBIS3\.CONTROLS/, newFolder);
+                  if (asset.url.includes('/ui-modules/Controls/')) {
+                     let newFolder = '/resources/Controls';
+                     if (appRoot && appRoot !== '/') {
+                        newFolder = helpers.prettifyPath(path.join(appRoot, newFolder));
+                     }
+                     return asset.url.replace(/.*\/ui-modules\/Controls/, newFolder);
+                  }
                }
                return asset.url;
             }
          }),
-         autoprefixer({browsers: ['last 2 versions', 'ie>=10'], remove: false})
+         autoprefixer({ browsers: ['last 2 versions', 'ie>=10'], remove: false })
       ]);
       const outputPostcss = await processor.process(outputLess.css, {
          parser: postcssSafeParser,
@@ -143,7 +118,7 @@
             let errorLine = error.line;
             if (
                helpers.prettifyPath(error.filename) === helpers.prettifyPath(filePath) &&
-                     errorLine >= imports.length
+               errorLine >= imports.length
             ) {
                //сколько строк добавили в файл, столько и вычтем для вывода ошибки
                //в errorLine не должно быть отрицательных значений.
