--- conflicted
+++ resolved
@@ -6,9 +6,6 @@
 const versionHeader = 'x_version=%{MODULE_VERSION_STUB=%{modulePlaceholder}}';
 const path = require('path');
 const helpers = require('./helpers');
-<<<<<<< HEAD
-const logger = require('./logger').logger();
-=======
 
 /**
  * placeholders examples:
@@ -31,8 +28,8 @@
    if (normalizedLink.includes('wsRoot') || normalizedLink.includes('WI.SBIS_ROOT')) {
       return 'WS.Core';
    }
-   if (resourcesLink.test(normalizedLink)) {
-      return normalizedLink.replace(resourcesLink, '').split('/').shift();
+   if (normalizedLink.startsWith('resources/')) {
+      return normalizedLink.split('/')[1];
    }
    if (templatePlaceholders.test(normalizedLink)) {
       normalizedLink = normalizedLink.replace(templatePlaceholders, '');
@@ -63,59 +60,6 @@
    }
    return moduleName;
 }
->>>>>>> f587f08a
-
-/**
- * placeholders examples:
- * 1) %{RESOURCE_ROOT}, %{WI.SBIS_ROOT} - from html.tmpl and templates for routing
- * 2) {{_options.resourceRoot}}, {{resourceRoot}} - from tmpl, xhtml.
- */
-const templatePlaceholders = /^(\/?%?{?{[\w. ]+}}?\/?)/;
-
-/**
- * get correct module name for template's url
- * @param linkPath - current link
- * @returns {string|*}
- */
-function getTemplateLinkModuleName(linkPath) {
-   let normalizedLink = helpers.removeLeadingSlash(linkPath);
-
-   // for wsRoot and WI.SBIS_ROOT placeholders we should set moduleName as 'WS.Core'
-   if (normalizedLink.includes('wsRoot') || normalizedLink.includes('WI.SBIS_ROOT')) {
-      return 'WS.Core';
-   }
-   if (normalizedLink.startsWith('resources/')) {
-      return normalizedLink.split('/')[1];
-   }
-   if (templatePlaceholders.test(normalizedLink)) {
-      normalizedLink = normalizedLink.replace(templatePlaceholders, '');
-   }
-   const linkParts = normalizedLink.split('/');
-   return linkParts.length > 1 ? linkParts.shift() : '';
-}
-
-/**
- * get correct module name for style's links
- * @param prettyFilePath - current file path
- * @param linkPath - current link
- * @param fileBase - current file module path
- * @returns {*}
- */
-function getStyleLinkModuleName(prettyFilePath, linkPath, fileBase) {
-   const moduleName = path.basename(fileBase);
-   const root = path.dirname(fileBase);
-   if (linkPath.startsWith('../') || linkPath.startsWith('./')) {
-      const resolvedPath = helpers.unixifyPath(
-         path.resolve(
-            path.dirname(prettyFilePath),
-            linkPath
-         )
-      );
-      const pathWithoutRoot = helpers.removeLeadingSlash(resolvedPath.replace(root, ''));
-      return pathWithoutRoot.split('/').shift();
-   }
-   return moduleName;
-}
 
 function checkModuleInDependencies(link, versionModuleName, currentModuleName, moduleInfo) {
    if (versionModuleName !== currentModuleName && !moduleInfo.depends.includes(versionModuleName)) {
@@ -151,7 +95,6 @@
             helpers.unixifyPath(file.base)
          );
 
-<<<<<<< HEAD
          const checkResult = checkModuleInDependencies(
             partFilePath,
             versionModuleName,
@@ -165,8 +108,6 @@
                message: checkResult.message
             });
          }
-=======
->>>>>>> f587f08a
          const currentVersionHeader = versionHeader.replace('%{modulePlaceholder}', versionModuleName);
          let result = `${partUrl}${partFilePath}${partExt}`;
          if (extraData) {
@@ -196,7 +137,6 @@
                file.cdnLinked = true;
                return match;
             }
-<<<<<<< HEAD
             let versionModuleName = getTemplateLinkModuleName(partFilePath.replace(/^"/, ''));
             if (!versionModuleName) {
                versionModuleName = path.basename(moduleInfo.output);
@@ -215,12 +155,6 @@
                   message: checkResult.message
                });
             }
-=======
-            let versionModuleName = getTemplateLinkModuleName(partFilePath.replace(/^("|')/, ''));
-            if (!versionModuleName) {
-               versionModuleName = path.basename(moduleInfo.output);
-            }
->>>>>>> f587f08a
             const currentVersionHeader = versionHeader.replace('%{modulePlaceholder}', versionModuleName);
             file.versioned = true;
             if (partExt === '.css') {
@@ -252,7 +186,6 @@
             if (!versionModuleName) {
                versionModuleName = path.basename(moduleInfo.output);
             }
-<<<<<<< HEAD
 
             const checkResult = checkModuleInDependencies(
                partFilePath,
@@ -267,8 +200,6 @@
                   message: checkResult.message
                });
             }
-=======
->>>>>>> f587f08a
             const currentVersionHeader = versionHeader.replace('%{modulePlaceholder}', versionModuleName);
 
             // если в пути уже есть .min, то дублировать не нужно
