--- conflicted
+++ resolved
@@ -12,9 +12,6 @@
 var bumpImportsUp = cssHelpers.bumpImportsUp;
 var dblSlashes = /\\/g;
 var isWS = /^\.\.\/ws/;
-const gutil = require('gulp-util');
-const glob  = require('glob');
-const argv  = require('yargs').argv;
 
 (function () {
 
@@ -460,8 +457,8 @@
 
     var cache = {};
 
-    function getContents(path) {
-        return cache[path] = cache[path] || JSON.parse(fs.readFileSync(path));
+    function getContents(grunt, path) {
+        return cache[path] = cache[path] || grunt.file.readJSON(path);
     }
 
     /**
@@ -473,25 +470,16 @@
     function replaceContents(grunt, keys, applicationRoot) {
         var absolutePath = path.join(applicationRoot, 'resources/contents.json');
         try {
-            var content = getContents(absolutePath);
+            var content = getContents(grunt, absolutePath);
             if (content) {
                 Object.keys(keys).forEach(function (key) {
                     content[key] = keys[key];
                 });
-                if (grunt) {
-                    grunt.file.write(absolutePath, JSON.stringify(content, null, 2));
-                    grunt.file.write(absolutePath.replace('.json', '.js'), 'contents = ' + JSON.stringify(content, null, 2));
-                } else {
-                    fs.writeFileSync(absolutePath, JSON.stringify(content, null, 2));
-                    fs.writeFileSync(absolutePath.replace('.json', '.js'), 'contents = ' + JSON.stringify(content, null, 2));
-                }
+                grunt.file.write(absolutePath, JSON.stringify(content, null, 2));
+                grunt.file.write(absolutePath.replace('.json', '.js'), 'contents = ' + JSON.stringify(content, null, 2));
             }
         } catch (e) {
-            if (grunt) {
-                grunt.fail.fatal('Can\'t read contents.json file - ' + e);
-            } else {
-                return e;
-            }
+            grunt.fail.fatal('Can\'t read contents.json file - ' + e);
         }
     }
 
@@ -596,7 +584,7 @@
         var allWords = {};
 
         levelDicts.forEach(function (dictPath) {
-            var dictContent = JSON.parse(fs.readFileSync(dictPath));
+            var dictContent = grunt.file.readJSON(dictPath);
             for (var key in dictContent) {
                 if (!dictContent.hasOwnProperty(key)) continue;
                 allWords[key] = dictContent[key];
@@ -666,55 +654,6 @@
         }
     }
 
-<<<<<<< HEAD
-    /*TODO Временная функция костыль для проверки существует ли уже объединённый словарь или нет.
-     Сейчас если объединённый словарь уже есть, билдер пытается его переписать, а файл со словарём только для чтения из-за чего падает сборка.
-     Необходима до тех пора пока мы полностью не перейдём на новый стандарт словарей локализации.
-     Как только это произойдёт, то можно смело сносить вместе с функцией объединения словарей.
-     https://online.sbis.ru/opendoc.html?guid=0987439c-f32e-4c6a-b3f6-78244c2e7a1b
-    */
-    /**
-     * Функция проверяет, существует ли объединённый словарь или нет. Выводит предупреждения, если
-     * расположение словарей локализации в директории модуля не приведена к стандарту.
-     * @param mergeDictPath - путь до объединённого словаря
-     * @param allDictPath - пути до всех словарей в директории модуля
-     * @param moduleName - путь до директории модуля
-     * @returns {boolean}
-     */
-    function checkExistMergeDict(mergeDictPath, allDictPath, modulePath) {
-
-        let flag,
-            mergeDictPathes = mergeDictPath.replace(dblSlashes,'/');
-
-        flag = allDictPath.some(function (pathDict) {
-            return ~pathDict.indexOf(mergeDictPathes)
-        });
-
-        if (flag) {
-            if (allDictPath.length > 1) {
-                if (grunt) {
-                    grunt.log.warn(`In the directory ${modulePath} exists the merged dictionary. Remove all the not needed dictionaries in the directory.`);
-                } else {
-                    gutil.log(`In the directory ${modulePath} exists the merged dictionary. Remove all the not needed dictionaries in the directory.`);
-                }
-            }
-            return true;
-        }
-
-        if (allDictPath.length > 0) {
-            if (grunt) {
-                grunt.log.warn(`In the directory ${modulePath} not exists the merged dictionary. Merge all dictionaries into one dictionary and add it to ${mergeDictPath}.`);
-            } else {
-                gutil.log(`In the directory ${modulePath} not exists the merged dictionary. Merge all dictionaries into one dictionary and add it to ${mergeDictPath}.`)
-            }
-            return false;
-        } else {
-            return true;
-        }
-    }
-
-=======
->>>>>>> 7f5dec46
     module.exports = {
         /**
          * Индексирует словари и записывает информацию о них в contents.json
@@ -724,7 +663,7 @@
          * @param done
          */
         indexDict: function (grunt, languages, data, done) {
-            gutil.log(' Начато индексирование словарей для локализации.');
+            grunt.log.ok(grunt.template.today('hh:MM:ss') + ': Начато индексирование словарей для локализации.');
 
             var
                 temp = getAvailableLang(languages),
@@ -740,20 +679,14 @@
                 firstLevelDirs.forEach(function (fstLvlD) {
                     var
                         levelLocalDict = {};
-                    glob.sync(path.join(fstLvlD, './**/*.*')).forEach(absPath => {
-                        var JS = absPath.match(data.dict),
-                            CSS = absPath.match(data.css),
-                            Country = absPath.match(data.country);
-
-                        fillLocalDicts(levelLocalDict, availableLang, absPath, JS, CSS, Country);
-                    });
-                    /*grunt.file.recurse(fstLvlD, function (absPath) {
+
+                    grunt.file.recurse(fstLvlD, function (absPath) {
                         var JS = absPath.match(data.dict),
                            CSS = absPath.match(data.css),
                            Country = absPath.match(data.country);
 
                         fillLocalDicts(levelLocalDict, availableLang, absPath, JS, CSS, Country);
-                    });*/
+                    });
 
                     for (var langKey in levelLocalDict) {
                         if (!levelLocalDict.hasOwnProperty(langKey)) continue;
@@ -819,19 +752,18 @@
                 });
             }
 
-            let res = replaceContents(grunt, {
+            replaceContents(grunt, {
                 availableLanguage: availableLang,
                 defaultLanguage: defLang,
                 dictionary: jsDict
             }, data.cwd);
 
-            if (res instanceof Error) return done(res);
             //Нужно для заполенения констант локализации на время сборки.
             _const.availableLanguage = availableLang;
             _const.defaultLanguage = defLang;
             _const.dictionary = jsDict;
 
-            gutil.log('Индексирование словарей для локализации выполнено.');
+            grunt.log.ok(grunt.template.today('hh:MM:ss') + ': Индексирование словарей для локализации выполнено.');
 
             done();
         }
