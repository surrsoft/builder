/*часть grunt сборщика*/
'use strict';

const path = require('path');
const fs = require('fs-extra');
<<<<<<< HEAD
const logger = require('../logger').logger();
const cssHelpers = require(path.join(path.resolve('node_modules'), 'grunt-wsmod-packer/lib/cssHelpers.js'));
const resolveUrl = cssHelpers.rebaseUrls;
const bumpImportsUp = cssHelpers.bumpImportsUp;
const dblSlashes = /\\/g;
const isWS = /^\.\.\/ws/;


const ISO639 = {
   aa: 'Afaraf',                //Афарский
   ab: 'аҧсшәа',                //Абхазский
   ae: 'avesta',                //Авестийский
   af: 'Afrikaans',             //Африкаанс
   ak: 'Akan',                  //Акан
   am: 'አማርኛ',                  //Амхарский
   an: 'aragonés',              //Арагонский
   ar: 'ةيبرعلا',               //Арабский
   as: 'অসমীয়া',                 //Ассамский
   av: 'авар мацӀ',             //Аварский
   ay: 'aymar aru',             //Аймара
   az: 'azərbaycan dili',       //Азербайджанский
   ba: 'башҡорт теле',          //Башкирский
   be: 'беларуская мова',       //Белорусский
   bg: 'български език',        //Болгарский
   bh: 'भोजपुरी',                 //Бихари
   bi: 'Bislama',               //Бислама
   bm: 'bamanankan',            //Бамбара
   bn: 'বাংলা',                  //Бенгальский
   bo: 'བོད་ཡིག',               //Тибетский
   br: 'brezhoneg',             //Breton
   bs: 'bosanski jezik',        //Боснийский
   ca: 'català',                //Каталанский
   ce: 'нохчийн мотт',          //Чеченский
   ch: 'Chamoru',               //Чаморро
   co: 'corsu',                 //Корсиканский
   cr: 'ᓀᐦᐃᔭᐍᐏᐣ',               //Крик
   cs: 'český jazyk',           //Чешский
   cv: 'чӑваш чӗлхи',           //Чувашский
   cy: 'Cymraeg',               //Валлийский
   da: 'dansk',                 //Датский
   de: 'Deutsch',               //Немецкий
   dv: 'ދިވެހި',                   //Дивехи
   dz: 'རྫོང་ཁ',                //Дзонг-кэ
   ee: 'Eʋegbe',                //Эве
   el: 'ελληνικά',              //Греческий
   en: 'English',               //Английский
   eo: 'Esperanto',             //Эсперанто
   es: 'español',               //Испанский
   et: 'eesti keel',            //Эстонский
   eu: 'euskara',               //Баскский
   fa: 'فارسی',                 //Персидский
   ff: 'Fulfulde',              //Фулах
   fi: 'suomen kieli',          //Финский
   fj: 'vosa Vakaviti',         //Фиджи
   fo: 'føroyskt',              //Фарерский
   fr: 'français',              //Французский
   fy: 'Frysk',                 //Фризский
   ga: 'Gaeilge',               //Ирландский
   gd: 'Gàidhlig',              //Гэльский
   gl: 'galego',                //Галисийский
   gn: 'Avañe\'ẽ',               //Гуарани
   gu: 'ગુજરાતી',                 //Гуджарати
   gv: 'Gaelg',                 //Мэнский
   ha: 'هَوُسَ',                //Хауса
   he: 'עברית',                 //Иврит
   hi: 'हिन्दी',                  //Хинди
   ho: 'Hiri Motu',             //Хиримоту
   hr: 'hrvatski jezik',        //Хорватский
   ht: 'Kreyòl ayisyen',        //Haitian
   hu: 'magyar',                //Венгерский
   hy: 'Հայերեն',                //Армянский
   hz: 'Otjiherero',            //Гереро
   ia: 'Interlingua',           //Интерлингва
   id: 'Bahasa Indonesia',      //Индонезийский
   ie: 'Interlingue',           //Интерлингве
   ig: 'Asụsụ Igbo',            //Игбо
   ii: 'Nuosuhxop',             //Сычуань
   ik: 'Iñupiaq',               //Инупиак
   io: 'Ido',                   //Идо
   is: 'Íslenska',              //Исландский
   it: 'italiano',              //Итальянский
   iu: 'ᐃᓄᒃᑎᑐᑦ',               //Инуктитут
   ja: '日本語',                 //Японский
   jv: 'basa Jawa',             //Яванский
   ka: 'ქართული',              //Грузинский
   kg: 'KiKongo',               //Конго
   ki: 'Gĩkũyũ',                //Кикуйю
   kj: 'Kuanyama',              //Киньяма
   kk: 'қазақ тілі',            //Казахский
   kl: 'kalaallisut',           //Гренландский
   km: 'ខ្មែរ',                    //Кхмерский
   kn: 'ಕನ್ನಡ',                 //Каннада
   ko: '한국어',                 //Корейский
   kr: 'Kanuri',                //Канури
   ks: 'कश्मीरी',                 //Кашмири
   ku: 'Kurdî',                 //Курдский
   kv: 'коми кыв',              //Коми
   kw: 'Kernewek',              //Корнский
   ky: 'Кыргыз тили',           //Киргизский
   la: 'latine',                //Латинский
   lb: 'Lëtzebuergesch',        //Люксембургский
   lg: 'Luganda',               //Ганда
   li: 'Limburgs',              //Limburgan
   ln: 'Lingála',               //Лингала
   lo: 'ພາສາລາວ',              //Лаосский
   lt: 'lietuvių kalba',        //Литовский
   lu: 'Tshiluba',              //Луба-катанга
   lv: 'latviešu valoda',       //Латышский
   mg: 'fiteny malagasy',       //Малагасийский
   mh: 'Kajin M̧ajeļ',          //Маршалльский
   mi: 'te reo Māori',          //Маори
   mk: 'македонски јазик',      //Македонский
   ml: 'മലയാളം',               //Малаялам
   mn: 'монгол',                //Монгольский
   mr: 'मराठी',                  //Маратхи
   ms: 'bahasa Melayu',         //Малайский
   mt: 'Malti',                 //Мальтийский
   my: 'ဗမာစာ',                 //Бирманский
   na: 'Ekakairũ Naoero',       //Науру
   nb: 'Norsk bokmål',          //Норвежский‬ книжный
   nd: 'isiNdebele',            //Ндебеле северный
   ne: 'नेपाली',                  //Непальский
   ng: 'Owambo',                //Ндунга
   nl: 'Nederlands',            //Нидерландский
   nn: 'Norsk nynorsk',         //Нюнорск (Норвежский новый)
   no: 'Norsk',                 //Норвежский‬
   nr: 'isiNdebele',            //Ндебеле южный
   nv: 'Diné bizaad',           //Навахо
   ny: 'chiCheŵa',              //Ньянджа
   oc: 'occitan',               //Окситанский
   oj: 'ᐊᓂᔑᓈᐯᒧᐎᓐ',              //Оджибве
   om: 'Afaan Oromoo',          //Оромо
   or: 'ଓଡ଼ିଆ',                   //Ория
   os: 'ирон æвзаг',            //Осетинский
   pa: 'ਪੰਜਾਬੀ',                  //Пенджабский
   pi: 'पाऴि',                   //Пали
   pl: 'język polski',          //Польский
   ps: 'پښتو',                  //Пушту
   pt: 'português',             //Португальский
   qu: 'Runa Simi',             //Кечуа
   rm: 'rumantsch grischun',    //Ретороманский
   rn: 'Ikirundi',              //Рунди
   ro: 'limba română',          //Румынский
   ru: 'Русский',               //Русский язык
   rw: 'Ikinyarwanda',          //Руанда
   sa: 'संस्कृतम्',                //Санскрит
   sc: 'sardu',                 //Сардинский
   sd: 'सिन्धी',                  //Синдхи
   se: 'Davvisámegiella',       //Северносаамский язык
   sg: 'yângâ tî sängö',        //Санго
   si: 'සිංහල',                  //Сингальский
   sk: 'slovenčina',            //Словацкий
   sl: 'slovenski jezik',       //Словенский
   sm: 'gagana fa\'a Samoa',     //Самоанский
   sn: 'chiShona',              //Шона
   so: 'Soomaaliga',            //Сомали
   sq: 'gjuha shqipe',          //Албанский
   sr: 'српски језик',          //Сербский
   ss: 'SiSwati',               //Свази
   st: 'Sesotho',               //Сото южный
   su: 'Basa Sunda',            //Сунданский
   sv: 'Svenska',               //Шведский
   sw: 'Kiswahili',             //Суахили
   ta: 'தமிழ்',                  //Тамильский
   te: 'తెలుగు',                 //Телугу
   tg: 'тоҷикӣ',                //Таджикский
   th: 'ไทย',                   //Тайский
   ti: 'ትግርኛ',                  //Тигринья
   tk: 'Түркмен',               //Туркменский
   tl: 'Wikang Tagalog',        //Тагальский
   tn: 'Setswana',              //Тсвана
   to: 'faka Tonga',            //Тонганский
   tr: 'Türkçe',                //Турецкий
   ts: 'Xitsonga',              //Тсонга
   tt: 'татар теле',            //Татарский
   tw: 'Twi',                   //Тви
   ty: 'Reo Tahiti',            //Таитянский
   ug: 'Uyƣurqə',               //Уйгурский
   uk: 'Українська',            //Украинский Українська мова
   ur: 'اردو',                  //Урду
   uz: 'Ўзбек',                 //Узбекский
   ve: 'Tshivenḓa',             //Венда
   vi: 'Tiếng Việt',            //Вьетнамский
   vo: 'Volapük',               //Волапюк
   wa: 'walon',                 //Walloon
   wo: 'Wollof',                //Волоф
   xh: 'isiXhosa',              //Коса
   yi: 'ייִדיש',                //Идиш
   yo: 'Yorùbá',                //Йоруба
   za: 'Saɯ cueŋƅ',             //Чжуанский
   zh: '中文',                   //Китайский
   zu: 'isiZulu'                //Зулу
};
=======
const getLanguageByLocale = require('../get-language-by-locale');
const helpers = require('../helpers');
const DictionaryIndexer = require('./dictionary-indexer');
>>>>>>> 50cdedb9

const cache = {};

function getContents(grunt, path) {
   return cache[path] = cache[path] || grunt.file.readJSON(path);
}

/**
 * Записывает ключ в contents.json
 * @param grunt
 * @param {Object} keys
 * @param {String} applicationRoot - полный путь до корня сервиса
 */
function replaceContents(grunt, keys, applicationRoot) {
   const absolutePath = path.join(applicationRoot, 'resources/contents.json');
   try {
      let content = getContents(grunt, absolutePath);
      if (content) {
         Object.keys(keys).forEach(function(key) {
            content[key] = keys[key];
         });
         content = helpers.sortObject(content);
         grunt.file.write(absolutePath, JSON.stringify(content, null, 2));
         grunt.file.write(absolutePath.replace('.json', '.js'), 'contents = ' + JSON.stringify(content, null, 2));
      }
   } catch (e) {
      grunt.fail.fatal('Can\'t read contents.json file - ' + e);
   }
}

/**
 * Получает список языков, которые будут доступны
 * @param languages
 * @returns {{availableLanguage: {}, defaultLanguage: string}}
 */
function getAvailableLang(languages) {
   const availableLang = {};

   let defLang = '',
      languageCulture,
      parts,
      language,
      country;

   if (typeof languages === 'string') {
      languages = languages.replace(/"/g, '').split(';');
      for (let i = 0; i < languages.length; i++) {
         let isDef = false;

         languageCulture = languages[i];
         if (languageCulture.length === 6 && languageCulture[0] === '*') {
            languageCulture = languageCulture.substring(1, 6);
            isDef = true;
         }

         if (languageCulture.length === 5) {
            parts = languageCulture.split('-');
            language = parts[0].toLowerCase();
            country = parts[1].toUpperCase();
            languageCulture = language + '-' + country;
            defLang = isDef ? languageCulture : defLang;
            availableLang[languageCulture] = getLanguageByLocale(languageCulture);
         }
      }
   }

   return {availableLanguage: availableLang, defaultLanguage: defLang};
}

/**
 * Возвращает массив путей до ws и папок первого уровня вложенности в resources
 */
function getFirstLevelDirs(app) {
   const
      resources = path.join(app, 'resources'),
      ws = path.join(app, 'ws');

   const dirs = fs.readdirSync(resources).map(function(e) {
      return path.join(resources, e);
   });

   dirs.push(ws);

   return dirs.filter(function(e) {
      return fs.statSync(e).isDirectory();
   });
}

/**
 * Индексирует словари и записывает информацию о них в contents.json
 * @param {Object} grunt
 * @param {String} languages - Языки для индексации
 * @param {Object} data - Конфигурация таски
 * @param done
 */
function indexDict(grunt, languages, data, done) {
   grunt.log.ok(grunt.template.today('hh:MM:ss') + ': Начато индексирование словарей для локализации.');

   const
      temp = getAvailableLang(languages),
      availableLang = temp.availableLanguage,
      defLang = temp.defaultLanguage,
      firstLevelDirs = getFirstLevelDirs(data.cwd),
      _const = global.requirejs('Core/constants');

   const localizations = Object.keys(availableLang);
   const indexer = new DictionaryIndexer(localizations);
   if (localizations.length) {
      for (const modulePath of firstLevelDirs) {
         grunt.file.recurse(modulePath, function(filePath) {
            if (filePath.endsWith('.json')) {
               const locale = path.basename(filePath, '.json');
               if (localizations.includes(locale)) {
                  indexer.addLocalizationJson(modulePath, filePath, locale);
               }
            } else if (filePath.endsWith('.css')) {
               const locale = path.basename(filePath, '.css');
               if (localizations.includes(locale)) {
                  const cssContent = fs.readFileSync(filePath);
                  indexer.addLocalizationCSS(modulePath, filePath, locale, cssContent.toString());
               }
            }
         });

         for (const localization of localizations) {
            const mergedCSSCode = indexer.extractMergedCSSCode(modulePath, localization);
            if (mergedCSSCode) {
               const mergedCSSPath = path.join(modulePath, 'lang', localization, localization + '.css');
               fs.writeFileSync(mergedCSSPath, mergedCSSCode);
            }

            const loaderCode = indexer.extractLoaderCode(modulePath, localization);
            if (loaderCode) {
               const loaderPath = path.join(modulePath, 'lang', localization, localization + '.js');
               fs.writeFileSync(loaderPath, loaderCode);
            }
         }

      }
   }

   const jsDict = indexer.getDictionaryForContents();
   replaceContents(grunt, {
      availableLanguage: availableLang,
      defaultLanguage: defLang,
      dictionary: jsDict
   }, data.cwd);

   //Нужно для заполенения констант локализации на время сборки.
   _const.availableLanguage = availableLang;
   _const.defaultLanguage = defLang;
   _const.dictionary = jsDict;

   grunt.log.ok(grunt.template.today('hh:MM:ss') + ': Индексирование словарей для локализации выполнено.');

   done();
}

module.exports = indexDict;<|MERGE_RESOLUTION|>--- conflicted
+++ resolved
@@ -3,205 +3,9 @@
 
 const path = require('path');
 const fs = require('fs-extra');
-<<<<<<< HEAD
-const logger = require('../logger').logger();
-const cssHelpers = require(path.join(path.resolve('node_modules'), 'grunt-wsmod-packer/lib/cssHelpers.js'));
-const resolveUrl = cssHelpers.rebaseUrls;
-const bumpImportsUp = cssHelpers.bumpImportsUp;
-const dblSlashes = /\\/g;
-const isWS = /^\.\.\/ws/;
-
-
-const ISO639 = {
-   aa: 'Afaraf',                //Афарский
-   ab: 'аҧсшәа',                //Абхазский
-   ae: 'avesta',                //Авестийский
-   af: 'Afrikaans',             //Африкаанс
-   ak: 'Akan',                  //Акан
-   am: 'አማርኛ',                  //Амхарский
-   an: 'aragonés',              //Арагонский
-   ar: 'ةيبرعلا',               //Арабский
-   as: 'অসমীয়া',                 //Ассамский
-   av: 'авар мацӀ',             //Аварский
-   ay: 'aymar aru',             //Аймара
-   az: 'azərbaycan dili',       //Азербайджанский
-   ba: 'башҡорт теле',          //Башкирский
-   be: 'беларуская мова',       //Белорусский
-   bg: 'български език',        //Болгарский
-   bh: 'भोजपुरी',                 //Бихари
-   bi: 'Bislama',               //Бислама
-   bm: 'bamanankan',            //Бамбара
-   bn: 'বাংলা',                  //Бенгальский
-   bo: 'བོད་ཡིག',               //Тибетский
-   br: 'brezhoneg',             //Breton
-   bs: 'bosanski jezik',        //Боснийский
-   ca: 'català',                //Каталанский
-   ce: 'нохчийн мотт',          //Чеченский
-   ch: 'Chamoru',               //Чаморро
-   co: 'corsu',                 //Корсиканский
-   cr: 'ᓀᐦᐃᔭᐍᐏᐣ',               //Крик
-   cs: 'český jazyk',           //Чешский
-   cv: 'чӑваш чӗлхи',           //Чувашский
-   cy: 'Cymraeg',               //Валлийский
-   da: 'dansk',                 //Датский
-   de: 'Deutsch',               //Немецкий
-   dv: 'ދިވެހި',                   //Дивехи
-   dz: 'རྫོང་ཁ',                //Дзонг-кэ
-   ee: 'Eʋegbe',                //Эве
-   el: 'ελληνικά',              //Греческий
-   en: 'English',               //Английский
-   eo: 'Esperanto',             //Эсперанто
-   es: 'español',               //Испанский
-   et: 'eesti keel',            //Эстонский
-   eu: 'euskara',               //Баскский
-   fa: 'فارسی',                 //Персидский
-   ff: 'Fulfulde',              //Фулах
-   fi: 'suomen kieli',          //Финский
-   fj: 'vosa Vakaviti',         //Фиджи
-   fo: 'føroyskt',              //Фарерский
-   fr: 'français',              //Французский
-   fy: 'Frysk',                 //Фризский
-   ga: 'Gaeilge',               //Ирландский
-   gd: 'Gàidhlig',              //Гэльский
-   gl: 'galego',                //Галисийский
-   gn: 'Avañe\'ẽ',               //Гуарани
-   gu: 'ગુજરાતી',                 //Гуджарати
-   gv: 'Gaelg',                 //Мэнский
-   ha: 'هَوُسَ',                //Хауса
-   he: 'עברית',                 //Иврит
-   hi: 'हिन्दी',                  //Хинди
-   ho: 'Hiri Motu',             //Хиримоту
-   hr: 'hrvatski jezik',        //Хорватский
-   ht: 'Kreyòl ayisyen',        //Haitian
-   hu: 'magyar',                //Венгерский
-   hy: 'Հայերեն',                //Армянский
-   hz: 'Otjiherero',            //Гереро
-   ia: 'Interlingua',           //Интерлингва
-   id: 'Bahasa Indonesia',      //Индонезийский
-   ie: 'Interlingue',           //Интерлингве
-   ig: 'Asụsụ Igbo',            //Игбо
-   ii: 'Nuosuhxop',             //Сычуань
-   ik: 'Iñupiaq',               //Инупиак
-   io: 'Ido',                   //Идо
-   is: 'Íslenska',              //Исландский
-   it: 'italiano',              //Итальянский
-   iu: 'ᐃᓄᒃᑎᑐᑦ',               //Инуктитут
-   ja: '日本語',                 //Японский
-   jv: 'basa Jawa',             //Яванский
-   ka: 'ქართული',              //Грузинский
-   kg: 'KiKongo',               //Конго
-   ki: 'Gĩkũyũ',                //Кикуйю
-   kj: 'Kuanyama',              //Киньяма
-   kk: 'қазақ тілі',            //Казахский
-   kl: 'kalaallisut',           //Гренландский
-   km: 'ខ្មែរ',                    //Кхмерский
-   kn: 'ಕನ್ನಡ',                 //Каннада
-   ko: '한국어',                 //Корейский
-   kr: 'Kanuri',                //Канури
-   ks: 'कश्मीरी',                 //Кашмири
-   ku: 'Kurdî',                 //Курдский
-   kv: 'коми кыв',              //Коми
-   kw: 'Kernewek',              //Корнский
-   ky: 'Кыргыз тили',           //Киргизский
-   la: 'latine',                //Латинский
-   lb: 'Lëtzebuergesch',        //Люксембургский
-   lg: 'Luganda',               //Ганда
-   li: 'Limburgs',              //Limburgan
-   ln: 'Lingála',               //Лингала
-   lo: 'ພາສາລາວ',              //Лаосский
-   lt: 'lietuvių kalba',        //Литовский
-   lu: 'Tshiluba',              //Луба-катанга
-   lv: 'latviešu valoda',       //Латышский
-   mg: 'fiteny malagasy',       //Малагасийский
-   mh: 'Kajin M̧ajeļ',          //Маршалльский
-   mi: 'te reo Māori',          //Маори
-   mk: 'македонски јазик',      //Македонский
-   ml: 'മലയാളം',               //Малаялам
-   mn: 'монгол',                //Монгольский
-   mr: 'मराठी',                  //Маратхи
-   ms: 'bahasa Melayu',         //Малайский
-   mt: 'Malti',                 //Мальтийский
-   my: 'ဗမာစာ',                 //Бирманский
-   na: 'Ekakairũ Naoero',       //Науру
-   nb: 'Norsk bokmål',          //Норвежский‬ книжный
-   nd: 'isiNdebele',            //Ндебеле северный
-   ne: 'नेपाली',                  //Непальский
-   ng: 'Owambo',                //Ндунга
-   nl: 'Nederlands',            //Нидерландский
-   nn: 'Norsk nynorsk',         //Нюнорск (Норвежский новый)
-   no: 'Norsk',                 //Норвежский‬
-   nr: 'isiNdebele',            //Ндебеле южный
-   nv: 'Diné bizaad',           //Навахо
-   ny: 'chiCheŵa',              //Ньянджа
-   oc: 'occitan',               //Окситанский
-   oj: 'ᐊᓂᔑᓈᐯᒧᐎᓐ',              //Оджибве
-   om: 'Afaan Oromoo',          //Оромо
-   or: 'ଓଡ଼ିଆ',                   //Ория
-   os: 'ирон æвзаг',            //Осетинский
-   pa: 'ਪੰਜਾਬੀ',                  //Пенджабский
-   pi: 'पाऴि',                   //Пали
-   pl: 'język polski',          //Польский
-   ps: 'پښتو',                  //Пушту
-   pt: 'português',             //Португальский
-   qu: 'Runa Simi',             //Кечуа
-   rm: 'rumantsch grischun',    //Ретороманский
-   rn: 'Ikirundi',              //Рунди
-   ro: 'limba română',          //Румынский
-   ru: 'Русский',               //Русский язык
-   rw: 'Ikinyarwanda',          //Руанда
-   sa: 'संस्कृतम्',                //Санскрит
-   sc: 'sardu',                 //Сардинский
-   sd: 'सिन्धी',                  //Синдхи
-   se: 'Davvisámegiella',       //Северносаамский язык
-   sg: 'yângâ tî sängö',        //Санго
-   si: 'සිංහල',                  //Сингальский
-   sk: 'slovenčina',            //Словацкий
-   sl: 'slovenski jezik',       //Словенский
-   sm: 'gagana fa\'a Samoa',     //Самоанский
-   sn: 'chiShona',              //Шона
-   so: 'Soomaaliga',            //Сомали
-   sq: 'gjuha shqipe',          //Албанский
-   sr: 'српски језик',          //Сербский
-   ss: 'SiSwati',               //Свази
-   st: 'Sesotho',               //Сото южный
-   su: 'Basa Sunda',            //Сунданский
-   sv: 'Svenska',               //Шведский
-   sw: 'Kiswahili',             //Суахили
-   ta: 'தமிழ்',                  //Тамильский
-   te: 'తెలుగు',                 //Телугу
-   tg: 'тоҷикӣ',                //Таджикский
-   th: 'ไทย',                   //Тайский
-   ti: 'ትግርኛ',                  //Тигринья
-   tk: 'Түркмен',               //Туркменский
-   tl: 'Wikang Tagalog',        //Тагальский
-   tn: 'Setswana',              //Тсвана
-   to: 'faka Tonga',            //Тонганский
-   tr: 'Türkçe',                //Турецкий
-   ts: 'Xitsonga',              //Тсонга
-   tt: 'татар теле',            //Татарский
-   tw: 'Twi',                   //Тви
-   ty: 'Reo Tahiti',            //Таитянский
-   ug: 'Uyƣurqə',               //Уйгурский
-   uk: 'Українська',            //Украинский Українська мова
-   ur: 'اردو',                  //Урду
-   uz: 'Ўзбек',                 //Узбекский
-   ve: 'Tshivenḓa',             //Венда
-   vi: 'Tiếng Việt',            //Вьетнамский
-   vo: 'Volapük',               //Волапюк
-   wa: 'walon',                 //Walloon
-   wo: 'Wollof',                //Волоф
-   xh: 'isiXhosa',              //Коса
-   yi: 'ייִדיש',                //Идиш
-   yo: 'Yorùbá',                //Йоруба
-   za: 'Saɯ cueŋƅ',             //Чжуанский
-   zh: '中文',                   //Китайский
-   zu: 'isiZulu'                //Зулу
-};
-=======
 const getLanguageByLocale = require('../get-language-by-locale');
 const helpers = require('../helpers');
 const DictionaryIndexer = require('./dictionary-indexer');
->>>>>>> 50cdedb9
 
 const cache = {};
 
