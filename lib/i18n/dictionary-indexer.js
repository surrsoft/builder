'use strict';

const helpers = require('../../lib/helpers'),
   path = require('path');

const cssHelpers = require('../../packer/lib/cssHelpers');
const resolveUrl = cssHelpers.rebaseUrls;
const { bumpImportsUp } = cssHelpers;

class DictionaryIndexer {
   constructor(localizations) {
      this.localizations = localizations;

      // множество ресурсов локализации:
      // 'en-US' - словарь
      // 'en-US.css' - стили
      this.dictionaryForContents = new Set();

      // список всех css для локализациёй
      // {<локаль>: [{filePath:<путь до файла>, text: <текст файла>}, ...], ...}
      this.cssStore = {};
   }

   addLocalizationJson(modulePath, filePath, locale) {
      if (this.localizations.includes(locale)) {
         const expectedFilePath = path.join(modulePath, 'lang', locale, `${locale}.json`);
         if (helpers.prettifyPath(filePath) === helpers.prettifyPath(expectedFilePath)) {
            this.dictionaryForContents.add(locale);
         }
      }
   }

   addLocalizationCSS(modulePath, filePath, locale, text) {
      if (this.localizations.includes(locale)) {
         const expectedFilePath = path.join('lang', locale, `${locale}.css`);
<<<<<<< HEAD
         if (helpers.prettifyPath(filePath).endsWith(helpers.prettifyPath(expectedFilePath))) {
            this.dictionaryForContents.add(`${locale}.css`);
=======
         if (helpers.unixifyPath(filePath).endsWith(helpers.unixifyPath(expectedFilePath))) {
            const key = getDirectoryKey(modulePath, locale, 'css');

            this.dictionaryForContents[key] = true;
>>>>>>> d0d37e64

            if (!this.cssStore.hasOwnProperty(locale)) {
               this.cssStore[locale] = [];
            }
            this.cssStore[locale].push({
               filePath,
               text
            });
         }
      }
   }

   extractMergedCSSCode(modulePath, locale) {
      if (!this.cssStore.hasOwnProperty(locale)) {
         return '';
      }

      return bumpImportsUp(
         this.cssStore[locale].map(cssObj => resolveUrl(path.dirname(modulePath), cssObj.filePath, cssObj.text)).join('\n')
      );
   }

   extractLoaderCode(modulePath, locale) {
      const hasDict = this.dictionaryForContents.has(locale);
      const hasCss = this.dictionaryForContents.has(`${locale}.css`);
      if (!hasDict && !hasCss) {
         return '';
      }

      const dictModuleDeps = ['"Core/i18n"'],
         dictModuleArgs = ['i18n'];

      let dictModuleContent = '';
      const moduleName = path.basename(modulePath);

      if (hasDict) {
         const relativeDictPath = helpers.prettifyPath(path.join(moduleName, 'lang', locale, `${locale}.json`));
         dictModuleDeps.push(`"text!${relativeDictPath.replace(/^ws/, 'WS')}"`);
         dictModuleArgs.push('dict');
         dictModuleContent += `i18n.setDict(JSON.parse(dict), "text!${relativeDictPath.replace(
            /^ws/,
            'WS'
         )}", "${locale}");`;
      }
      if (hasCss) {
         const relativeCssPath = helpers.prettifyPath(path.join(moduleName, 'lang', locale, locale));
         dictModuleContent += `if(i18n.getLang()=="${locale}"){global.requirejs(["native-css!${relativeCssPath}"]);}`;
      }

      return (
         '(function() {' +
         'var global = (function(){ return this || (0,eval)("this"); }()),' +
         'define = global.define || (global.requirejs && global.requirejs.define) || (requirejsVars && requirejsVars.define);' +
         'global.requirejs(["Core/core-ready"],function(){' +
         `global.requirejs([${dictModuleDeps.join()}],function(${dictModuleArgs.join()}){${dictModuleContent}});});})();`
      );
   }

   getDictionaryForContents() {
      return [...this.dictionaryForContents];
   }
}

module.exports = DictionaryIndexer;<|MERGE_RESOLUTION|>--- conflicted
+++ resolved
@@ -33,15 +33,8 @@
    addLocalizationCSS(modulePath, filePath, locale, text) {
       if (this.localizations.includes(locale)) {
          const expectedFilePath = path.join('lang', locale, `${locale}.css`);
-<<<<<<< HEAD
-         if (helpers.prettifyPath(filePath).endsWith(helpers.prettifyPath(expectedFilePath))) {
+         if (helpers.unixifyPath(filePath).endsWith(helpers.unixifyPath(expectedFilePath))) {
             this.dictionaryForContents.add(`${locale}.css`);
-=======
-         if (helpers.unixifyPath(filePath).endsWith(helpers.unixifyPath(expectedFilePath))) {
-            const key = getDirectoryKey(modulePath, locale, 'css');
-
-            this.dictionaryForContents[key] = true;
->>>>>>> d0d37e64
 
             if (!this.cssStore.hasOwnProperty(locale)) {
                this.cssStore[locale] = [];
