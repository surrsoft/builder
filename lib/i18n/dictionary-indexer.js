--- conflicted
+++ resolved
@@ -83,15 +83,9 @@
 
       if (hasDict) {
          const relativeDictPath = helpers.prettifyPath(path.join(moduleName, 'lang', locale, locale + '.json'));
-<<<<<<< HEAD
-         dictModuleDeps.push('"text!' + relativeDictPath.replace(/^\.\.\/ws/, 'WS') + '"');
-         dictModuleArgs.push('dict');
-         dictModuleContent += 'i18n.setDict(JSON.parse(dict), "text!' + relativeDictPath.replace(/^\.\.\/ws/, 'WS')  + '", "' + locale + '");';
-=======
          dictModuleDeps.push('"text!' + relativeDictPath.replace(/^ws/, 'WS') + '"');
          dictModuleArgs.push('dict');
          dictModuleContent += 'i18n.setDict(JSON.parse(dict), "text!' + relativeDictPath.replace(/^ws/, 'WS')  + '", "' + locale + '");';
->>>>>>> f1c5cacd
       }
       if (hasCss) {
          const relativeCssPath = helpers.prettifyPath(path.join(moduleName, 'lang', locale, locale));
