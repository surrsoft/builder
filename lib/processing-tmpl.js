--- conflicted
+++ resolved
@@ -67,8 +67,7 @@
 async function buildTmpl(text, relativeFilePath, componentsProperties) {
    const prettyRelativeFilePath = helpers.removeLeadingSlash(helpers.prettifyPath(relativeFilePath));
    const templateRender = Object.create(ViewBuilderTmpl);
-<<<<<<< HEAD
-   const traversedObj = await parseTmpl(text, 'resources/' + prettyRelativeFilePath, componentsProperties);
+   const traversedObj = await parseTmpl(text, `resources/${prettyRelativeFilePath}`, componentsProperties);
 
    let currentNode = prettyRelativeFilePath.replace(/\.tmpl$/g, '');
    for (const pair of requireJsSubstitutions) {
@@ -96,9 +95,6 @@
       return obj;
    }
 
-=======
-   const traversedObj = await parseTmpl(text, `resources/${prettyRelativeFilePath}`, componentsProperties);
->>>>>>> 008225f3
    const tmplFunc = templateRender.func(traversedObj.astResult, {
       config: ViewConfig,
       filename: `resources/${prettyRelativeFilePath}`,
@@ -110,22 +106,8 @@
       templateFunctionStr += 'templateFunction.includedFunctions = {};';
    }
 
-<<<<<<< HEAD
-   let deps = [...templateRender.getComponents(text)];
-   const depsStr = deps.reduce((accumulator, currentValue, index) => {
-=======
-   let currentNode = prettyRelativeFilePath.replace(/\.tmpl$/g, '');
-   for (const pair of requireJsSubstitutions) {
-      if (currentNode.startsWith(pair[0])) {
-         currentNode = currentNode.replace(pair[0], pair[1]);
-         break;
-      }
-   }
-   currentNode = `tmpl!${currentNode}`;
-
    const originalDeps = [...templateRender.getComponents(text)];
    const depsStr = originalDeps.reduce((accumulator, currentValue, index) => {
->>>>>>> 008225f3
       const indexStr = (index + 1).toString();
       return `${accumulator}_deps["${currentValue}"] = deps[${indexStr}];`;
    }, '');
