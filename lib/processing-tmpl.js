--- conflicted
+++ resolved
@@ -14,20 +14,14 @@
 
 //замены, которые нужны для поддержки ядра WS.
 //костыль в /ws/ext/requirejs/config.js
-<<<<<<< HEAD
-const requireJsSubstitutions = new Map([['WS.Core/lib/', 'Lib/'], ['WS.Core/core', 'Core']]);
-=======
 const requireJsSubstitutions = new Map([
-
    //splittedCore == true
    ['WS.Core/lib/', 'Lib/'],
    ['WS.Core/core/', 'Core/'],
 
    //splittedCore == false
    ['ws/lib/', 'Lib/'],
-   ['ws/core/', 'Core/']
-]);
->>>>>>> 85ba68eb
+   ['ws/core/', 'Core/']]);
 
 const resolverControls = function resolverControls(path) {
    return 'tmpl!' + path;
