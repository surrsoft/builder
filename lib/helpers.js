'use strict';

const minimatch = require('minimatch');
const mkdirp = require('mkdirp');
const async = require('async');
const path = require('path');
const fs = require('fs-extra');
const zlib = require('zlib');
const logger = require('./logger').logger();

const writeOptions = {flag: 'wx'};
const gzOptions = {
   level: zlib.Z_BEST_COMPRESSION,
   strategy: zlib.Z_DEFAULT_STRATEGY
};

const dblSlashes = /\\/g;

function _copyFile(target, dest, data, cb) {
   if (data) {
      _writeFile(dest, data, cb);
   } else {
      fs.readFile(target, (err, data) => {
         if (err) {
            logger.error({
               error: err
            });
            cb();
         } else {
            _writeFile(dest, data, cb);
         }
      });
   }
}

function _mkSymlink(target, dest, cb) {
   const link = function(target, dest, cb) {
      fs.symlink(target, dest, (err) => {
         if (err && err.code === 'ENOENT') {
            mkdirp(path.dirname(dest), (err) => {
               if (!err || err.code === 'EEXIST') {
                  link(target, dest, cb);
               } else {
                  logger.error({
                     error: err
                  });
                  cb();
               }
            });
         } else if (err && err.code !== 'EEXIST') {
            logger.error({
               error: err
            });
            cb();
         } else {
            cb();
         }
      });
   };

   link(target, dest, cb);
}

function _recurse(input, handler, done, limit) {
   fs.readdir(input, function(err, files) {
      if (!err) {
         async.eachLimit(files, limit || 20, function(file, cb) {
            file = file.normalize();
            const abspath = path.join(input, file);

            fs.lstat(abspath, function(err, stats) {
               if (!err) {
                  if (stats.isDirectory()) {
                     _recurse(abspath, handler, cb, limit / 1.2 >> 0 || 1);
                  } else {
                     handler(abspath, cb);
                  }
               } else {
                  cb(err);
               }
            });
         }, function(err) {
            done(err);
         });
      }
   });
}

function _validateFile(file, patterns) {
   let passed = false;

   for (let i = 0; i < patterns.length; i++) {
      const pattern = patterns[i];
      const neg = pattern.charAt(0) === '!';

      if (minimatch(file, pattern)) {
         if (!neg) {
            passed = true;
         }
      } else {
         if (neg) {
            passed = false;
            break;
         }
      }
   }

   return passed;
}

function _percentage(x, all) {
   return Math.floor(x * 100 / all);
}

function _sortObject(obj, comparator) {
   const sorted = {};
   Object.keys(obj)
      .sort(comparator)
      .forEach(function(key) {
         const val = obj[key];
         if (Array.isArray(val)) {
            sorted[key] = val.sort();
         } else if (val instanceof Object) {
            sorted[key] = _sortObject(val, comparator);
         } else {
            sorted[key] = val;
         }
      });
   return sorted;
}

function _writeFile(dest, data, cb) {
   fs.writeFile(dest, data, writeOptions, function(err) {
      if (err && err.code === 'ENOENT') {
         mkdirp(path.dirname(dest), function(err) {
            if (!err || err.code === 'EEXIST') {
               _writeFile(dest, data, cb);
            } else {
               logger.error({
                  error: err
               });
               cb();
            }
         });
      } else if (err && err.code !== 'EEXIST') {
         logger.error({
            error: err
         });
         cb();
      } else {
         cb();
      }
   });
}

function _writeFileSync(dest, data) {
   try {
      fs.writeFileSync(dest, data);
   } catch (err) {
      if (err && err.code === 'ENOENT') {
         try {
            mkdirp.sync(path.dirname(dest));
         } catch (error) {
            if (!error || error.code === 'EEXIST') {
               _writeFileSync(dest, data);
            } else {
               throw new Error(error);
            }
         }
      } else if (err && err.code !== 'EEXIST') {
         throw new Error(err);
      }
   }
}

function _writeGzip(dest, data, callback) {
   zlib.gzip(data, gzOptions, function(err, compressed) {
      if (!err) {
         _writeFile(dest, compressed, callback);
      } else {
         logger.error({
            error: err
         });
         callback();
      }
   });
}

function _readFile() {
   return fs.readFile.apply(this, arguments);
}

function _existsSync() {
   return fs.existsSync.apply(this, arguments);
}

function _unlinkSync() {
   return fs.unlinkSync.apply(this, arguments);
}

//получить первую папку в относительном пути. нужно для получения папки модуля
function getFirstDirInRelativePath(relativePath) {
   const parts = relativePath.replace(dblSlashes, '/').split('/');

   // в пути должно быть минимум два элемента: имя папки модуля и имя файла.
   if (parts.length < 2) {
      return relativePath;
   }
   return parts[0] || parts[1]; //если путь начинается со слеша, то первый элемент - пустая строка
}

function prettifyPath(filePath) {
   if (!filePath) {
      return '';
   }
   return path.normalize(filePath.replace(dblSlashes, '/')).replace(dblSlashes, '/');
}

<<<<<<< HEAD
function removeLeadingSlash(filePath) {
   let newFilePath = filePath;
   if (newFilePath) {
      const head = newFilePath.charAt(0);
      if (head === '/' || head === '\\') {
         newFilePath = newFilePath.substr(1);
      }
   }
   return newFilePath;
}

=======
async function tryRemoveFolder(folder) {
   try {
      await fs.remove(folder);
   } catch (e) {
      return e;
   }
   return null;
}

const delay = function(ms) {
   return new Promise(resolve => setTimeout(resolve, ms));
};

>>>>>>> e5667bff
module.exports = {
   writeFile: _writeFile,
   writeFileSync: _writeFileSync,
   writeGzip: _writeGzip,
   copyFile: _copyFile,
   mkSymlink: _mkSymlink,
   recurse: _recurse,
   validateFile: _validateFile,
   percentage: _percentage,
   sortObject: _sortObject,
   readFile: _readFile,
   existsSync: _existsSync,
   unlinkSync: _unlinkSync,
   getFirstDirInRelativePath: getFirstDirInRelativePath,
   prettifyPath: prettifyPath,
<<<<<<< HEAD
   removeLeadingSlash: removeLeadingSlash
=======
   tryRemoveFolder: tryRemoveFolder,
   delay: delay
>>>>>>> e5667bff
};<|MERGE_RESOLUTION|>--- conflicted
+++ resolved
@@ -216,7 +216,6 @@
    return path.normalize(filePath.replace(dblSlashes, '/')).replace(dblSlashes, '/');
 }
 
-<<<<<<< HEAD
 function removeLeadingSlash(filePath) {
    let newFilePath = filePath;
    if (newFilePath) {
@@ -228,7 +227,6 @@
    return newFilePath;
 }
 
-=======
 async function tryRemoveFolder(folder) {
    try {
       await fs.remove(folder);
@@ -242,7 +240,6 @@
    return new Promise(resolve => setTimeout(resolve, ms));
 };
 
->>>>>>> e5667bff
 module.exports = {
    writeFile: _writeFile,
    writeFileSync: _writeFileSync,
@@ -258,10 +255,7 @@
    unlinkSync: _unlinkSync,
    getFirstDirInRelativePath: getFirstDirInRelativePath,
    prettifyPath: prettifyPath,
-<<<<<<< HEAD
    removeLeadingSlash: removeLeadingSlash
-=======
    tryRemoveFolder: tryRemoveFolder,
    delay: delay
->>>>>>> e5667bff
 };