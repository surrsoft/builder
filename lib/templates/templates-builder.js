/**
 * Class with main functions and parameters for platform templates
 * constructor to generate .html.tmpl/.wml/.tmpl files.
 * @author Kolbeshin F.A.
 */

'use strict';

<<<<<<< HEAD
=======
/**
 * Рандомно генерируемые аттрибуты
 * Необходимо убирать из сгенерированного html для тестов дифф верстки
 * https://online.sbis.ru/opendoc.html?guid=2b25dbee-be00-4c07-b101-db3af72c80b0
 */
const TEST_ATTRS = ['config'];
const removeTestAttrs = (html) => removeHtmlAttrs(html, TEST_ATTRS);
>>>>>>> f1a556b2
class TemplatesBuilder {
   constructor() {
      // common template's constructor functions. Null by default
      this.tmplControlsApplicationRoute = null;
      this.ViewBuilderTmpl = null;
      this.ViewConfig = null;

      // common wsConfig params. Null by default.
      this.appRoot = null;
      this.wsRoot = null;
      this.resourceRoot = null;
      this.RUMEnabled = null;
      this.pageName = null;
      this.servicesPath = null;
   }

   // requires basic platform needed by .wml/.tmpl/.html.tmpl compiler.
   requireView() {
      if (!this.ViewBuilderTmpl) {
         this.ViewBuilderTmpl = global.requirejs('View/Builder/Tmpl');
      }
      if (!this.ViewConfig) {
         this.ViewConfig = global.requirejs('View/config');
      }
   }

   render(_options) {
      return new Promise((resolve, reject) => {
         global.requirejs(['UI/Base'], (base) => {
            const application = 'UI/_base/HTML';
            const route = base.BaseRoute;
            try {
               resolve(route({
                  servicesPath: this.servicesPath,
                  resourceRoot: this.resourceRoot,
                  RUMEnabled: this.RUMEnabled,
                  pageName: this.pageName,
                  appRoot: this.appRoot,
                  wsRoot: this.wsRoot,
                  application,
                  _options,
               }));
            } catch (e) {
               reject(e);
            }
         }, reject);
<<<<<<< HEAD
      });
=======
      }).then(removeTestAttrs);
>>>>>>> f1a556b2
   }

   setCommonRootInfo(serviceConfig) {
      /**
       * In case of presentation service usage in current project set wsConfig common parameters
       * with special placeholder to be replaced by PS afterwards. Otherwise default meta with
       * application(configured in builder by gulp_config - applicationForRebase) will be used
       */
      if (!this.appRoot) {
         const { servicesPath, application, multiService } = serviceConfig;
         this.appRoot = multiService ? '%{APPLICATION_ROOT}' : application;
         this.wsRoot = multiService ? '%{WI.SBIS_ROOT}' : `${application}resources/WS.Core/`;
         this.resourceRoot = multiService ? '%{RESOURCE_ROOT}' : `${application}resources/`;
         this.RUMEnabled = multiService ? '%{RUM_ENABLED}' : 'false';
         this.pageName = multiService ? '%{PAGE_NAME}' : '';
         this.servicesPath = multiService ? '%{SERVICES_PATH}' : servicesPath;
      }
   }
}

module.exports = TemplatesBuilder;

/**
 * Удаляет переданные аттрибуты из html
 * @param {string} html 
 * @param {string[]} attrs 
 */
function removeHtmlAttrs(html, attrs) {
   return attrs.reduce((prev, attr) => prev.replace(new RegExp(` ${attr}=["|'][^\\s+]+(\\s+[^\\s+])*["|']`, 'gi'), ''), html);
}<|MERGE_RESOLUTION|>--- conflicted
+++ resolved
@@ -6,8 +6,6 @@
 
 'use strict';
 
-<<<<<<< HEAD
-=======
 /**
  * Рандомно генерируемые аттрибуты
  * Необходимо убирать из сгенерированного html для тестов дифф верстки
@@ -15,7 +13,6 @@
  */
 const TEST_ATTRS = ['config'];
 const removeTestAttrs = (html) => removeHtmlAttrs(html, TEST_ATTRS);
->>>>>>> f1a556b2
 class TemplatesBuilder {
    constructor() {
       // common template's constructor functions. Null by default
@@ -62,11 +59,7 @@
                reject(e);
             }
          }, reject);
-<<<<<<< HEAD
-      });
-=======
       }).then(removeTestAttrs);
->>>>>>> f1a556b2
    }
 
    setCommonRootInfo(serviceConfig) {
