--- conflicted
+++ resolved
@@ -3,7 +3,6 @@
  * @author Колбешин Ф.А.
  */
 'use strict';
-<<<<<<< HEAD
 
 const browsersList = [
    'Chrome>=32',
@@ -14,10 +13,6 @@
    'Safari>=6.0',
    'Edge>=12'
 ];
-
-const NODE_VERSION = '10.14.2';
-=======
->>>>>>> f4e3aa70
 module.exports = {
    metaFolder: '/.builder/',
    oldThemes: [
