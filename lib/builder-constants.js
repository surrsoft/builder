/**
 * Набор базовых констант, используемых в тасках Gulp
 * @author Колбешин Ф.А.
 */
'use strict';
<<<<<<< HEAD

const browsersList = [
   'Chrome>=32',
   'Firefox>=26',
   'ie>=10',
   'iOS>=10',
   'Opera>=18',
   'Safari>=6.0',
   'Edge>=12'
];

=======
const NODE_VERSION = '10.14.2';
>>>>>>> 6e1aad0e
module.exports = {
   metaFolder: '/.builder/',
   oldThemes: [
      'carry',
      'carry_medium',
      'carrynew',
      'carrynew_medium',
      'genie',
      'online',
      'presto',
      'presto_medium',
      'prestonew',
      'prestonew_medium',
      'plugin'
   ],
   defaultAutoprefixerOptions: { grid: true, browsers: browsersList, remove: false },
   requireJsSubstitutions: new Map([
      ['WS.Core/lib', 'Lib'],
      ['WS.Core/lib/Ext', 'Ext'],
      ['WS.Core/core', 'Core'],
      ['WS.Core/transport', 'Transport'],
      ['WS.Core/css', 'WS/css'],
      ['WS.Deprecated', 'Deprecated']
   ]),
   stylesToExcludeFromMinify: [
      /.*\.min\.css$/,
      /[/\\]service[/\\].*/
   ],
   brotliCompatible: process.versions.node >= NODE_VERSION && process.platform !== 'win32'
};<|MERGE_RESOLUTION|>--- conflicted
+++ resolved
@@ -3,7 +3,6 @@
  * @author Колбешин Ф.А.
  */
 'use strict';
-<<<<<<< HEAD
 
 const browsersList = [
    'Chrome>=32',
@@ -15,9 +14,7 @@
    'Edge>=12'
 ];
 
-=======
 const NODE_VERSION = '10.14.2';
->>>>>>> 6e1aad0e
 module.exports = {
    metaFolder: '/.builder/',
    oldThemes: [
