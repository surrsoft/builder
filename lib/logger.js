--- conflicted
+++ resolved
@@ -55,19 +55,11 @@
       this._grunt.log.debug(`${message}`);
    }
 
-<<<<<<< HEAD
    static prepareStringMessage(timestamp, argsObj) {
       const args = [];
 
       for (let i = 0; i < argsObj.length; i++) {
          args[i] = argsObj[i];
-=======
-   progress(percent, text) {
-      const currentPercentStr = percent.toFixed(0);
-      if (currentPercentStr !== this._lastPercentStr) {
-         this.info('[' + currentPercentStr + '%] ' + text);
-         this._lastPercentStr = currentPercentStr;
->>>>>>> ab2d26a9
       }
 
       if (args.length) {
@@ -101,8 +93,7 @@
    progress(percent, text) {
       const currentPercentStr = percent.toFixed(0);
       if (currentPercentStr !== this._lastPercentStr) {
-         // выводим без [INFO]
-         console.log(`[${currentPercentStr}%] ${text}`);
+         this.info(`[${currentPercentStr}%] ${text}`);
          this._lastPercentStr = currentPercentStr;
       }
    }
