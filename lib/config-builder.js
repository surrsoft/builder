module.exports = function (app, ignoreWS) {

   var appRoot = (app ? app + '/' : '');

   var cfg = {
      i18n: {},
      replace: {},
      packwsmod: {},
      owndepspack: {},
      packjs: {},
      packcss: {},
      'collect-dependencies': {},
      uglify: {},
      cssmin: {},
      imagemin: {},
<<<<<<< HEAD
      deanonymize: {}
=======
      xhtmlmin: {}
>>>>>>> 0937e417
   };

   cfg.i18n.main = {
      application: app || '.',
      dict: /\/resources\/lang\/..-..\/(..-..)\.json$/,
      packages: appRoot + 'resources/packer/i18n'
   };

   cfg.replace = {
      core: {
         src: [appRoot + '**/ws/lib/core.js'],
         overwrite: true,
         replacements: [{
            from: /buildnumber:\s?['"]{2,2}/g,
            to: 'buildnumber: "<%= grunt.option(\'versionize\') %>"'
         }]
      },
      css: {
         src: [appRoot + '**/*.css'],
         overwrite: true,
         replacements: [{
            from: /(\.gif|\.png|\.jpg|\.css)/g,
            to: '.v<%= grunt.option(\'versionize\') %>$1'
         }]
      },
      res: {
         src: [appRoot + '**/*.xml', appRoot + '**/*.js', appRoot + '**/*.hdl'],
         overwrite: true,
         replacements: [{
            from: /((?:"|')(?:[a-z]+(?!:\/)|\/|\.\/)\w+[\w\/]+)(\.gif|\.png|\.jpg)/g,
            to: '$1.v<%= grunt.option(\'versionize\') %>$2'
         }]
      },
      html: {
         src: [appRoot + '**/*.html'],
         overwrite: true,
         replacements: [{
            from: /((?:"|')(?:[a-z]+(?!:\/)|\/|\.\/)\w+[\w\/]+(?:\.\d+)?)(\.css|\.js|\.gif|\.png|\.jpg)/ig,
            to: '$1.v<%= grunt.option(\'versionize\') %>$2'
         }]
      }
   };

   cfg.packwsmod.main = {
      application: app || '.',
      modules: ['resources/**/*.module*.js', 'ws/**/*.module*.js'],
      htmls: '*.html',
      packages: 'resources/packer/modules'
   };

   cfg.owndepspack.main = {
      application: app || '.',
      packages: 'resources/packer/modules'
   };

   cfg.packjs.main = {
      htmls: appRoot + '*.html',
      packages: appRoot + 'resources/packer/js'
   };

   cfg.packcss.main = {
      htmls: appRoot + '*.html',
      packages: appRoot + 'resources/packer/css'
   };

   cfg['collect-dependencies'].main = {
      application: app || '.',
      modules: ['resources/**/*.module*.js', 'ws/**/*.module*.js']
   };

   cfg.uglify.main = {
      options: {
         preserveComments: 'some', // Оставим комментарии с лицениями
         compress: {
            sequences: true,
            properties: false,
            dead_code: true,
            drop_debugger: true,
            conditionals: false,
            comparisons: false,
            evaluate: false,
            booleans: false,
            loops: false,
            unused: false,
            hoist_funs: false,
            if_return: false,
            join_vars: true,
            cascade: false,
            warnings: true,
            negate_iife: false,
            keep_fargs: true
         }
      },
      files: [{
         expand: true,
         cwd: app || '.',
         src: ['**/*.js', '**/*.hdl', '!**/*.min.js', '!**/tinymce/**/*.js'].concat(ignoreWS ? ['!ws/**/*.js', '!ws/**/*.hdl'] : []),
         dest: app || '.'
      }]
   };

   cfg.cssmin.main = {
      options: {
         advanced: false,
         aggressiveMerging: false,
         compatibility: 'ie8',
         inliner: false,
         keepBreaks: false,
         keepSpecialComments: '*',
         mediaMerging: false,
         processImport: false,
         rebase: false,
         restructuring: false,
         roundingPrecision: 2
      },
      files: [{
         expand: true,
         cwd: app || '.',
         src: ['**/*.css', '!**/*.min.css'].concat(ignoreWS ? ['!ws/**/*.css'] : []),
         dest: app || '.'
      }]
   };

<<<<<<< HEAD
   cfg.deanonymize.main = {
      application: app || '.',
      src: ['**/*.js']
=======
   cfg.xhtmlmin = {
      files: ['**/*.xhtml', '**/*.html']
>>>>>>> 0937e417
   };

   return cfg;
};<|MERGE_RESOLUTION|>--- conflicted
+++ resolved
@@ -13,11 +13,8 @@
       uglify: {},
       cssmin: {},
       imagemin: {},
-<<<<<<< HEAD
-      deanonymize: {}
-=======
+      deanonymize: {},
       xhtmlmin: {}
->>>>>>> 0937e417
    };
 
    cfg.i18n.main = {
@@ -141,15 +138,12 @@
       }]
    };
 
-<<<<<<< HEAD
    cfg.deanonymize.main = {
       application: app || '.',
       src: ['**/*.js']
-=======
+   };
    cfg.xhtmlmin = {
       files: ['**/*.xhtml', '**/*.html']
->>>>>>> 0937e417
    };
-
    return cfg;
 };