--- conflicted
+++ resolved
@@ -52,24 +52,15 @@
       css: {
          src: [`${target}**/*.css`, `${target}**/*.less`],
          overwrite: true,
-<<<<<<< HEAD
          replacements: [
             {
-               from: /(url\(['"]?)([\w/.-@{}]+)(\.svg|\.gif|\.png|\.jpg|\.jpeg|\.css|\.woff|\.eot)/g,
+               from: /(url\(['"]?)([\w/.-@{}]+)(\.svg|\.gif|\.png|\.jpg|\.jpeg|\.css|\.woff|\.eot|\.ttf)/g,
                to(matchedWord, index, fullText, regexMatches) {
                   // ignore cdn and data-providers
                   if (regexMatches[1].indexOf('cdn/') > -1) {
                      return matchedWord;
                   }
                   return `${regexMatches[0] + regexMatches[1]}.v${grunt.option('versionize')}${regexMatches[2]}`;
-=======
-         replacements: [{
-            from: /(url\(['"]?)([\w\/\.\-@{}]+)(\.svg|\.gif|\.png|\.jpg|\.jpeg|\.css|\.woff|\.eot|\.ttf)/g,
-            to: function(matchedWord, index, fullText, regexMatches) {
-               // ignore cdn and data-providers
-               if (regexMatches[1].indexOf('cdn/') > -1) {
-                  return matchedWord;
->>>>>>> 29d6ef05
                }
             }
          ]
