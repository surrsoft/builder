var path = require('path');

<<<<<<< HEAD
   var cfg = {
      i18n: {},
      replace: {},
      packwsmod: {},
      owndepspack: {},
      packjs: {},
      packcss: {},
      'collect-dependencies': {},
      uglify: {},
      cssmin: {},
      imagemin: {},
      deanonymize: {},
      xhtmlmin: {},
      routsearch: {},
      'pack-contents': {},
      cleanempty: {},
      custompack: {},
      'ver-contents': {},
      convert: {},
      requirejsPaths: {},
      'static-html': {},
      'xml-deprecated': {},
      'html-deprecated': {},
      tmplmin: {}
   };
=======
module.exports = function (grunt, root, application) {
    var target = path.join(root, application);
>>>>>>> 317e5a07

    var cfg = {
        i18n: {},
        replace: {},
        packwsmod: {},
        owndepspack: {},
        packjs: {},
        packcss: {},
        'collect-dependencies': {},
        uglify: {},
        cssmin: {},
        deanonymize: {},
        xhtmlmin: {},
        routsearch: {},
        custompack: {},
        'ver-contents': {},
        convert: {},
        requirejsPaths: {},
        'static-html': {},
        'xml-deprecated': {},
        tmplmin: {}
    };

    cfg.i18n.main = {
        cwd: target,
        dict: /\/resources\/lang\/..-..\/(..-..)\.json$/,
        packages: 'resources/packer/i18n'
    };

    cfg.replace = {
        core: {
            src: [target + '**/ws/ext/requirejs/config.js', target + '**/ws/core/constants.js'],
            overwrite: true,
            replacements: [{
                from: /buildnumber:\s?['"]{2}/g,
                to: 'buildnumber: "<%= grunt.option(\'versionize\') %>"'
            }]
        },
        css: {
            src: [target + '**/*.css'],
            overwrite: true,
            replacements: [{
                from: /(\.gif|\.png|\.jpg|\.css|\.woff|\.eot)/g,
                to: '.v<%= grunt.option(\'versionize\') %>$1'
            }]
        },
        res: {
            src: [target + '**/*.xml', target + '**/*.js', target + '**/*.hdl'],
            overwrite: true,
            replacements: [{
                from: /((?:"|')(?:[a-z]+(?!:\/)|\/|\.\/|ws:\/)[\w\/+-.]+)(\.gif|\.png|\.jpg)/g,
                to: '$1.v<%= grunt.option(\'versionize\') %>$2'
            }]
        },
        html: {
            src: [target + '**/*.html'],
            overwrite: true,
            replacements: [{
                from: /((?:"|')(?:[a-z]+(?!:\/)|\/|\.\/)[\w\/+-.]+(?:\.\d+)?)(\.css|\.gif|\.png|\.jpg)/ig,
                to: '$1.v<%= grunt.option(\'versionize\') %>$2'
            }, {
                from: /([\w]+[\s]*=[\s]*)((?:"|')(?:[a-z]+(?!:\/)|\/|\.\/|%{[\s\S]+})[\w\/+-.]+(?:\.\d+)?)(\.js)/ig,
                to: function (matchedWord, index, fullText, regexMatches) {
                    // ignore cdn and data-providers
                    if (regexMatches[1].indexOf('cdn/') > -1 || !/^src|^href/i.test(matchedWord)) {
                        return matchedWord;
                    }
                    return regexMatches[0] + regexMatches[1] + '.v' + grunt.option('versionize') + regexMatches[2];
                }
            }]
        }
    };

    cfg.packwsmod.main = {
        root: root,
        application: application,
        src: '*.html',
        packages: 'resources/packer/modules'
    };

    cfg.owndepspack.main = {
        root: root,
        application: application
    };

    cfg.packjs.main = {
        root: root,
        application: application,
        src: '*.html',
        packages: 'resources/packer/js'
    };

    cfg.packcss.main = {
        root: root,
        application: application,
        src: '*.html',
        packages: 'resources/packer/css'
    };

    cfg['collect-dependencies'].main = {
        root: root,
        application: application,
        src: [
            'resources/**/*.js',
            'ws/**/*.js',
            '!**/*.test.js',
            '!**/design/**/*.js',
            '!**/node_modules/**/*.js',
            '!**/service/**/*.js'
        ]
    };

    cfg.uglify.main = {
        options: {
            preserveComments: false, // Оставим комментарии с лицениями
            mangle: {
                except: ['define']
            },
            screwIE8: false,
            compress: {
                sequences: true,
                properties: false,
                dead_code: true,
                drop_debugger: true,
                conditionals: false,
                comparisons: false,
                evaluate: false,
                booleans: false,
                loops: false,
                unused: false,
                hoist_funs: false,
                if_return: false,
                join_vars: true,
                cascade: false,
                warnings: true,
                negate_iife: false,
                keep_fargs: true
            }
        },
        files: [{
            expand: true,
            cwd: target,
            src: [
                '**/*.js',
                '**/*.hdl',
                '!**/*.min.js',
                '!**/*.routes.js',
                '!**/*.test.js',
                '!**/design/**/*.js',
                '!**/data-providers/*.js',
                '!**/node_modules/**/*.js',
                '!**/inside.tensor.js',
                '!**/online.sbis.js',
                '!**/service/**/*.js'
            ],
            dest: target
        }]
    };

    cfg.cssmin.main = {
        options: {
            advanced: false,
            aggressiveMerging: false,
            compatibility: 'ie8',
            inliner: false,
            keepBreaks: false,
            keepSpecialComments: '*',
            mediaMerging: false,
            processImport: false,
            rebase: false,
            restructuring: false,
            roundingPrecision: 2
        },
        files: [{
            expand: true,
            cwd: target,
            src: [
                '**/*.css',
                '!**/*.min.css',
                '!**/design/**/*.css',
                '!**/node_modules/**/*.css',
                '!**/service/**/*.css'
            ],
            dest: target
        }]
    };

    cfg.deanonymize.main = {
        root: root,
        application: application,
        src: [
            '**/*.js',
            '!**/*.test.js',
            '!**/design/**/*.js',
            '!**/node_modules/**/*.js',
            '!**/service/**/*.js'
        ]
    };

    cfg.xhtmlmin.main = {
        cwd: target,
        src: [
            '**/*.xhtml',
            '**/*.html',
            '!**/node_modules/**/*.html',
            '!**/service/**/*.html'
        ]
    };

    cfg.routsearch.main = {
        root: root,
        application: application,
        src: [
            'resources/**/*.routes.js',
            'ws/**/*.routes.js'
        ]
    };

    cfg['ver-contents'].main = {
        cwd: target,
        ver: grunt.option('versionize')
    };

    cfg.custompack.main = {
        root: root,
        application: application,
        src: ['**/*.package.json']
    };

<<<<<<< HEAD
   cfg.convert = {
      files: ['**/*']
   };
=======
    cfg.convert.main = {
        cwd: target
    };

    cfg.requirejsPaths.main = {
        root: root,
        application: application
    };
>>>>>>> 317e5a07

    cfg['static-html'].main = {
        root: root,
        application: application,
        src: [
            'resources/**/*.js',
            '!resources/**/*.test.js',
            '!resources/**/design/**/*.js',
            '!resources/**/node_modules/**/*.js',
            '!resources/**/service/**/*.js'
        ],
        html: ['*.html']
    };

<<<<<<< HEAD
   cfg['static-html'] = {
      files: [
         'resources/**/*.js',
         '!resources/**/*.test.js',
         '!resources/**/design/**/*.js',
         '!resources/**/node_modules/**/*.js',
         '!resources/**/service/**/*.js'
      ]
   };
=======
    cfg['xml-deprecated'].main = {
        root: root,
        application: application,
        src: ['**/*.xml.deprecated']
    };
>>>>>>> 317e5a07

    cfg['html-deprecated'].main = {
        root: root,
        application: application,
        src: ['**/*.html.deprecated']
    };

    cfg.tmplmin.main = {
        src: ['**/*.tmpl']
    };

<<<<<<< HEAD
   cfg.tmplmin.main = {
      src: ['**/*.tmpl']
   };

   return cfg;
=======
    return cfg;
>>>>>>> 317e5a07
};<|MERGE_RESOLUTION|>--- conflicted
+++ resolved
@@ -1,35 +1,7 @@
 var path = require('path');
 
-<<<<<<< HEAD
-   var cfg = {
-      i18n: {},
-      replace: {},
-      packwsmod: {},
-      owndepspack: {},
-      packjs: {},
-      packcss: {},
-      'collect-dependencies': {},
-      uglify: {},
-      cssmin: {},
-      imagemin: {},
-      deanonymize: {},
-      xhtmlmin: {},
-      routsearch: {},
-      'pack-contents': {},
-      cleanempty: {},
-      custompack: {},
-      'ver-contents': {},
-      convert: {},
-      requirejsPaths: {},
-      'static-html': {},
-      'xml-deprecated': {},
-      'html-deprecated': {},
-      tmplmin: {}
-   };
-=======
 module.exports = function (grunt, root, application) {
     var target = path.join(root, application);
->>>>>>> 317e5a07
 
     var cfg = {
         i18n: {},
@@ -259,11 +231,6 @@
         src: ['**/*.package.json']
     };
 
-<<<<<<< HEAD
-   cfg.convert = {
-      files: ['**/*']
-   };
-=======
     cfg.convert.main = {
         cwd: target
     };
@@ -272,7 +239,6 @@
         root: root,
         application: application
     };
->>>>>>> 317e5a07
 
     cfg['static-html'].main = {
         root: root,
@@ -287,23 +253,11 @@
         html: ['*.html']
     };
 
-<<<<<<< HEAD
-   cfg['static-html'] = {
-      files: [
-         'resources/**/*.js',
-         '!resources/**/*.test.js',
-         '!resources/**/design/**/*.js',
-         '!resources/**/node_modules/**/*.js',
-         '!resources/**/service/**/*.js'
-      ]
-   };
-=======
     cfg['xml-deprecated'].main = {
         root: root,
         application: application,
         src: ['**/*.xml.deprecated']
     };
->>>>>>> 317e5a07
 
     cfg['html-deprecated'].main = {
         root: root,
@@ -315,13 +269,5 @@
         src: ['**/*.tmpl']
     };
 
-<<<<<<< HEAD
-   cfg.tmplmin.main = {
-      src: ['**/*.tmpl']
-   };
-
-   return cfg;
-=======
     return cfg;
->>>>>>> 317e5a07
 };