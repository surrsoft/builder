/* eslint-disable indent */
'use strict';

const path = require('path');
const dblSlashes = /\\/g;
const commonPackage = require('../../../packer/lib/commonPackage');
const excludeCore = ['^Core/*', '^Deprecated/*', '^Transport/*'];
const pMap = require('p-map');
const esprima = require('esprima');
const escodegen = require('escodegen');
const estraverse = require('estraverse');
const { traverse } = estraverse;
const esReplace = estraverse.replace;
const fs = require('fs-extra');

// набор регулярок для генерации линков css
const isResources = /^(resources)/i;
const isWS = /^(ws)/i;

/**
 * Путь до original файла
 * @param {String} filePath
 * @return {string}
 */
function originalPath(filePath) {
   return filePath.indexOf('.original.') > -1 ? filePath : filePath.replace(/(\.js)$/, '.original$1');
}

/**
 * Путь до выходного файла
 */
function getOutputFile(packageConfig, applicationRoot, depsTree, isSplittedCore) {
   const mDepsPath = depsTree.getNodeMeta(packageConfig.output).path;
   let outputFile;

   if (mDepsPath) {
      outputFile = mDepsPath;
   } else {
      outputFile = path.join(path.dirname(packageConfig.path), path.normalize(packageConfig.output));
   }
   if (isSplittedCore && !mDepsPath) {
      outputFile = outputFile.replace(/(\.js)$/, '.min$1');
   }

   return path.join(path.normalize(applicationRoot), outputFile).replace(dblSlashes, '/');
}

/**
 * Экранируем строку для RegExp
 * @param {String} str
 * @return {string}
 */
function escapeRegExp(str) {
   return str.replace(/[-[\]/{}()*+?.\\^$|]/g, '\\$&');
}

/**
 * Экранируем строку для RegExp без экранирования *, она заменена на .*
 * @param {String} str
 * @return {string}
 */
function escapeRegExpWithoutAsterisk(str) {
   return str.replace(/[-[\]/{}()+?.\\^$|]/g, '\\$&').replace('*', '.*');
}

/**
 * Формируем RegExp для фильтрации модулей
 * @param {Array} modules
 * @return {RegExp}
 */
function generateRegExp(modules) {
   let regexpStr = '';

   if (!modules || !modules.length) {
      return null;
   }

   modules.forEach((module) => {
      if (typeof module !== 'string') {
         return;
      }

      if (module.indexOf('*') > -1) {
         regexpStr += `${regexpStr ? '|' : ''}^(.+?!)?(${escapeRegExpWithoutAsterisk(module)})`;
      } else {
         regexpStr += `${regexpStr ? '|' : ''}^(.+?!)?(${escapeRegExp(module)}$)`;
      }
   });

   return new RegExp(`${regexpStr}`);
}

/**
 * Получаем список вершин
 * @param {DepGraph} dg
 * @param {Array} modules
 * @return {Array}
 */
function findAllModules(dg, modules) {
   const nodes = dg.getNodes();
   const regexp = generateRegExp(modules);

   return nodes.filter(node => regexp.test(node));
}

/**
 * Получаем отфильтрованный граф
 * @param {DepGraph} dg
 * @param {Object} cfg
 * @param {String} applicationRoot - полный путь до корня сервиса
 * @return {Array}
 */
function getOrderQueue(dg, cfg, applicationRoot) {
   let excludeCoreReg;

   // если особый пакет(вебинары), то оставляем старый способ паковки
   if (!cfg.includeCore && cfg.modules) {
      cfg.modules.forEach((expression) => {
         if (!cfg.include.includes(expression)) {
            cfg.include.push(expression);
         }
      });
      excludeCoreReg = generateRegExp(excludeCore);
   }
   const modules = findAllModules(dg, !cfg.includeCore && !cfg.modules ? cfg.include : cfg.modules);
   const include = generateRegExp(cfg.include);
   const exclude = generateRegExp(cfg.exclude);

   const orderQueue = dg.getLoadOrder(modules);

   return commonPackage
      .prepareOrderQueue(dg, orderQueue, applicationRoot)
      .filter(module => (include ? include.test(module.fullName) : true))
      .filter(module => (exclude ? !exclude.test(module.fullName) : true))
      .filter(module => (excludeCoreReg ? !excludeCoreReg.test(module.fullName) : true));
}

/**
 * Получаем физический путь для названия пакета
 * @param {DepGraph} dg
 * @param {String} currentPackageName - текущее название для пакета
 * @return {String}
 */
function getBundlePath(currentOutput, applicationRoot, wsRoot) {
   let result = currentOutput.replace(applicationRoot.replace(/\\/g, '/'), '');
   if (wsRoot === 'resources/WS.Core') {
      result = result.replace(/^ws/, wsRoot);
   }
   return result.replace(/\\/g, '/').replace(/\.js/g, '');
}

/**
 * Проверяет наличие стиля или шаблона в списке на запись
 * @param module - Полное имя модуля(с плагинами)
 * @param orderQueue - список модулей на запись
 */
function checkForIncludeInOrderQueue(module, orderQueue) {
   const moduleWithoutPlugin = module.split('!').pop(),
      founded = {};

   const checkModule = (currentModule) => {
      const currentModuleParts = new Set(currentModule.fullName.split('!'));
      if (currentModuleParts.has(moduleWithoutPlugin)) {
         if (currentModuleParts.has('css')) {
            founded.css = true;
         }
         if (currentModuleParts.has('tmpl')) {
            founded.tmpl = true;
         }
         if (currentModuleParts.has('html')) {
            founded.xhtml = true;
         }
      }
   };

   orderQueue.forEach(node => checkModule(node));
   return founded;
}

/**
 * проверяем, сгенерирован ли шаблон и стоит ли его включать в пакет.
 * P.S. эта функция работает исключительно для анонимных шаблонов, которые
 * любят глубоко в callback тянуть через require
 * @param templatePath
 */
async function checkTemplateForAMD(templatePath) {
   const data = await fs.readFile(templatePath, 'utf8');
   return data.indexOf('define(') === 0;
}

/**
 * Генерирует кастомный пакет для requirejs конфигурации.
 * @param {Object} orderQueue - очередь модулей на запись в пакет.
 * @return {Array}
 */
async function generateBundle(orderQueue, cssModulesFromOrderQueue, splittedCore) {
   const bundle = [],
      moduleExtReg = /(\.module)?(\.min)?(\.original)?\.js$/,
      modulesToPushToOrderQueue = [];

   /**
    * в bundles непосредственно css должны остаться на случай динамического запроса пакетов
    */
   cssModulesFromOrderQueue.forEach(css => bundle.push(css.fullName));
   await pMap(
      orderQueue,
      async(node) => {
         const isJSModuleWithoutJSPlugin = node.fullName.indexOf('!') === -1 && node.plugin === 'js';
         let modulePath;
         if (node.fullPath) {
            modulePath = node.fullPath;
         } else {
            modulePath = node.moduleYes.fullPath ? node.moduleYes.fullPath : node.moduleNo.fullPath;
         }

         const moduleHaveTmpl = await fs.pathExists(modulePath.replace(moduleExtReg, '.tmpl')),
            moduleHaveXhtml = await fs.pathExists(modulePath.replace(moduleExtReg, '.xhtml')),
            moduleHaveCSS = await fs.pathExists(modulePath.replace(moduleExtReg, '.css'));

         if (node.amd) {
            /**
             * Если модуль без плагина js и у него есть шаблон или стиль, мы должны удостовериться,
             * что они также попадут в бандлы и будут запакованы, иначе require будет вызывать
             * кастомный пакет, но с соответствующим расширением
             */
            if (isJSModuleWithoutJSPlugin && (moduleHaveTmpl || moduleHaveXhtml || moduleHaveCSS)) {
               const foundedElements = checkForIncludeInOrderQueue(node.fullName, orderQueue);
               let config;
               if (moduleHaveTmpl && !foundedElements.tmpl) {
                  config = {
                     fullName: `tmpl!${node.fullName}`,
                     fullPath: modulePath.replace(moduleExtReg, splittedCore ? '.min.tmpl' : '.tmpl'),
                     plugin: 'tmpl'
                  };
                  config.amd = await checkTemplateForAMD(config.fullPath);
                  modulesToPushToOrderQueue.push(config);
               }
               if (moduleHaveXhtml && !foundedElements.xhtml) {
                  config = {
                     fullName: `tmpl!${node.fullName}`,
                     fullPath: modulePath.replace(moduleExtReg, splittedCore ? '.min.xhtml' : '.xhtml'),
                     plugin: 'html',
                     amd: true
                  };
                  config.amd = await checkTemplateForAMD(config.fullPath);
                  modulesToPushToOrderQueue.push(config);
               }
               if (moduleHaveCSS && !foundedElements.css) {
                  /**
                   * Проверяем наш список css на наличие подходящего имени и в случае его
                   * наличия не надо добавлять в orderQueue на запись.
                   */
                  const foundedCSSFromList = cssModulesFromOrderQueue.find(css => css.fullName.includes(`css!${node.fullName}`));
                  if (!foundedCSSFromList) {
                     modulesToPushToOrderQueue.push({
                        fullName: `css!${node.fullName}`,
                        fullPath: modulePath.replace(moduleExtReg, splittedCore ? '.min.css' : '.css'),
                        plugin: 'css'
                     });
                  }
               }
            }
            bundle.push(node.fullName);
         } else if (node.plugin === 'css' || node.plugin === 'text') {
            bundle.push(node.fullName);
         }
      },
      {
         concurrency: 10
      }
   );


   modulesToPushToOrderQueue.forEach(module => orderQueue.push(module));
   return bundle;
}

/**
 * Генерирует список: модуль и путь до пакета, в котором он лежит
 * @param currentBundle - текущий бандл
 * @param pathToBundle - физический путь до бандла
 * @param bundlesRoutingObject - результирующий список
 */
function generateBundlesRouting(currentBundle, pathToBundle) {
   const bundlesRoute = {};
   for (let i = 0; i < currentBundle.length; i++) {
      if (currentBundle[i].indexOf('css!') === -1) {
         bundlesRoute[currentBundle[i]] = pathToBundle;
      }
   }
   return bundlesRoute;
}

/**
 * Проверяем конфигурационный файл на обязательное наличие опции include и чтобы она не была пустым массивом.
 * В случае успеха кладём его в configsArray, иначе в badConfigs.
 * @param {Object} config - json-файл формата name.package.json
 * @param {String} cfgPath - полный путь до данного конфигурационного файла
 * @param {String} applicationRoot - путь до корня
 * @param {Array} badConfigs - json-файлы формата name.package.json, которые будут проигнорированы паковщиком
 * @param {Array} configsArray - корректные json-файлы формата name.package.json
 * @return {Array}
 */
function checkConfigForIncludeOption(config, cfgPath, applicationRoot) {
   config.path = cfgPath.replace(applicationRoot, '');
   return !(config.includeCore || (config.include && config.include.length > 0));
}

/**
 * Обходим конфигурационные файлы, складываем все содержащиеся внутри объекты в configsArray
 * Если конфиг плохой, складываем его в badConfigs
 * По каждому объекту будет создан свой пакет.
 * @param {Object} grunt
 * @param {Array} configsFiles - json-файлы формата name.package.json
 * @param {String} applicationRoot - путь до корня
 * @param {Array} badConfigs - json-файлы формата name.package.json, которые будут проигнорированы паковщиком
 * @return {Array}
 */
function getConfigsFromPackageJson(configPath, applicationRoot, cfgContent) {
   const
      configsArray = [],
      packageName = path.basename(configPath);

   if (cfgContent instanceof Array) {
      for (let i = 0; i < cfgContent.length; i++) {
         const cfgObj = cfgContent[i];
         cfgObj.packageName = packageName;
         cfgObj.configNum = i + 1;
         cfgObj.isBadConfig = checkConfigForIncludeOption(cfgObj, configPath, applicationRoot);
         configsArray.push(cfgObj);
      }
   } else {
      cfgContent.packageName = packageName;
      cfgContent.isBadConfig = checkConfigForIncludeOption(cfgContent, configPath, applicationRoot);
      configsArray.push(cfgContent);
   }

   return configsArray;
}

// генерируем параметры, необходимые для генерации пакета без использования множественного define
function generateParamsForPackage(orderQueue) {
   return orderQueue.map((currentNodeInString) => {
      const ast = esprima.parse(currentNodeInString),
         ifStatementIncluded = ast.body[0].type === 'IfStatement',
         currentDepsIndexes = {};
      let deps, moduleName, callBack;

      traverse(ast, {
         enter(node) {
            if (node.type === 'CallExpression' && node.callee.type === 'Identifier' && node.callee.name === 'define') {
               node.arguments.forEach((argument) => {
                  switch (argument.type) {
                     case 'Literal':
                        moduleName = argument.value;
                        break;
                     case 'ArrayExpression':
                        deps = argument.elements.map((element, index) => {
                           currentDepsIndexes[element.value] = index;
                           return element.value;
                        });
                        break;
                     case 'FunctionExpression':
                        callBack = argument;
                        break;
                     case 'ObjectExpression':
                        // иногда встречаются модули, где в качестве callBack выступает объект
                        callBack = argument;
                        break;
                     default:
                        break;
                  }
               });
            }
         }
      });

      return {
         ast,
         deps,
         moduleName,
         callBack,
         ifStatementIncluded
      };
   });
}

/*
 * Функция для сортировки модулей по зависимостям. Если модуль A из
 * пакета зависит от модуля B из пакета, то модуль B должен быть
 * определён до модуля A, Если встречается внешняя зависимость, то это никак не влияет на модуль.
 */
function sortModulesForDependencies(orderQueue) {
   orderQueue.forEach((currentModule) => {
      function watcher(dependency, currentDepth, maxDepth) {
         const founded = orderQueue.find(module => module.moduleName === dependency);
         let newMaxDepth = maxDepth;
         if (founded) {
            newMaxDepth += 1;
            if (founded.deps) {
               founded.deps.forEach((dep) => {
                  const depth = watcher(dep, currentDepth + 1, newMaxDepth);
                  newMaxDepth = depth > currentDepth ? depth : currentDepth;
               });
            }
         }
         return newMaxDepth;
      }

      currentModule.depth = 0;
      if (currentModule.deps) {
         currentModule.deps.forEach((dep) => {
            const maxDepth = watcher(dep, 0, 0);
            currentModule.depth = maxDepth > currentModule.depth ? maxDepth : currentModule.depth;
         });
      }
   });

   // непосредственно сама сортировка
   return orderQueue.sort((a, b) => {
      if (a.depth > b.depth) {
         return 1;
      }
      if (a.depth < b.depth) {
         return -1;
      }
      return 0;
   });
}

/*
 * собираем все внешние зависимости, также делаем копию самих зависимостей,
 * которые мы вернём в отсортированный по зависимостям набор модулей.
 */
function collectExternalDependencies(orderQueue) {
   const externalDependencies = [];
   orderQueue.forEach((currentModule) => {
      // отбираем внешние зависимости, дубликаты откидываем
      if (currentModule.deps) {
         currentModule.deps
            .filter((dep) => {
               let newDep = dep;
               const currentIndex = currentModule.deps.indexOf(newDep);
               if (typeof newDep === 'string') {
                  newDep = newDep.replace(/^is!browser\?|^is!compatibleLayer\?|^is!msIe\?|^browser!/, '');
               }
               currentModule.deps[currentIndex] = newDep;
               return orderQueue.filter(module => module.moduleName === newDep).length === 0;
            })
            .forEach((dep) => {
               if (!externalDependencies.includes(dep)) {
                  externalDependencies.push(dep);
               }
            });
      }
   });
   return externalDependencies;
}

// собирает полный список зависимостей согласно дереву зависимостей от указанной зависимости - точки входа.
function getAllDepsRecursively(dependency, allDeps, orderQueue) {
   const founded = orderQueue.find(module => module.moduleName === dependency);
   if (founded && founded.deps) {
      founded.deps.forEach((dep) => {
         const result = getAllDepsRecursively(dep, allDeps, orderQueue);
         if (result && !allDeps.includes(dep)) {
            allDeps.push(dep);
         }
      });
   }
   return dependency;
}

// генерируем пакет с использованием нативной формы обьявления модулей взамен define
function generatePackageToWrite(listOfModules) {
   let resultPackageToWrite = '';
   if (listOfModules) {
      let orderQueue = generateParamsForPackage(listOfModules),
         defineOfModules = '';
      const externalDependencies = collectExternalDependencies(orderQueue);

      /* Правим структуру модулей. define нельзя делать внутри require. Нужно их вынести,
       * замкнуть с exports и передать каждому define зависимости, чтобы exports назначился
       * и модули правильно задефайнились.
       */
      resultPackageToWrite =
         '(function(){\nvar global = (function(){ return this || (0, eval)(\'this\'); }());\n' +
         `var require = global.requirejs;\nvar exports = {};\nvar deps = [${externalDependencies
            .map(dep => `'${dep}'`)
            .join(', ')}];\n`;

      /* если для конкретного модуля помимо явного define существует define
           *при определённом условии, то оставляем только 2й вариант
           * define оборачивается в условие сборщиком, когда данный модуль
           * запрашивают через плагины is!, browser!.
           */
      orderQueue = orderQueue.filter(
         currentModule => !(
            !currentModule.ifStatementIncluded &&
            orderQueue.find(module => currentModule.moduleName === module.moduleName && module.ifStatementIncluded)
         )
      );

      orderQueue = sortModulesForDependencies(orderQueue);

      orderQueue.forEach((moduleToWrite) => {
         esReplace(moduleToWrite.ast, {
            enter(node) {
               if (
                  node.expression &&
                  node.expression.type === 'CallExpression' &&
                  node.expression.callee.type === 'Identifier' &&
                  node.expression.callee.name === 'define'
               ) {
                  const generatedCallBack = escodegen.generate(moduleToWrite.callBack),
                     writeForm = `Object.defineProperty(exports, '${moduleToWrite.moduleName}', {\n
                                            configurable: true,\nget: function() {\n
                                            delete exports['${moduleToWrite.moduleName}'];\n
                                            return exports['${moduleToWrite.moduleName}'] = ${generatedCallBack}(${
                        moduleToWrite.deps
                           ? moduleToWrite.deps
                              .map((dep) => {
                                 const moduleInPackage = orderQueue.find(module => module.moduleName === dep),
                                    extDep = externalDependencies.indexOf(dep);

                                 return moduleInPackage
                                    ? `exports['${moduleInPackage.moduleName}']`
                                    : `require${
                                       externalDependencies[extDep] === 'require' ? '' : `(deps[${extDep}])`
                                       }`;
                              })
                              .filter(dep => dep)
                              .join(', ')
                           : ''
                        });\n}\n});\n`;
                  return esprima.parse(writeForm);
               }
               return estraverse.VisitorOption.Skip;
            }
         });
         resultPackageToWrite += `\n${escodegen.generate(moduleToWrite.ast, { format: { compact: true } })}`;
         const allDeps = [];
         if (moduleToWrite.deps) {
            moduleToWrite.deps.forEach((currentDep) => {
               const dep = getAllDepsRecursively(currentDep, allDeps, orderQueue);
               if (!allDeps.includes(dep)) {
                  allDeps.push(dep);
               }
            });
         }
         defineOfModules += `\ndefine('${moduleToWrite.moduleName}', [${allDeps.map(
            dep => `'${dep}'`
         )}], function() {return exports['${moduleToWrite.moduleName}'];});`;
      });
      resultPackageToWrite += defineOfModules;
      resultPackageToWrite += '\n})()';
   }
   return resultPackageToWrite;
}

/**
 * Генерим код для правильного подключения кастомных css-пакетов
 * Аппендим линку с версией для кэширования, и дефайним все css
 * модули пустышками, чтобы они не затянулись отдельно через require
 * TODO надо будет доработать с Никитой, чтобы я не аппендил линки, если он уже зааппендил
 * в момент серверной вёрстки(какой нибудь аттрибут?например cssBundles).
 * @param cssModules - список всех css-модулей
 * @param packagePath - путь до пакета
 * @returns {string}
 */
function generateLinkForCss(cssModules, packagePath, splittedCore) {
   let linkHref = packagePath.replace(/\.min$/, '');
   if (splittedCore) {
<<<<<<< HEAD
      linkHref = linkHref.replace(/^resources\//, '');
=======
      linkHref = linkHref.replace(/(^resources\/)|(^\/)/, '');
>>>>>>> 238f7fbe
   } else {
      const isResourcesPath = linkHref.match(isResources);
      if (isResourcesPath) {
         linkHref = linkHref.replace(isResourcesPath[1], 'Resources');
      } else {
         const wsPath = linkHref.match(isWS);
         linkHref = linkHref.replace(wsPath[1], 'WS');
      }
   }
   let result = '(function(){';
   cssModules.forEach((module) => {
      result += `define('${module.fullName}',['css!${linkHref}'],'');`;
   });
   return `${result}})();`;
}

function appendBundlesOptionsToCommon(current, common, idProperty) {
   Object.keys(current[idProperty]).forEach((key) => {
      common[idProperty][key] = current[idProperty][key];
   });
}

module.exports = {
   appendBundlesOptionsToCommon,
   getOrderQueue,
   getOutputFile,
   getConfigsFromPackageJson,
   getBundlePath,
   generateBundle,
   generateBundlesRouting,
   generateLinkForCss,
   originalPath,
   generatePackageToWrite
};<|MERGE_RESOLUTION|>--- conflicted
+++ resolved
@@ -571,11 +571,7 @@
 function generateLinkForCss(cssModules, packagePath, splittedCore) {
    let linkHref = packagePath.replace(/\.min$/, '');
    if (splittedCore) {
-<<<<<<< HEAD
-      linkHref = linkHref.replace(/^resources\//, '');
-=======
       linkHref = linkHref.replace(/(^resources\/)|(^\/)/, '');
->>>>>>> 238f7fbe
    } else {
       const isResourcesPath = linkHref.match(isResources);
       if (isResourcesPath) {
