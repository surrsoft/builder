/* eslint-disable indent */
'use strict';

const path = require('path');
const dblSlashes = /\\/g;
const commonPackage = require('../../../packer/lib/commonPackage');
const excludeCore = ['^Core/*', '^Deprecated/*', '^Transport/*'];
const pMap = require('p-map');
const esprima = require('esprima');
const escodegen = require('escodegen');
const estraverse = require('estraverse');
const { traverse } = estraverse;
const esReplace = estraverse.replace;
const fs = require('fs-extra');

/**
 * Путь до original файла
 * @param {String} filePath
 * @return {string}
 */
function originalPath(filePath) {
   return filePath.indexOf('.original.') > -1 ? filePath : filePath.replace(/(\.js)$/, '.original$1');
}

/**
 * Путь до выходного файла
 */
function getOutputFile(packageConfig, applicationRoot, depsTree, isSplittedCore) {
   const mDepsPath = depsTree.getNodeMeta(packageConfig.output).path;
   let outputFile;

   if (mDepsPath) {
      outputFile = mDepsPath;
   } else {
      outputFile = path.join(path.dirname(packageConfig.path), path.normalize(packageConfig.output));
   }
   if (isSplittedCore && !mDepsPath) {
      outputFile = outputFile.replace(/(\.js)$/, '.min$1');
   }

   return path.join(path.normalize(applicationRoot), outputFile).replace(dblSlashes, '/');
}

/**
 * Экранируем строку для RegExp
 * @param {String} str
 * @return {string}
 */
function escapeRegExp(str) {
   return str.replace(/[-[\]/{}()*+?.\\^$|]/g, '\\$&');
}

/**
 * Экранируем строку для RegExp без экранирования *, она заменена на .*
 * @param {String} str
 * @return {string}
 */
function escapeRegExpWithoutAsterisk(str) {
   return str.replace(/[-[\]/{}()+?.\\^$|]/g, '\\$&').replace('*', '.*');
}

/**
 * Формируем RegExp для фильтрации модулей
 * @param {Array} modules
 * @return {RegExp}
 */
function generateRegExp(modules) {
   let regexpStr = '';

   if (!modules || !modules.length) {
      return null;
   }

   modules.forEach((module) => {
      if (typeof module !== 'string') {
         return;
      }

      if (module.indexOf('*') > -1) {
         regexpStr += `${regexpStr ? '|' : ''}^(.+?!)?(${escapeRegExpWithoutAsterisk(module)})`;
      } else {
         regexpStr += `${regexpStr ? '|' : ''}^(.+?!)?(${escapeRegExp(module)}$)`;
      }
   });

   return new RegExp(`${regexpStr}`);
}

/**
 * Получаем список вершин
 * @param {DepGraph} dg
 * @param {Array} modules
 * @return {Array}
 */
function findAllModules(dg, modules) {
   const nodes = dg.getNodes();
   const regexp = generateRegExp(modules);

   return nodes.filter(node => regexp.test(node));
}

/**
 * Получаем отфильтрованный граф
 * @param {DepGraph} dg
 * @param {Object} cfg
 * @param {String} applicationRoot - полный путь до корня сервиса
 * @return {Array}
 */
function getOrderQueue(dg, cfg, applicationRoot) {
   let excludeCoreReg;

   // если особый пакет(вебинары), то оставляем старый способ паковки
   if (!cfg.includeCore && cfg.modules) {
      cfg.modules.forEach((expression) => {
         if (!cfg.include.includes(expression)) {
            cfg.include.push(expression);
         }
      });
      excludeCoreReg = generateRegExp(excludeCore);
   }
   const modules = findAllModules(dg, !cfg.includeCore && !cfg.modules ? cfg.include : cfg.modules);
   const include = generateRegExp(cfg.include);
   const exclude = generateRegExp(cfg.exclude);

   const orderQueue = dg.getLoadOrder(modules);

   return commonPackage
      .prepareOrderQueue(dg, orderQueue, applicationRoot)
      .filter(module => (include ? include.test(module.fullName) : true))
      .filter(module => (exclude ? !exclude.test(module.fullName) : true))
      .filter(module => (excludeCoreReg ? !excludeCoreReg.test(module.fullName) : true));
}

/**
 * Получаем физический путь для названия пакета
 * @param {DepGraph} dg
 * @param {String} currentPackageName - текущее название для пакета
 * @return {String}
 */
function getBundlePath(currentOutput, applicationRoot, wsRoot) {
   let result = currentOutput.replace(applicationRoot.replace(/\\/g, '/'), '');
   if (wsRoot === 'resources/WS.Core') {
      result = result.replace(/^ws/, wsRoot);
   }
   return result.replace(/\\/g, '/').replace(/\.js/g, '');
}

/**
 * Проверяет наличие стиля или шаблона в списке на запись
 * @param module - Полное имя модуля(с плагинами)
 * @param orderQueue - список модулей на запись
 */
function checkForIncludeInOrderQueue(module, orderQueue) {
   const moduleWithoutPlugin = module.split('!').pop(),
      founded = {};

   const checkModule = (currentModule) => {
      const currentModuleParts = new Set(currentModule.fullName.split('!'));
      if (currentModuleParts.has(moduleWithoutPlugin)) {
         if (currentModuleParts.has('css')) {
            founded.css = true;
         }
         if (currentModuleParts.has('tmpl')) {
            founded.tmpl = true;
         }
         if (currentModuleParts.has('html')) {
            founded.xhtml = true;
         }
      }
   };

   orderQueue.forEach(node => checkModule(node));
   return founded;
}

/**
 * проверяем, сгенерирован ли шаблон и стоит ли его включать в пакет.
 * P.S. эта функция работает исключительно для анонимных шаблонов, которые
 * любят глубоко в callback тянуть через require
 * @param templatePath
 */
async function checkTemplateForAMD(templatePath) {
   const data = await fs.readFile(templatePath, 'utf8');
   return data.indexOf('define(') === 0;
}

/**
 * Генерирует кастомный пакет для requirejs конфигурации.
 * @param {Object} orderQueue - очередь модулей на запись в пакет.
 * @return {Array}
 */
async function generateBundle(orderQueue, cssModulesFromOrderQueue, splittedCore) {
   const bundle = [],
      moduleExtReg = /(\.module)?(\.min)?(\.original)?\.js$/,
      modulesToPushToOrderQueue = [];

   /**
    * в bundles непосредственно css должны остаться на случай динамического запроса пакетов
    */
   cssModulesFromOrderQueue.forEach(css => bundle.push(css.fullName));
   await pMap(
      orderQueue,
      async(node) => {
         const isJSModuleWithoutJSPlugin = node.fullName.indexOf('!') === -1 && node.plugin === 'js';
         let modulePath;
         if (node.fullPath) {
            modulePath = node.fullPath;
         } else {
            modulePath = node.moduleYes.fullPath ? node.moduleYes.fullPath : node.moduleNo.fullPath;
         }

         const
            moduleHaveTmpl = await fs.pathExists(modulePath.replace(moduleExtReg, '.tmpl')),
            moduleHaveXhtml = await fs.pathExists(modulePath.replace(moduleExtReg, '.xhtml')),
            moduleHaveCSS = await fs.pathExists(modulePath.replace(moduleExtReg, '.css'));

         if (node.amd) {
            /**
             * Если модуль без плагина js и у него есть шаблон или стиль, мы должны удостовериться,
             * что они также попадут в бандлы и будут запакованы, иначе require будет вызывать
             * кастомный пакет, но с соответствующим расширением
             */
            if (isJSModuleWithoutJSPlugin && (moduleHaveTmpl || moduleHaveXhtml || moduleHaveCSS)) {
               const foundedElements = checkForIncludeInOrderQueue(node.fullName, orderQueue);
               let config;
               if (moduleHaveTmpl && !foundedElements.tmpl) {
                  config = {
                     fullName: `tmpl!${node.fullName}`,
                     fullPath: modulePath.replace(moduleExtReg, splittedCore ? '.min.tmpl' : '.tmpl'),
                     plugin: 'tmpl'
                  };
                  config.amd = await checkTemplateForAMD(config.fullPath);
                  modulesToPushToOrderQueue.push(config);
               }
               if (moduleHaveXhtml && !foundedElements.xhtml) {
                  config = {
                     fullName: `tmpl!${node.fullName}`,
                     fullPath: modulePath.replace(moduleExtReg, splittedCore ? '.min.xhtml' : '.xhtml'),
                     plugin: 'html',
                     amd: true
                  };
                  config.amd = await checkTemplateForAMD(config.fullPath);
                  modulesToPushToOrderQueue.push(config);
               }
               if (moduleHaveCSS && !foundedElements.css) {
                  /**
                   * Проверяем наш список css на наличие подходящего имени и в случае его
                   * наличия не надо добавлять в orderQueue на запись.
                   */
                  const foundedCSSFromList = cssModulesFromOrderQueue.find(css => css.fullName.includes(`css!${node.fullName}`));
                  if (!foundedCSSFromList) {
                     modulesToPushToOrderQueue.push({
                        fullName: `css!${node.fullName}`,
                        fullPath: modulePath.replace(moduleExtReg, splittedCore ? '.min.css' : '.css'),
                        plugin: 'css'
                     });
                  }
               }
            }
            bundle.push(node.fullName);
         } else if (node.plugin === 'css' || node.plugin === 'text') {
            bundle.push(node.fullName);
         }
      },
      {
         concurrency: 10
      }
   );

   modulesToPushToOrderQueue.forEach(module => orderQueue.push(module));
   return bundle;
}

/**
 * Генерирует список: модуль и путь до пакета, в котором он лежит
 * @param currentBundle - текущий бандл
 * @param pathToBundle - физический путь до бандла
 * @param bundlesRoutingObject - результирующий список
 */
function generateBundlesRouting(currentBundle, pathToBundle) {
   const bundlesRoute = {};
   for (let i = 0; i < currentBundle.length; i++) {
      if (currentBundle[i].indexOf('css!') === -1) {
         bundlesRoute[currentBundle[i]] = pathToBundle;
      }
   }
   return bundlesRoute;
}

/**
 * Проверяем конфигурационный файл на обязательное наличие опции include и чтобы она не была пустым массивом.
 * В случае успеха кладём его в configsArray, иначе в badConfigs.
 * @param {Object} config - json-файл формата name.package.json
 * @param {String} cfgPath - полный путь до данного конфигурационного файла
 * @param {String} applicationRoot - путь до корня
 * @param {Array} badConfigs - json-файлы формата name.package.json, которые будут проигнорированы паковщиком
 * @param {Array} configsArray - корректные json-файлы формата name.package.json
 * @return {Array}
 */
function checkConfigForIncludeOption(config, cfgPath, applicationRoot) {
   config.path = cfgPath.replace(applicationRoot, '');
   return !(config.includeCore || (config.include && config.include.length > 0));
}

/**
 * Обходим конфигурационные файлы, складываем все содержащиеся внутри объекты в configsArray
 * Если конфиг плохой, складываем его в badConfigs
 * По каждому объекту будет создан свой пакет.
 * @param {Object} grunt
 * @param {Array} configsFiles - json-файлы формата name.package.json
 * @param {String} applicationRoot - путь до корня
 * @param {Array} badConfigs - json-файлы формата name.package.json, которые будут проигнорированы паковщиком
 * @return {Array}
 */
async function getConfigsFromPackageJson(configPath, applicationRoot) {
   const configsArray = [],
      cfgContent = await fs.readJson(configPath),
      packageName = path.basename(configPath);

   if (cfgContent instanceof Array) {
      for (let i = 0; i < cfgContent.length; i++) {
         const cfgObj = cfgContent[i];
         cfgObj.packageName = packageName;
         cfgObj.configNum = i + 1;
         cfgObj.isBadConfig = checkConfigForIncludeOption(cfgObj, configPath, applicationRoot);
         configsArray.push(cfgObj);
      }
   } else {
      cfgContent.packageName = packageName;
      cfgContent.isBadConfig = checkConfigForIncludeOption(cfgContent, configPath, applicationRoot);
      configsArray.push(cfgContent);
   }

   return configsArray;
}

// генерируем параметры, необходимые для генерации пакета без использования множественного define
function generateParamsForPackage(orderQueue) {
   return orderQueue.map((currentNodeInString) => {
      const ast = esprima.parse(currentNodeInString),
         ifStatementIncluded = ast.body[0].type === 'IfStatement',
         currentDepsIndexes = {};
      let deps, moduleName, callBack;

      traverse(ast, {
         enter(node) {
            if (node.type === 'CallExpression' && node.callee.type === 'Identifier' && node.callee.name === 'define') {
               node.arguments.forEach((argument) => {
                  switch (argument.type) {
                     case 'Literal':
                        moduleName = argument.value;
                        break;
                     case 'ArrayExpression':
                        deps = argument.elements.map((element, index) => {
                           currentDepsIndexes[element.value] = index;
                           return element.value;
                        });
                        break;
                     case 'FunctionExpression':
                        callBack = argument;
                        break;
                     case 'ObjectExpression':
                        // иногда встречаются модули, где в качестве callBack выступает объект
                        callBack = argument;
                        break;
                     default:
                        break;
                  }
               });
            }
         }
      });

      return {
         ast,
         deps,
         moduleName,
         callBack,
         ifStatementIncluded
      };
   });
}

/*
 * Функция для сортировки модулей по зависимостям. Если модуль A из
 * пакета зависит от модуля B из пакета, то модуль B должен быть
 * определён до модуля A, Если встречается внешняя зависимость, то это никак не влияет на модуль.
 */
function sortModulesForDependencies(orderQueue) {
   orderQueue.forEach((currentModule) => {
      function watcher(dependency, currentDepth, maxDepth) {
         const founded = orderQueue.find(module => module.moduleName === dependency);
         let newMaxDepth = maxDepth;
         if (founded) {
            newMaxDepth += 1;
            if (founded.deps) {
               founded.deps.forEach((dep) => {
                  const depth = watcher(dep, currentDepth + 1, newMaxDepth);
                  newMaxDepth = depth > currentDepth ? depth : currentDepth;
               });
            }
         }
         return newMaxDepth;
      }

      currentModule.depth = 0;
      if (currentModule.deps) {
         currentModule.deps.forEach((dep) => {
            const maxDepth = watcher(dep, 0, 0);
            currentModule.depth = maxDepth > currentModule.depth ? maxDepth : currentModule.depth;
         });
      }
   });

   // непосредственно сама сортировка
   return orderQueue.sort((a, b) => {
      if (a.depth > b.depth) {
         return 1;
      }
      if (a.depth < b.depth) {
         return -1;
      }
      return 0;
   });
}

/*
 * собираем все внешние зависимости, также делаем копию самих зависимостей,
 * которые мы вернём в отсортированный по зависимостям набор модулей.
 */
function collectExternalDependencies(orderQueue) {
   const externalDependencies = [];
   orderQueue.forEach((currentModule) => {
      // отбираем внешние зависимости, дубликаты откидываем
      if (currentModule.deps) {
         currentModule.deps
            .filter((dep) => {
               let newDep = dep;
               const currentIndex = currentModule.deps.indexOf(newDep);
               if (typeof newDep === 'string') {
                  newDep = newDep.replace(/^is!browser\?|^is!compatibleLayer\?|^is!msIe\?|^browser!/, '');
               }
               currentModule.deps[currentIndex] = newDep;
               return orderQueue.filter(module => module.moduleName === newDep).length === 0;
            })
            .forEach((dep) => {
               if (!externalDependencies.includes(dep)) {
                  externalDependencies.push(dep);
               }
            });
      }
   });
   return externalDependencies;
}

// собирает полный список зависимостей согласно дереву зависимостей от указанной зависимости - точки входа.
function getAllDepsRecursively(dependency, allDeps, orderQueue) {
   const founded = orderQueue.find(module => module.moduleName === dependency);
   if (founded && founded.deps) {
      founded.deps.forEach((dep) => {
         const result = getAllDepsRecursively(dep, allDeps, orderQueue);
         if (result && !allDeps.includes(dep)) {
            allDeps.push(dep);
         }
      });
   }
   return dependency;
}

// генерируем пакет с использованием нативной формы обьявления модулей взамен define
function generatePackageToWrite(listOfModules) {
   let resultPackageToWrite = '';
   if (listOfModules) {
      let orderQueue = generateParamsForPackage(listOfModules),
         defineOfModules = '';
      const externalDependencies = collectExternalDependencies(orderQueue);

      /* Правим структуру модулей. define нельзя делать внутри require. Нужно их вынести,
       * замкнуть с exports и передать каждому define зависимости, чтобы exports назначился
       * и модули правильно задефайнились.
       */
      resultPackageToWrite =
         "(function(){\nvar global = (function(){ return this || (0, eval)('this'); }());\n" +
         `var require = global.requirejs;\nvar exports = {};\nvar deps = [${externalDependencies
            .map(dep => `'${dep}'`)
            .join(', ')}];\n`;

      /* если для конкретного модуля помимо явного define существует define
           *при определённом условии, то оставляем только 2й вариант
           * define оборачивается в условие сборщиком, когда данный модуль
           * запрашивают через плагины is!, browser!.
           */
      orderQueue = orderQueue.filter(
         currentModule => !(
               !currentModule.ifStatementIncluded &&
               orderQueue.find(module => currentModule.moduleName === module.moduleName && module.ifStatementIncluded)
            )
      );

      orderQueue = sortModulesForDependencies(orderQueue);

      orderQueue.forEach((moduleToWrite) => {
         esReplace(moduleToWrite.ast, {
            enter(node) {
               if (
                  node.expression &&
                  node.expression.type === 'CallExpression' &&
                  node.expression.callee.type === 'Identifier' &&
                  node.expression.callee.name === 'define'
               ) {
                  const generatedCallBack = escodegen.generate(moduleToWrite.callBack),
                     writeForm = `Object.defineProperty(exports, '${moduleToWrite.moduleName}', {\n
                                            configurable: true,\nget: function() {\n
                                            delete exports['${moduleToWrite.moduleName}'];\n
                                            return exports['${moduleToWrite.moduleName}'] = ${generatedCallBack}(${
                        moduleToWrite.deps
                           ? moduleToWrite.deps
                                .map((dep) => {
                                   const moduleInPackage = orderQueue.find(module => module.moduleName === dep),
                                      extDep = externalDependencies.indexOf(dep);

                                   return moduleInPackage
                                      ? `exports['${moduleInPackage.moduleName}']`
                                      : `require${
                                           externalDependencies[extDep] === 'require' ? '' : `(deps[${extDep}])`
                                        }`;
                                })
                                .filter(dep => dep)
                                .join(', ')
                           : ''
                     });\n}\n});\n`;
                  return esprima.parse(writeForm);
               }
               return estraverse.VisitorOption.Skip;
            }
         });
         resultPackageToWrite += `\n${escodegen.generate(moduleToWrite.ast, { format: { compact: true } })}`;
         const allDeps = [];
         if (moduleToWrite.deps) {
            moduleToWrite.deps.forEach((currentDep) => {
               const dep = getAllDepsRecursively(currentDep, allDeps, orderQueue);
               if (!allDeps.includes(dep)) {
                  allDeps.push(dep);
               }
            });
         }
         defineOfModules += `\ndefine('${moduleToWrite.moduleName}', [${allDeps.map(
            dep => `'${dep}'`
         )}], function() {return exports['${moduleToWrite.moduleName}'];});`;
      });
      resultPackageToWrite += defineOfModules;
      resultPackageToWrite += '\n})()';
   }
   return resultPackageToWrite;
}

/**
 * Генерим код для правильного подключения кастомных css-пакетов
 * Аппендим линку с версией для кэширования, и дефайним все css
 * модули пустышками, чтобы они не затянулись отдельно через require
 * TODO надо будет доработать с Никитой, чтобы я не аппендил линки, если он уже зааппендил в момент серверной вёрстки(какой нибудь аттрибут?например cssBundles).
 * @param cssModules - список всех css-модулей
 * @param packagePath - путь до пакета
 * @param buildNumber - номер билда
 * @returns {string}
 */
function generateLinkForCss(cssModules, packagePath, buildNumber) {
   let result =
      '(function(){var linkAppended = false;function generateLink(){' +
      `var linkHref = '${packagePath}${buildNumber ? `.v${buildNumber}` : ''}.css';` +
      'if(!linkAppended){var links = document.getElementsByClassName("cssBundles");if(links.length > 0){' +
      'links.forEach(function(link){if(link.getAttribute(href) === linkHref){linkAppended = true;}});}}' +
      'if(!linkAppended){var link = document.createElement("link"),head = document.head || document.getElementsByTagName("head")[0];' +
      'link.setAttribute("rel", "stylesheet");link.classList.add("cssBundles");' +
      'link.setAttribute("href", linkHref);link.setAttribute("data-vdomignore", "true");' +
      'head.appendChild(link);linkAppended = true;}}';
   cssModules.forEach(module => {
      result += `define('${module.fullName}', generateLink);`;
   });
   return result + '})();';
}

module.exports = {
<<<<<<< HEAD
   getOrderQueue,
   getOutputFile,
   getConfigsFromPackageJson,
   getBundlePath,
   generateBundle,
   generateBundlesRouting,
   originalPath,
   generatePackageToWrite
=======
   getOrderQueue: getOrderQueue,
   getOutputFile: getOutputFile,
   getConfigsFromPackageJson: getConfigsFromPackageJson,
   getBundlePath: getBundlePath,
   generateBundle: generateBundle,
   generateBundlesRouting: generateBundlesRouting,
   generateLinkForCss: generateLinkForCss,
   originalPath: originalPath,
   generatePackageToWrite: generatePackageToWrite
>>>>>>> cd0d6521
};<|MERGE_RESOLUTION|>--- conflicted
+++ resolved
@@ -581,24 +581,13 @@
 }
 
 module.exports = {
-<<<<<<< HEAD
    getOrderQueue,
    getOutputFile,
    getConfigsFromPackageJson,
    getBundlePath,
    generateBundle,
    generateBundlesRouting,
+   generateLinkForCss: generateLinkForCss,
    originalPath,
    generatePackageToWrite
-=======
-   getOrderQueue: getOrderQueue,
-   getOutputFile: getOutputFile,
-   getConfigsFromPackageJson: getConfigsFromPackageJson,
-   getBundlePath: getBundlePath,
-   generateBundle: generateBundle,
-   generateBundlesRouting: generateBundlesRouting,
-   generateLinkForCss: generateLinkForCss,
-   originalPath: originalPath,
-   generatePackageToWrite: generatePackageToWrite
->>>>>>> cd0d6521
 };