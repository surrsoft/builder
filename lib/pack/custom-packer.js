--- conflicted
+++ resolved
@@ -282,9 +282,6 @@
                      const cssIsPackageOutput = currentCssPath === outputFile.replace(/\.js$/, '.css');
 
                      const currentFileModuleName = cssName.split('/').shift();
-<<<<<<< HEAD
-                     if (
-=======
 
                      /**
                       * Temporarily ignore external dependencies of Employee custom packages. It has
@@ -294,7 +291,6 @@
                       */
                      if (
                         moduleName !== 'Employee' &&
->>>>>>> d0670840
                         currentFileModuleName !== moduleName &&
                         packageConfig.moduleInfo &&
                         !packageConfig.moduleInfo.depends.includes(currentFileModuleName)
