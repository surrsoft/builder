'use strict';

const commonPackage = require('../../packer/lib/common-package'),
   fs = require('fs-extra'),
   logger = require('../../lib/logger').logger(),
   packerDictionary = require('../../packer/tasks/lib/pack-dictionary'),
   packHelpers = require('./helpers/custompack'),
   path = require('path'),
   pMap = require('p-map'),
   helpers = require('../../lib/helpers'),
   cssHelpers = require('../../packer/lib/css-helpers'),
   builderConstants = require('../../lib/builder-constants'),
   transliterate = require('../../lib/transliterate');

async function rebaseCSS(css, appRoot, urlServicePath) {
   if (await fs.pathExists(css)) {
      const content = await fs.readFile(css);
      const resourceRoot = `${path.join(urlServicePath, 'resources/')}`;
      return cssHelpers.rebaseUrls(appRoot, css, content.toString(), resourceRoot);
   }
   logger.info(`ENOENT: no such css style to pack: ${css}`);
   return '';
}

async function customPackCSS(files, root, application) {
   const results = await pMap(
      files,
      async(css) => {
         const result = await rebaseCSS(css, root, application);
         return result;
      },
      {
         concurrency: 10
      }
   );

   return cssHelpers.bumpImportsUp(results.join('\n'));
}

async function writeCustomPackage(
   packageConfig,
   root,
   application,
   taskParameters
) {
   const
      currentFileExists = await fs.pathExists(packageConfig.outputFile),
      originalFileExists = await fs.pathExists(packHelpers.originalPath(packageConfig.outputFile));

   // Не будем портить оригинальный файл.
   if (currentFileExists && !originalFileExists) {
      await fs.copy(packageConfig.outputFile, packHelpers.originalPath(packageConfig.outputFile));
   }

   const modulesContent = await commonPackage.limitingNativePackFiles(
      packageConfig,
      root,
      application,
      taskParameters
   );

   /**
    * Отсортируем контент модулей по именам модулей,
    * чтобы между двумя дистрами не было разницы в случае
    * одинакового набора модулей пакета.
    * @type {string[]}
    */
   const listOfModules = Object.keys(modulesContent).sort();
   const result = [];
   if (listOfModules.length > 0) {
      listOfModules.forEach((currentModule) => {
         result.push(modulesContent[currentModule]);
      });
   }
   if (packageConfig.cssModulesFromOrderQueue.length > 0) {
      result.unshift(
         packHelpers.generateLinkForCss(packageConfig.cssModulesFromOrderQueue, packageConfig.packagePath)
      );
   } else if (listOfModules.length === 0) {
      /**
       * если в качестве результата нам вернулась пустая строка и при этом
       * полностью отсутствуют стили на запись в кастомный пакет, значит,
       * скорее всего, создатели неправильно описали правила паковки
       */
      throw new Error('В ваш пакет ничего не запаковалось, проверьте правильность описания правил паковки в package.json файле');
   }

   /**
    * теперь на использование флага optimized будем ругаться предупреждениями, поскольку
    * в рамках перехода на библиотеки данный флаг не нужен
    */
   if (packageConfig.optimized) {
      logger.warning({
         message: 'Использование неразрешённой опции optimized в конфигурации кастомной паковки. ' +
            'Пакет будет сохранён по стандартной схеме',
         filePath: packageConfig.path
      });
   }
   await fs.outputFile(
      packageConfig.outputFile,
      result ? result.reduce((res, modContent) => res + (res ? '\n' : '') + modContent) : ''
   );
}

function getCompiledLessByCssName(compiledLess, cssName) {
   return compiledLess
      .filter(currentCss => currentCss === (`${cssName}.min.css`) || currentCss.startsWith(`${cssName}_`))
      .map(currentCss => currentCss.replace(/(\.min)?\.css$/, ''));
}

/**
 * Разбивает набор cssок по темам в соответствии с постфиксом _{themeName}
 * @param{Array} cssModules - набор css
 * @returns{Object} themeName: listOfCss
 */
function splitCssByThemes(
   cssModules,
   themesList,
   compiledLess,
   applicationRoot,
   moduleName
) {
   const result = {};
   cssModules.forEach((module) => {
      const
         cssFullPath = module.moduleYes ? module.moduleYes.fullPath : module.fullPath,
         cssName = helpers.removeLeadingSlash(
            cssFullPath.replace(applicationRoot, '').replace(/(\.min)?\.css$/, '')
         );

      // If we analize css from another Interface Module, we need to search it in joined "compiled less meta"
      let compiledLessForCurrentCss;
      if (cssName.startsWith(`${moduleName}/`)) {
         compiledLessForCurrentCss = getCompiledLessByCssName(
            compiledLess[moduleName] || [],
            cssName
         );
      } else {
         compiledLessForCurrentCss = getCompiledLessByCssName(
            compiledLess.all || [],
            cssName
         );
      }

      if (compiledLessForCurrentCss.length > 0) {
         compiledLessForCurrentCss.forEach((currentCss) => {
            let themeName = '';
            const currentCssThemeParts = path.basename(currentCss).split('_');
            if (currentCssThemeParts.length > 1) {
               themeName = currentCssThemeParts.pop();
            }
            if (!themeName || themesList.includes(themeName)) {
               if (!result.hasOwnProperty(themeName)) {
                  result[themeName] = [currentCss];
               } else {
                  result[themeName].push(currentCss);
               }
            }
         });

      /**
       * если не нашли информации о css в мета-файле скомпилированных less,
       * значит мы имеем дело со статическими css, их упаковываем по дефолтной схеме.
       * Для статических css будут игнорироваться постфиксы, кто хочет использовать темизацию,
       * пусть переходят на less.
       */
      } else if (!result.hasOwnProperty('')) {
         result[''] = [cssName];
      } else {
         result[''].push(cssName);
      }
   });
   return result;
}

function checkConfigForIncludeOption(config) {
   return config.includeCore || (config.include && config.include.length > 0);
}

async function generateCustomPackage(
   depsTree,
   root,
   application,
   packageConfig,
   taskParameters
) {
   const
      availableLanguage = taskParameters.config.localizations,
      applicationRoot = path.join(root, application),
      outputFile = packHelpers.getOutputFile(packageConfig, applicationRoot, depsTree),
      packagePath = packHelpers.getBundlePath(outputFile, applicationRoot),
      pathToCustomCSS = outputFile.replace(/(\.package)?(\.min)?\.js$/, ''),
      cssExtIncludesPackage = outputFile.replace(/(\.min)?\.js$/, '').endsWith('.package'),
      rootForCache = taskParameters.config.cachePath ? `${taskParameters.config.cachePath}/incremental_build` : applicationRoot,
      { resourcesUrl } = taskParameters.config,
      result = {
         bundles: {},
         bundlesRoute: {},
         extendBundles: {},
         excludedCSS: {}
      },
      excludedCSS = {};

   let
      cssModulesFromOrderQueue = [],
      bundlePath = helpers.removeLeadingSlash(packagePath),
      orderQueue;

   /**
    * for extendable bundles meta we need to store real paths
    * of generated packages.
    */
   if (resourcesUrl && !packageConfig.extendsTo) {
      bundlePath = `resources/${bundlePath}`;
   }
   if (!checkConfigForIncludeOption(packageConfig)) {
      throw new Error('Конфиг для кастомного пакета должен содержать опцию include для нового вида паковки.');
   }

   orderQueue = packHelpers.getOrderQueue(
      depsTree,
      packageConfig,
      excludedCSS,
      rootForCache
   ).filter((node) => {
      if (node.plugin === 'js' || node.plugin === 'tmpl' || node.plugin === 'html') {
         return node.amd;
      }
      if (node.fullName.includes('css!')) {
         cssModulesFromOrderQueue.push(node);
         return false;
      }
      return true;
   });

   /**
    * создадим мета-данные для модуля, если этого не было сделано в рамках
    * Инкрементальной сборки. Нужно включать все безусловно, в пакетах могут
    * быть запакованы шаблоны с версионированием.
    */
   const moduleName = packagePath.split('/')[0];
   if (!taskParameters.versionedModules[moduleName]) {
      taskParameters.versionedModules[moduleName] = [];
   }
   if (!taskParameters.cdnModules[moduleName]) {
      taskParameters.cdnModules[moduleName] = [];
   }
   taskParameters.versionedModules[moduleName].push(`${packagePath}.js`);
   taskParameters.cdnModules[moduleName].push(`${packagePath}.js`);
   packageConfig.moduleName = moduleName;
   packageConfig.moduleOutput = helpers.prettifyPath(path.join(applicationRoot, moduleName));

   /**
    * пишем все стили по пути кастомного пакета в css-файл.
    */
   cssModulesFromOrderQueue = commonPackage.prepareResultQueue(
      cssModulesFromOrderQueue,
      applicationRoot,
      availableLanguage
   );

   const cssPackagesNames = new Map();
   if (cssModulesFromOrderQueue.css.length > 0) {
      const
         projectThemes = (taskParameters.cache && Object.keys(taskParameters.cache.currentStore.styleThemes)) || [],
         splittedCssByThemes = splitCssByThemes(
            cssModulesFromOrderQueue.css,
            projectThemes,
            taskParameters.compiledLessByModules,
            helpers.prettifyPath(rootForCache),
            moduleName
         );

      let applicationForRebase = '/';

      /**
       * We should ignore BL services("/service/"). app root can be selected only for project's
       * UI services.
       */
      if (
         taskParameters.config.urlServicePath &&
         !taskParameters.config.urlServicePath.includes('/service')
      ) {
         applicationForRebase = taskParameters.config.urlServicePath;
      }
      const cssExternalModuleUsageMessages = new Set();

      await pMap(
         Object.keys(splittedCssByThemes),
         async(themeName) => {
            const cssRes = await customPackCSS(
               splittedCssByThemes[themeName]
                  .map(function onlyPath(cssName) {
                     const currentCssPath = helpers.unixifyPath(path.join(
                        rootForCache,
                        `${cssName}.min.css`
                     ));
                     const cssIsPackageOutput = currentCssPath === outputFile.replace(/\.js$/, '.css');

                     const currentFileModuleName = cssName.split('/').shift();
                     if (
                        currentFileModuleName !== moduleName &&
                        packageConfig.moduleInfo &&
                        !packageConfig.moduleInfo.depends.includes(currentFileModuleName)
                     ) {
                        const message = `External interface module "${currentFileModuleName}" usage in custom package(styles).` +
                           'Check for it existance in current interface module dependencies';
                        cssExternalModuleUsageMessages.add(message);
                     }

                     /**
                      * 1)Мы не должны удалять модуль, если в него будет записан результат паковки.
                      * 2)Все стили должны удаляться только в рамках Интерфейсного модуля,
                      * в котором строится кастомный пакет.
                      * 3)Не стоит удалять темизированные стили, пока не будет реализован функционал
                      * со стороны VDOM, обеспечивающий загрузку кастомных темизированных css-пакетов
                      * через require.
                      */
                     if (
                        !taskParameters.config.sources &&
                        !cssIsPackageOutput &&
                        currentCssPath.startsWith(packageConfig.moduleOutput) &&
                        !themeName
                     ) {
                        taskParameters.filesToRemove.push(currentCssPath);
                        const removeMessage = `Style ${currentCssPath} was removed in namespace of Interface module ${packageConfig.moduleName}.` +
                        `Packed into ${packageConfig.output}`;
                        logger.debug(removeMessage);
                        helpers.removeFileFromBuilderMeta(
                           taskParameters.versionedModules[moduleName],
                           currentCssPath
                        );
                        helpers.removeFileFromBuilderMeta(
                           taskParameters.cdnModules[moduleName],
                           currentCssPath
                        );
                     }
                     return currentCssPath;
                  }),
               taskParameters.config.cachePath ? `${taskParameters.config.cachePath}/incremental_build` : root,
               applicationForRebase
            );
            await fs.outputFile(
               `${pathToCustomCSS}${themeName ? `_${themeName}` : ''}` +
               `${cssExtIncludesPackage ? '.package' : ''}.min.css`,
               cssRes
            );

            /**
             * get all saved extendable css packages(common and themed)
             * to save it into apropriated root custom css package
             */
            if (packageConfig.extendsTo) {
               const extendCssPath = pathToCustomCSS.replace(helpers.prettifyPath(root), '');
               const extendsToNormalized = packageConfig.extendsTo.replace(/(\.package)?(\.js)$/, '');
               cssPackagesNames.set(
                  helpers.removeLeadingSlash(
                     `${extendCssPath}${themeName ? `_${themeName}` : ''}.package.min.css`
                  ),
                  helpers.removeLeadingSlash(
                     `${extendsToNormalized}${themeName ? `_${themeName}` : ''}.package.min.css`
                  )
               );
            }

            /**
             * создадим мета-данные для модуля, если этого не было сделано в рамках
             * Инкрементальной сборки
             */
            if (!taskParameters.versionedModules[moduleName]) {
               taskParameters.versionedModules[moduleName] = [];
            }
            if (!taskParameters.cdnModules[moduleName]) {
               taskParameters.cdnModules[moduleName] = [];
            }

            const cssPackagePath = packHelpers.getCssPackagePathForMeta(themeName, packagePath);
            taskParameters.versionedModules[moduleName].push(cssPackagePath);
            taskParameters.cdnModules[moduleName].push(cssPackagePath);
         },
         {
            concurrency: 10
         }
      );
      cssExternalModuleUsageMessages.forEach(message => logger.error({
         message,
         filePath: packageConfig.path,
         moduleInfo: packageConfig.moduleInfo
      }));
   }

   /**
    * Чистим всю локализацию до формирования bundles и bundlesRoute
    * @type {Array}
    */
   orderQueue = packerDictionary.deleteModulesLocalization(orderQueue);
   if (packageConfig.platformPackage || !packageConfig.includeCore) {
      const bundleList = (await packHelpers.generateBundle(
         orderQueue,
         cssModulesFromOrderQueue.css
      )).sort();
      if (packageConfig.extendsTo) {
         const normalizedExtendOutput = helpers.removeLeadingSlash(
            packageConfig.extendsTo
         ).replace(/\.js$/, '.min');
         result.extendBundles[`${bundlePath}.js`] = {
            extendsTo: `${path.join(root, `${normalizedExtendOutput}.js`)}`,
            modules: bundleList,
            config: `${packageConfig.path}:${packageConfig.output}`
         };
         cssPackagesNames.forEach((value, key) => {
            result.extendBundles[key] = {
               extendsTo: `${path.join(root, value)}`,
               config: `${packageConfig.path}:${packageConfig.output}`
            };
         });
      } else {
         const cssBundlePath = pathToCustomCSS.replace(helpers.unixifyPath(applicationRoot), '');
         result.bundles[bundlePath] = bundleList;
         result.bundlesRoute = packHelpers.generateBundlesRouting(
            result.bundles[bundlePath],
            bundlePath,
            {
               cssExtIncludesPackage,
               cssBundlePath,
               excludedCSS,
               resourcesUrl
            }
         );
      }
   }

   packageConfig.orderQueue = await packerDictionary.packerCustomDictionary(
      orderQueue,
      rootForCache,
      depsTree,
      availableLanguage
   );
   packageConfig.outputFile = outputFile;
   packageConfig.packagePath = packagePath;
   packageConfig.cssModulesFromOrderQueue = cssModulesFromOrderQueue.css;
   result.output = packageConfig.outputFile;

   /**
    * if module was packed into package, we must remove excluded css with the same name as module
    * from excluded css meta
    */
   Object.keys(excludedCSS).forEach((currentKey) => {
      const nodeName = currentKey.split(/!|\?/).pop();
      if (!result.bundles[bundlePath].includes(nodeName)) {
         delete excludedCSS[currentKey];
      }
   });
   result.excludedCSS = excludedCSS;
   await writeCustomPackage(
      packageConfig,
      root,
      application,
      taskParameters
   );
   return result;
}

/**
 * Сортируем объект по его ключам
 * @param currentObject
 */
function sortObjectByKeys(currentObject) {
   const result = {};
   Object.keys(currentObject).sort().forEach((currentProperty) => {
      result[currentProperty] = currentObject[currentProperty];
   });
   return result;
}

/**
 * Сохраняем общие результаты паковки(bundles и bundlesRoute) в корень приложения
 * @returns {Promise<void>}
 */
async function saveRootBundlesMeta(root, result) {
   // паковка вызывается только в релизе, поэтому сохраняем .min
   await fs.writeFile(
      path.join(root, 'bundles.min.js'),
      `bundles=${JSON.stringify(result.bundles)}`
   );
   await fs.writeJson(
      path.join(root, 'bundles.json'),
      result.bundles
   );
   await fs.writeJson(
      path.join(root, 'bundlesRoute.json'),
      result.bundles
   );
}

/**
 * reads common ws.core bundles meta if exists, otherwise
 * returns defaults
 * @param applicationRoot
 * @returns {Promise<void>}
 */
async function readWSCoreBundlesMeta(wsCorePaths) {
   const { wsCoreBundlesPath, wsCoreBundlesRoutePath } = wsCorePaths;
   const result = {};
   if (await fs.pathExists(wsCoreBundlesPath)) {
      result.wsCoreBundles = await fs.readJson(wsCoreBundlesPath);
   } else {
      result.wsCoreBundles = {};
   }
   if (await fs.pathExists(wsCoreBundlesRoutePath)) {
      result.wsCoreBundlesRoute = await fs.readJson(wsCoreBundlesRoutePath);
   } else {
      result.wsCoreBundlesRoute = {};
   }
   return result;
}

/**
 * join moduled extendable bundles into common root bundle.
 * Add result into "bundles" and "bundlesRoute" meta
 * Temporarily save it into WS.Core until the time when jinnee
 * will be able to join extendable bundles by itself
 * @param{Object} extendBundles - extendable bundles meta for join
 * @param{String} applicationRoot - root of current project
 * @returns {Promise<void>}
 */
async function joinAndSaveExtendableBundles(extendBundles, applicationRoot) {
<<<<<<< HEAD
   const wsCoreBundlesPath = path.join(applicationRoot, 'WS.Core', 'bundles.json');
   let wsCoreBundles;
   if (await fs.pathExists(wsCoreBundlesPath)) {
      wsCoreBundles = await fs.readJson(wsCoreBundlesPath);
   } else {
      wsCoreBundles = {};
   }

=======
   const wsCorePaths = {
      wsCoreBundlesPath: path.join(applicationRoot, 'WS.Core', 'bundles.json'),
      wsCoreBundlesRoutePath: path.join(applicationRoot, 'WS.Core', 'bundlesRoute.json')
   };
   const { wsCoreBundles, wsCoreBundlesRoute } = await readWSCoreBundlesMeta(wsCorePaths);
>>>>>>> bc218957
   await pMap(
      Object.keys(extendBundles),
      async(currentExtendBundle) => {
         const currentBundleContentParts = {};

         // read all moduled extendable bundles to join it into common bundle
         await pMap(
            Object.keys(extendBundles[currentExtendBundle].content),
            async(currentContentIndex) => {
               const currentContentName = extendBundles[currentExtendBundle].content[currentContentIndex];
               const currentContent = await fs.readFile(
                  path.join(applicationRoot, currentContentName),
                  'utf8'
               );
               currentBundleContentParts[
                  `/* ${extendBundles[currentExtendBundle].config[currentContentName]} */`
               ] = currentContent;
            }
         );
         const currentBundleContent = [];
         Object.keys(currentBundleContentParts).sort().forEach(
            key => currentBundleContent.push(key, currentBundleContentParts[key])
         );
         const bundleWithoutRoot = helpers.prettifyPath(
            helpers.removeLeadingSlash(
               currentExtendBundle.replace(applicationRoot, '')
            )
         );

         // save into WS.Core bundles current joined supebundle
         const currentBundleList = extendBundles[currentExtendBundle].modules;
         if (currentBundleList && currentBundleList.length > 0) {
            const wsCoreFormattedBundle = `resources/WS.Core/${bundleWithoutRoot.replace(/\.js$/, '')}`;
            wsCoreBundles[wsCoreFormattedBundle] = currentBundleList;

            // add modules from joined superbundle to bundlesRoute meta(for presentation service)
            currentBundleList.forEach((currentBundle) => {
               wsCoreBundlesRoute[currentBundle] = wsCoreFormattedBundle;
            });
         }
         await fs.outputFile(
            path.join(applicationRoot, 'WS.Core', bundleWithoutRoot),
            currentBundleContent.join('\n')
         );
      }
   );

   await fs.outputJson(wsCorePaths.wsCoreBundlesPath, wsCoreBundles);
   await fs.outputJson(wsCorePaths.wsCoreBundlesRoutePath, wsCoreBundlesRoute);
}

/**
 * joined moduled extend bundles meta into joined project
 * extend bundles meta
 * @param{Object} jsonToWrite - bundles meta file to save into output
 * @param{String} applicationRoot - current project root
 * @param{Object} extendBundles - moduled extendable bundles meta
 * @returns {Promise<void>}
 */
async function generateCommonExtendBundles(jsonToWrite, applicationRoot, extendBundles) {
   const result = {};
   await pMap(
      Object.keys(extendBundles),
      async(currentExtendBundle) => {
         const intModuleName = currentExtendBundle.match(/(^resources\/)?([^/]+)/)[2];
         const bundlesPath = path.normalize(path.join(applicationRoot, intModuleName, 'extend-bundles.json'));
         if (await fs.pathExists(bundlesPath)) {
            jsonToWrite[bundlesPath] = await fs.readJson(bundlesPath);
         }
         if (!jsonToWrite[bundlesPath]) {
            jsonToWrite[bundlesPath] = {};
         }
         jsonToWrite[bundlesPath][currentExtendBundle] = extendBundles[currentExtendBundle];

         const prettyExtendsTo = helpers.prettifyPath(
            extendBundles[currentExtendBundle].extendsTo
         );
         if (!result[prettyExtendsTo]) {
            result[prettyExtendsTo] = {
               content: new Set(),
               modules: new Set(),
               config: {},
            };
         }

         result[prettyExtendsTo].content.add(currentExtendBundle);
         result[prettyExtendsTo].config[currentExtendBundle] = extendBundles[currentExtendBundle].config;
         if (extendBundles[currentExtendBundle].modules) {
            extendBundles[currentExtendBundle].modules.forEach(
               currentModule => result[prettyExtendsTo].modules.add(currentModule)
            );
         }
      },
      {
         concurrency: 10
      }
   );
   Object.keys(result).forEach((currentKey) => {
      result[currentKey].content = [...result[currentKey].content];
      result[currentKey].modules = [...result[currentKey].modules];
   });
   return result;
}

/**
 * Функция, которая сплитит результат работы таски custompack в секции bundles
 */
async function saveBundlesForEachModule(taskParameters, applicationRoot, result) {
   /**
    * Сделаем список json на запись, нам надо защититься от параллельной перезаписи
    */
   const jsonToWrite = {};
   await pMap(
      Object.keys(result.bundles),
      async(currentBundle) => {
         const intModuleName = currentBundle.match(/(^resources\/)?([^/]+)/)[2],
            currentModules = result.bundles[currentBundle];

         const
            bundlesRoutePath = path.normalize(path.join(applicationRoot, intModuleName, 'bundlesRoute.json')),
            bundlesPath = path.normalize(path.join(applicationRoot, intModuleName, 'bundles.json'));

         if (taskParameters.config.sources && (await fs.pathExists(bundlesRoutePath))) {
            jsonToWrite[bundlesRoutePath] = await fs.readJson(bundlesRoutePath);
         }

         if (await fs.pathExists(bundlesPath)) {
            jsonToWrite[bundlesPath] = await fs.readJson(bundlesPath);
         }

         if (taskParameters.config.sources && !jsonToWrite[bundlesRoutePath]) {
            jsonToWrite[bundlesRoutePath] = {};
         }

         if (!jsonToWrite[bundlesPath]) {
            jsonToWrite[bundlesPath] = {};
         }

         currentModules.forEach((node) => {
            /**
             * Все css-модули, которые были выкинуты из кастомных пакетов путём использования
             * опции exclude, не должны попадать в bundlesRoute, поскольку:
             * 1) При наличии одинаковых имён со своими компонентами css всё равно попадут в bundles,
             * но запишутся в js-пакет.
             * 2) Из 1го следует что такие cssки должны быть описаны в bundles(чтобы require не ошибался
             * и ходил за cssкой в jsный пакет, а не в cssный), но не должны быть описаны в bundlesRoute
             * (чтобы Сервис Представлений не вставлял cssный пакет и не обьявлял css как пустышку без
             * наличия стиля как такового
             */
            if (taskParameters.config.sources && !result.excludedCSS.hasOwnProperty(node)) {
               jsonToWrite[bundlesRoutePath][node] = result.bundlesRoute[node];
            }
         });
         jsonToWrite[bundlesPath][currentBundle] = result.bundles[currentBundle];
      },
      {
         concurrency: 10
      }
   );
   const commonExtendBundles = await generateCommonExtendBundles(
      jsonToWrite,
      applicationRoot,
      result.extendBundles
   );
   await pMap(Object.keys(jsonToWrite), key => fs.outputJson(key, sortObjectByKeys(jsonToWrite[key])), {
      concurrency: 10
   });
   await fs.outputJson(path.join(applicationRoot, 'common-extend-bundles.json'), commonExtendBundles);
   await joinAndSaveExtendableBundles(commonExtendBundles, helpers.prettifyPath(applicationRoot));
}

/**
 * Сохраняем результаты работы кастомной паковки для всех секций.
 */
async function saveModuleCustomPackResults(taskParameters, result, applicationRoot) {
   await saveBundlesForEachModule(taskParameters, applicationRoot, result);

   /**
    * Сохраним помодульные мета-файлы билдера versioned_modules.json
    */
   if (taskParameters.config.version) {
      await pMap(
         Object.keys(taskParameters.versionedModules),
         async(currentModule) => {
            await fs.outputJson(
               path.join(applicationRoot, currentModule, '.builder/versioned_modules.json'),
               taskParameters.versionedModules[currentModule].sort()
            );
         },
         {
            concurrency: 10
         }
      );
   }

   /**
    * Сохраним помодульные мета-файлы билдера cdn_modules.json
    */
   await pMap(
      Object.keys(taskParameters.cdnModules),
      async(currentModule) => {
         await fs.outputJson(
            path.join(applicationRoot, currentModule, '.builder/cdn_modules.json'),
            taskParameters.cdnModules[currentModule].sort()
         );
      },
      {
         concurrency: 10
      }
   );

   /**
    * write libraries meta into bundlesRoute.json.
    * Libraries should be ignored from runtime packing
    */
   await pMap(
      Object.keys(taskParameters.librariesMeta),
      async(currentModule) => {
         const currentBundlesRoutePath = path.join(applicationRoot, currentModule, 'bundlesRoute.json');
         let currentBundlesRoute = {};
         if (await fs.pathExists(currentBundlesRoutePath)) {
            currentBundlesRoute = await fs.readJson(currentBundlesRoutePath);
         }
         taskParameters.librariesMeta[currentModule].forEach((currentLibrary) => {
            // dont write libraries into bundlesRoute meta if packed into custom package
            if (!result.bundlesRoute[currentLibrary]) {
               const normalizedLibraryPath = `${taskParameters.config.resourcesUrl ? 'resources/' : '/'}${currentLibrary}.min.js`;
               currentBundlesRoute[currentLibrary] = normalizedLibraryPath;
            }
         });
         await fs.outputJson(currentBundlesRoutePath, currentBundlesRoute);
      },
      {
         concurrency: 10
      }
   );
}

/**
 * Создаёт кастомный пакет по текущей конфигурации. Записывает результаты компиляции
 * ( bundles и bundlesRoute) в общий набор - results
 * @param {TaskParameters} taskParameters параметры для задач
 * @param {DependencyGraph} depsTree граф зависимостей
 * @param {Object} currentConfig текущая конфигурация кастомной паковки
 * @param {Object}results общие результаты компиляции для всех кастомных пакетов
 * @param {String} root корень приложения
 * @returns {Promise<void>}
 */
async function compileCurrentPackage(taskParameters, depsTree, currentConfig, results, root) {
   let currentResult = {
      bundles: {},
      bundlesRoute: {},
      excludedCSS: {},
      extendBundles: {}
   };


   const configNum = currentConfig.configNum ? `конфигурация №${currentConfig.configNum}` : '';
   try {
      /**
       * результатом выполнения функции мы сделаем объект, он будет содержать ряд опций:
       * 1)bundles: в нём будут храниться подвергнутые изменениям бандлы.
       * 2)bundlesRoute: тоже самое что и выше, только для bundlesRoute.
       */
      currentResult = await generateCustomPackage(
         depsTree,
         root,

         // application
         '/',
         currentConfig,
         taskParameters
      );
      packHelpers.appendBundlesOptionsToCommon(currentResult, results, 'excludedCSS');
      logger.debug(`Создан кастомный пакет по конфигурационному файлу ${currentConfig.packageName} - ${configNum}- ${currentConfig.output}`);
   } catch (err) {
      logger.error({
         message: `Ошибка создания кастомного пакета по конфигурационному файлу ${
            currentConfig.packageName} - ${configNum}- ${currentConfig.output}`,
         error: err,
         filePath: currentConfig.path
      });
   }
   packHelpers.appendBundlesOptionsToCommon(currentResult, results, 'bundles');
   packHelpers.appendBundlesOptionsToCommon(currentResult, results, 'bundlesRoute');
   packHelpers.appendBundlesOptionsToCommon(currentResult, results, 'extendBundles');
}

/**
 * Генерирует кастомные пакеты для всего набора конфигураций кастомной паковки.
 * Сперва приоритетные, для них создаётся набор записанных модулей. Затем обычные
 * пакеты, в которые уже не смогут попасть модули из приоритетных пакетов.
 * @param {Object} configs общий набор конфигураций кастомной паковки
 * @param {TaskParameters} taskParameters параметры для задач
 * @param {Object} depsTree граф зависимостей
 * @param {Object} results общие результаты компиляции для всех кастомных пакетов
 * @param {String} root корень приложения
 * @returns {Promise<void>}
 */
async function generateAllCustomPackages(configs, taskParameters, depsTree, results, root) {
   const configsArray = [...Object.keys(configs.commonBundles).map(key => configs.commonBundles[key])];
   if (configs.superBundles && configs.superBundles.length > 0) {
      configsArray.splice(configsArray.length, 0, ...configs.superBundles);
   }
   taskParameters.compiledLessByModules = {
      all: []
   };
   const modulesForPatch = [];
   await pMap(
      taskParameters.config.modules,
      async(moduleInfo) => {
         const moduleName = transliterate(path.basename(moduleInfo.output));
         if (moduleInfo.rebuild) {
            modulesForPatch.push(moduleName);
         }
         const rootCache = taskParameters.config.cachePath ? `${taskParameters.config.cachePath}/incremental_build` : root;
         const metaPath = path.join(rootCache, moduleName, '.builder/compiled-less.min.json');
         if (await fs.pathExists(metaPath)) {
            const currentLessMeta = await fs.readJson(metaPath);
            taskParameters.compiledLessByModules[moduleName] = currentLessMeta;
            taskParameters.compiledLessByModules.all.push(...currentLessMeta);
         }
      },
      {
         concurrency: 20
      }
   );

   /**
    * store "modules for patch" info into results. Needed by packages intercepts
    * collector - dont analize intercepts in non-patching modules.
    */
   results.modulesForPatch = modulesForPatch;
   await pMap(
      configsArray,
      async(currentConfig) => {
         const moduleName = helpers.removeLeadingSlash(currentConfig.path).split('/').shift();

         /**
          * in patch build skip package configs from non-patching interface modules.
          * They needs only to get proper info for superbundles in patching modules.
          */
         if (modulesForPatch.length > 0 && !modulesForPatch.includes(moduleName)) {
            return;
         }
         await compileCurrentPackage(taskParameters, depsTree, currentConfig, results, root);
      },
      {
         concurrency: 10
      }
   );
}

/**
 * Возвращаем название Интерфейсного модуля
 * @param {String} nodeName - полное имя модуля
 * @returns {*} Название Интерфейсного модуля
 */
function getUiModuleName(nodeName) {
   const firstModulePart = nodeName.split('/')[0];
   if (firstModulePart.includes('!')) {
      return firstModulePart.split('!').pop();
   }
   return firstModulePart;
}

/**
 * Разбиваем пересечения по Интерфейсным модулям
 * @param {Array} modulesForPatch модули для сборки патча
 * @param {String} root корень приложения
 * @param {Array[][]} intersects пересечения между кастомными пакетами
 * @returns {Promise<void>}
 */
async function splitIntersectsByUiModuleName(modulesForPatch, root, intersects) {
   const intersectsByUiModules = {};

   intersects.forEach((currentEntry) => {
      const
         currentModule = currentEntry[0],
         currentModuleIntersect = currentEntry[1].sort(),
         interfaceModule = getUiModuleName(currentModule);

      // ignore intersects for non-patching modules
      if (modulesForPatch.length > 0 && !modulesForPatch.includes(interfaceModule)) {
         return;
      }
      let currentUiIntersect = intersectsByUiModules[interfaceModule];
      if (!currentUiIntersect) {
         currentUiIntersect = {};
         currentUiIntersect[currentModule] = currentModuleIntersect;
         intersectsByUiModules[interfaceModule] = currentUiIntersect;
      } else {
         currentUiIntersect[currentModule] = currentModuleIntersect;
      }
   });

   await pMap(
      Object.entries(intersectsByUiModules),
      async(currentEntry) => {
         const
            currentUiModuleName = currentEntry[0],
            currentUiModuleIntersects = currentEntry[1],
            intersectOutput = path.join(root, `${currentUiModuleName}${builderConstants.metaFolder}customPackIntersects.json`);
         logger.info(
            `В Интерфейсном модуле ${currentUiModuleName} присутствуют пересечения между кастомными пакетами!` +
            ` Посмотреть можно в json-файле по пути ${intersectOutput}`
         );
         await fs.outputJson(intersectOutput, sortObjectByKeys(currentUiModuleIntersects));
      },
      {
         concurrency: 10
      }
   );
}

/**
 * Собираем в один файл все пересечения между кастомными пакетами.
 * @param {String} root - корень приложения
 * @param {Object} results - результаты создания кастомных пакетов
 * @returns {Promise<void>}
 */
async function collectAllIntersects(root, results) {
   const
      { bundles, modulesForPatch } = results,
      allBundlesRoute = {};

   Object.entries(bundles).forEach((currentEntry) => {
      const
         currentBundleName = currentEntry[0],
         currentBundle = currentEntry[1];

      currentBundle.forEach((module) => {
         if (!allBundlesRoute.hasOwnProperty(module)) {
            allBundlesRoute[module] = [currentBundleName];
         } else {
            allBundlesRoute[module].push(currentBundleName);
         }
      });
   });

   await splitIntersectsByUiModuleName(
      modulesForPatch,
      root,

      /**
       * оставляем только те модули, у которых больше 1 вхождения в кастомные пакеты
       */
      Object.entries(allBundlesRoute).filter(currentEntry => currentEntry[1].length > 1)
   );
}

/**
 * Получаем набор путь до бандла - конфигурация пакета
 * по пути, прописанном в супербандле
 * @param bundlePath - путь до бандла в конфигурации супербандла
 * @param configs - набор конфигураций кастомной паковки
 * @returns {*}
 */
function getCommonBundleByPath(bundlePath, configs) {
   let result = [null, null];
   Object.entries(configs).forEach((currentEntry) => {
      if (currentEntry[0].includes(bundlePath)) {
         result = currentEntry;
      }
   });
   return result;
}

function filterBadExcludeRules(config) {
   return config.exclude.filter((currentExcludeRule) => {
      let
         maskType = '',
         keepExcludeRule = true,
         currentExcludeNamespace;

      if (currentExcludeRule.includes('*')) {
         currentExcludeNamespace = currentExcludeRule
            .slice(0, currentExcludeRule.indexOf('*'));
         maskType = 'pattern';
      } else {
         currentExcludeNamespace = currentExcludeRule;
         maskType = 'singleton';
      }

      config.include.forEach((currentIncludeRule) => {
         if (!keepExcludeRule) {
            return;
         }
         if (
            maskType === 'pattern' &&
            currentIncludeRule.startsWith(currentExcludeNamespace) &&
            currentIncludeRule.length > currentExcludeNamespace.length
         ) {
            logger.info(`Для супербандла ${config.output} удалено правило exclude "${currentExcludeRule}".` +
               `Поскольку в include присутствует правило с большей вложенностью: ${currentIncludeRule}`);
            keepExcludeRule = false;
         }
         if (maskType === 'singleton' && currentIncludeRule === currentExcludeNamespace) {
            logger.info(`Для супербандла ${config.output} удалено правило exclude "${currentExcludeRule}".` +
               'Поскольку в include присутствует точно такое же правило');
            keepExcludeRule = false;
         }
      });

      return keepExcludeRule;
   });
}

/**
 * Задаёт modules, include и exclude для супербандла,
 * включая в него все пакеты, переданные в конфигурации супербандла.
 * Удаляет из обработки все пакеты, попавшие в супербандл.
 * @param configs - полный набор конфигураций кастомных пакетов
 */
async function setSuperBundle(configs, root, modulesForPatch) {
   const { commonBundles, superBundles } = configs;
   await pMap(
      superBundles,
      async(currentSuperBundle) => {
         // set default options for superbundle: "includeCore", "platformPackage"
         currentSuperBundle.includeCore = true;
         currentSuperBundle.platformPackage = true;
         if (!currentSuperBundle.include) {
            currentSuperBundle.include = [];
         }
         if (!currentSuperBundle.exclude) {
            currentSuperBundle.exclude = [];
         }
         currentSuperBundle.packagesRules = {};
         currentSuperBundle.includePackages.forEach((currentPackagePath) => {
            const [fullPackageName, neededPackage] = getCommonBundleByPath(currentPackagePath, commonBundles);
            if (neededPackage) {
               currentSuperBundle.packagesRules[fullPackageName] = {};
               if (neededPackage.include && neededPackage.include.length > 0) {
                  currentSuperBundle.include.splice(currentSuperBundle.include.length, 0, ...neededPackage.include);
                  currentSuperBundle.packagesRules[fullPackageName].include = neededPackage.include;
               }
               if (neededPackage.exclude && neededPackage.exclude.length > 0) {
                  currentSuperBundle.exclude.splice(currentSuperBundle.exclude.length, 0, ...neededPackage.exclude);
                  currentSuperBundle.packagesRules[fullPackageName].exclude = neededPackage.exclude;
               }
               delete commonBundles[fullPackageName];
            }
         });
         if (currentSuperBundle.includeCore && !currentSuperBundle.modules) {
            currentSuperBundle.modules = currentSuperBundle.include;
         }
         currentSuperBundle.exclude = filterBadExcludeRules(currentSuperBundle);

         const currentModuleName = helpers.removeLeadingSlash(path.dirname(currentSuperBundle.path));
         if (modulesForPatch.length > 0 && !modulesForPatch.includes(currentModuleName)) {
            return;
         }

         /**
          * remove rebuild flag from meta for superbundle config to pass diffs between full build
          * and build for patch
          */
         const currentSuperBundleMeta = Object.assign({}, currentSuperBundle);
         if (currentSuperBundleMeta.hasOwnProperty('moduleInfo')) {
            delete currentSuperBundleMeta.moduleInfo;
         }

         /**
          * Сохраним конфигурацию для пакета, чтобы впоследствии мы могли посмотреть на конечную
          * конфигурацию супербандла для паковки со всеми правилами.
          */
         await fs.outputJson(
            path.join(root, currentModuleName, `.builder/${currentSuperBundle.output}.package.json`),
            currentSuperBundleMeta
         );
      },
      {
         concurrency: 50
      }
   );
}

module.exports = {
   generateAllCustomPackages,
   saveModuleCustomPackResults,
   saveRootBundlesMeta,
   generateCustomPackage,
   rebaseCSS,
   collectAllIntersects,
   filterBadExcludeRules,
   setSuperBundle
};<|MERGE_RESOLUTION|>--- conflicted
+++ resolved
@@ -525,22 +525,11 @@
  * @returns {Promise<void>}
  */
 async function joinAndSaveExtendableBundles(extendBundles, applicationRoot) {
-<<<<<<< HEAD
-   const wsCoreBundlesPath = path.join(applicationRoot, 'WS.Core', 'bundles.json');
-   let wsCoreBundles;
-   if (await fs.pathExists(wsCoreBundlesPath)) {
-      wsCoreBundles = await fs.readJson(wsCoreBundlesPath);
-   } else {
-      wsCoreBundles = {};
-   }
-
-=======
    const wsCorePaths = {
       wsCoreBundlesPath: path.join(applicationRoot, 'WS.Core', 'bundles.json'),
       wsCoreBundlesRoutePath: path.join(applicationRoot, 'WS.Core', 'bundlesRoute.json')
    };
    const { wsCoreBundles, wsCoreBundlesRoute } = await readWSCoreBundlesMeta(wsCorePaths);
->>>>>>> bc218957
    await pMap(
       Object.keys(extendBundles),
       async(currentExtendBundle) => {
