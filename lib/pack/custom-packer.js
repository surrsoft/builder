--- conflicted
+++ resolved
@@ -18,11 +18,7 @@
       const resourceRoot = `${path.join(urlServicePath, 'resources/')}`;
       return cssHelpers.rebaseUrls(appRoot, css, content.toString(), resourceRoot);
    }
-<<<<<<< HEAD
-   logger.info(`ENOENT: no such css style: ${css}`);
-=======
    logger.info(`ENOENT: no such css style to pack: ${css}`);
->>>>>>> 12c2cbc7
    return '';
 }
 
@@ -121,20 +117,7 @@
          );
 
       const compiledLessForCurrentCss = compiledLess
-<<<<<<< HEAD
-         .filter((currentCss) => {
-            let normalizedCss;
-            if (moduleName === 'WS.Core' || moduleName === 'WS.Deprecated') {
-               normalizedCss = modulePathToRequire.getPrettyPath(currentCss);
-            } else {
-               normalizedCss = currentCss;
-            }
-            return normalizedCss === (`${cssName}.min.css`) ||
-               normalizedCss.startsWith(`${cssName}_`);
-         })
-=======
          .filter(currentCss => currentCss === (`${cssName}.min.css`) || currentCss.startsWith(`${cssName}_`))
->>>>>>> 12c2cbc7
          .map(currentCss => currentCss.replace(/\.min\.css$/, ''));
 
       if (compiledLessForCurrentCss.length > 0) {
