--- conflicted
+++ resolved
@@ -9,14 +9,8 @@
    path = require('path'),
    pMap = require('p-map');
 
-<<<<<<< HEAD
-async function writeCustomPackage(packageConfig, applicationRoot) {
+async function writeCustomPackage(packageConfig, applicationRoot, buildNumber) {
    const currentFileExists = await fs.pathExists(packageConfig.outputFile),
-=======
-async function _writeCustomPackage(packageConfig, applicationRoot, buildNumber) {
-   const
-      currentFileExists = await fs.pathExists(packageConfig.outputFile),
->>>>>>> cd0d6521
       originalFileExists = await fs.pathExists(packHelpers.originalPath(packageConfig.outputFile));
 
    // Не будем портить оригинальный файл.
@@ -38,14 +32,8 @@
    }
 }
 
-<<<<<<< HEAD
-async function generateCustomPackage(depsTree, applicationRoot, packageConfig, isSplittedCore) {
+async function generateCustomPackage(depsTree, applicationRoot, packageConfig, isSplittedCore, buildNumber) {
    const outputFile = packHelpers.getOutputFile(packageConfig, applicationRoot, depsTree, isSplittedCore),
-=======
-async function _generateCustomPackage(depsTree, applicationRoot, packageConfig, isSplittedCore, buildNumber) {
-   const
-      outputFile = packHelpers.getOutputFile(packageConfig, applicationRoot, depsTree, isSplittedCore),
->>>>>>> cd0d6521
       packagePath = packHelpers.getBundlePath(outputFile, applicationRoot, isSplittedCore ? 'resources/WS.Core' : 'ws'),
       pathToCustomCSS = outputFile.replace(/\.js$/, '.css'),
       result = {
@@ -94,15 +82,11 @@
    }
 
    if (packageConfig.platformPackage || !packageConfig.includeCore) {
-<<<<<<< HEAD
       result.bundles[packagePath] = await packHelpers.generateBundle(
          orderQueue,
-         cssModulesFromOrderQueue,
+         cssModulesFromOrderQueue.css,
          isSplittedCore
       );
-=======
-      result.bundles[packagePath] = await packHelpers.generateBundle(orderQueue, cssModulesFromOrderQueue.css, isSplittedCore);
->>>>>>> cd0d6521
       result.bundlesRoute = packHelpers.generateBundlesRouting(result.bundles[packagePath], packagePath);
    }
 
@@ -113,11 +97,7 @@
    packageConfig.cssModulesFromOrderQueue = cssModulesFromOrderQueue.css;
    result.output = packageConfig.outputFile;
 
-<<<<<<< HEAD
-   await writeCustomPackage(packageConfig, applicationRoot);
-=======
-   await _writeCustomPackage(packageConfig, applicationRoot, buildNumber);
->>>>>>> cd0d6521
+   await writeCustomPackage(packageConfig, applicationRoot, buildNumber);
    return result;
 }
 
@@ -277,18 +257,8 @@
              * 1)bundles: в нём будут храниться подвергнутые изменениям бандлы.
              * 2)bundlesRoute: тоже самое что и выше, только для bundlesRoute.
              */
-<<<<<<< HEAD
-            const currentResult = await generateCustomPackage(
-               depsTree,
-               applicationRoot,
-               config,
-               bundlesOptions.splittedCore
-            );
+            const currentResult = await generateCustomPackage(depsTree, applicationRoot, config, bundlesOptions.splittedCore, bundlesOptions.buildNumber);
             Object.keys(currentResult.bundles).forEach((key) => {
-=======
-            const currentResult = await _generateCustomPackage(depsTree, applicationRoot, config, bundlesOptions.splittedCore, bundlesOptions.buildNumber);
-            Object.keys(currentResult.bundles).forEach(key => {
->>>>>>> cd0d6521
                results.bundles[key] = currentResult.bundles[key];
             });
             Object.keys(currentResult.bundlesRoute).forEach((key) => {
