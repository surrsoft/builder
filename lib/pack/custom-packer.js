--- conflicted
+++ resolved
@@ -106,11 +106,7 @@
  * @param{Array} cssModules - набор css
  * @returns{Object} themeName: listOfCss
  */
-<<<<<<< HEAD
-function splitCssByThemes(cssModules) {
-=======
 function splitCssByThemes(cssModules, cssCurrentTheme) {
->>>>>>> b76c05be
    const result = {};
    cssModules.forEach((module) => {
       const
@@ -122,10 +118,7 @@
          themeName = cssNameParts.pop();
       }
       module.currentTheme = themeName;
-<<<<<<< HEAD
-=======
       cssCurrentTheme[moduleName] = themeName;
->>>>>>> b76c05be
       if (!result.hasOwnProperty(themeName)) {
          result[themeName] = [module];
       } else {
@@ -184,11 +177,7 @@
    );
    if (cssModulesFromOrderQueue.css.length > 0) {
       const
-<<<<<<< HEAD
-         splittedCssByThemes = splitCssByThemes(cssModulesFromOrderQueue.css);
-=======
          splittedCssByThemes = splitCssByThemes(cssModulesFromOrderQueue.css, cssCurrentTheme);
->>>>>>> b76c05be
 
       await pMap(
          Object.keys(splittedCssByThemes),
