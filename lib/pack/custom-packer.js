'use strict';

const commonPackage = require('../../packer/lib/common-package'),
   fs = require('fs-extra'),
   logger = require('../../lib/logger').logger(),
   packerDictionary = require('../../packer/tasks/lib/pack-dictionary'),
   packHelpers = require('./helpers/custompack'),
   path = require('path'),
   pMap = require('p-map'),
   helpers = require('../../lib/helpers'),
   cssHelpers = require('../../packer/lib/css-helpers'),
   builderConstants = require('../../lib/builder-constants'),
   transliterate = require('../../lib/transliterate');

async function rebaseCSS(css, appRoot, urlServicePath) {
   if (await fs.pathExists(css)) {
      const content = await fs.readFile(css);
      const resourceRoot = `${path.join(urlServicePath, 'resources/')}`;
      return cssHelpers.rebaseUrls(appRoot, css, content.toString(), resourceRoot);
   }
   logger.info(`ENOENT: no such css style to pack: ${css}`);
   return '';
}

async function customPackCSS(files, root, application) {
   const results = await pMap(
      files,
      async(css) => {
         const result = await rebaseCSS(css, root, application);
         return result;
      },
      {
         concurrency: 10
      }
   );

   return cssHelpers.bumpImportsUp(results.join('\n'));
}

async function writeCustomPackage(
   packageConfig,
   root,
   application,
   taskParameters
) {
   const
      currentFileExists = await fs.pathExists(packageConfig.outputFile),
      originalFileExists = await fs.pathExists(packHelpers.originalPath(packageConfig.outputFile));

   // Не будем портить оригинальный файл.
   if (currentFileExists && !originalFileExists) {
      await fs.copy(packageConfig.outputFile, packHelpers.originalPath(packageConfig.outputFile));
   }

   const modulesContent = await commonPackage.limitingNativePackFiles(
      packageConfig,
      root,
      application,
      taskParameters
   );

   /**
    * Отсортируем контент модулей по именам модулей,
    * чтобы между двумя дистрами не было разницы в случае
    * одинакового набора модулей пакета.
    * @type {string[]}
    */
   const listOfModules = Object.keys(modulesContent).sort();
   const result = [];
   if (listOfModules.length > 0) {
      listOfModules.forEach((currentModule) => {
         result.push(modulesContent[currentModule]);
      });
   }
   if (packageConfig.cssModulesFromOrderQueue.length > 0) {
      result.unshift(
         packHelpers.generateLinkForCss(packageConfig.cssModulesFromOrderQueue, packageConfig.packagePath)
      );
   } else if (listOfModules.length === 0) {
      /**
       * если в качестве результата нам вернулась пустая строка и при этом
       * полностью отсутствуют стили на запись в кастомный пакет, значит,
       * скорее всего, создатели неправильно описали правила паковки
       */
      throw new Error('В ваш пакет ничего не запаковалось, проверьте правильность описания правил паковки в package.json файле');
   }

   /**
    * теперь на использование флага optimized будем ругаться предупреждениями, поскольку
    * в рамках перехода на библиотеки данный флаг не нужен
    */
   if (packageConfig.optimized) {
      logger.warning({
         message: 'Использование неразрешённой опции optimized в конфигурации кастомной паковки. ' +
            'Пакет будет сохранён по стандартной схеме',
         filePath: packageConfig.path
      });
   }
   await fs.outputFile(
      packageConfig.outputFile,
      result ? result.reduce((res, modContent) => res + (res ? '\n' : '') + modContent) : ''
   );
}

function getCompiledLessByCssName(compiledLess, cssName) {
   return compiledLess
      .filter(currentCss => currentCss === (`${cssName}.min.css`) || currentCss.startsWith(`${cssName}_`))
      .map(currentCss => currentCss.replace(/(\.min)?\.css$/, ''));
}

/**
 * Разбивает набор cssок по темам в соответствии с постфиксом _{themeName}
 * @param{Array} cssModules - набор css
 * @returns{Object} themeName: listOfCss
 */
function splitCssByThemes(
   cssModules,
   themesList,
   compiledLess,
   applicationRoot,
   moduleName
) {
   const result = {};
   cssModules.forEach((module) => {
      const
         cssFullPath = module.moduleYes ? module.moduleYes.fullPath : module.fullPath,
         cssName = helpers.removeLeadingSlashes(
            cssFullPath.replace(applicationRoot, '').replace(/(\.min)?\.css$/, '')
         );

      // If we analize css from another Interface Module, we need to search it in joined "compiled less meta"
      let compiledLessForCurrentCss;
      if (cssName.startsWith(`${moduleName}/`)) {
         compiledLessForCurrentCss = getCompiledLessByCssName(
            compiledLess[moduleName] || [],
            cssName
         );
      } else {
         compiledLessForCurrentCss = getCompiledLessByCssName(
            compiledLess.all || [],
            cssName
         );
      }

      if (compiledLessForCurrentCss.length > 0) {
         compiledLessForCurrentCss.forEach((currentCss) => {
            let themeName = '';
            const currentCssThemeParts = path.basename(currentCss).split('_');
            if (currentCssThemeParts.length > 1) {
               themeName = currentCssThemeParts.pop();
            }
            if (!themeName || themesList.includes(themeName)) {
               if (!result.hasOwnProperty(themeName)) {
                  result[themeName] = [currentCss];
               } else {
                  result[themeName].push(currentCss);
               }
            }
         });

      /**
       * если не нашли информации о css в мета-файле скомпилированных less,
       * значит мы имеем дело со статическими css, их упаковываем по дефолтной схеме.
       * Для статических css будут игнорироваться постфиксы, кто хочет использовать темизацию,
       * пусть переходят на less.
       */
      } else if (!result.hasOwnProperty('')) {
         result[''] = [cssName];
      } else {
         result[''].push(cssName);
      }
   });
   return result;
}

function checkConfigForIncludeOption(config) {
   return config.includeCore || (config.include && config.include.length > 0);
}

async function generateCustomPackage(
   depsTree,
   root,
   application,
   packageConfig,
   taskParameters
) {
   const
      availableLanguage = taskParameters.config.localizations,
      applicationRoot = path.join(root, application),
      outputFile = packHelpers.getOutputFile(packageConfig, applicationRoot, depsTree),
      packagePath = packHelpers.getBundlePath(outputFile, applicationRoot),
      pathToCustomCSS = outputFile.replace(/(\.package)?(\.min)?\.js$/, ''),
      cssExtIncludesPackage = outputFile.replace(/(\.min)?\.js$/, '').endsWith('.package'),
      rootForCache = taskParameters.config.cachePath ? `${taskParameters.config.cachePath}/incremental_build` : applicationRoot,
      { resourcesUrl } = taskParameters.config,
      result = {
         bundles: {},
         bundlesRoute: {},
         extendBundles: {},
         excludedCSS: {}
      },
      excludedCSS = {};

   let
      cssModulesFromOrderQueue = [],
      bundlePath = helpers.removeLeadingSlashes(packagePath),
      orderQueue;

   /**
    * for extendable bundles meta we need to store real paths
    * of generated packages.
    */
   if (resourcesUrl && !packageConfig.extendsTo) {
      bundlePath = `resources/${bundlePath}`;
   }
   if (!checkConfigForIncludeOption(packageConfig)) {
      throw new Error('Конфиг для кастомного пакета должен содержать опцию include для нового вида паковки.');
   }

   orderQueue = packHelpers.getOrderQueue(
      depsTree,
      packageConfig,
      excludedCSS,
      rootForCache
   ).filter((node) => {
      if (node.plugin === 'js' || node.plugin === 'tmpl' || node.plugin === 'html') {
         return node.amd;
      }
      if (node.fullName.includes('css!')) {
         cssModulesFromOrderQueue.push(node);
         return false;
      }
      return true;
   });

   /**
    * создадим мета-данные для модуля, если этого не было сделано в рамках
    * Инкрементальной сборки. Нужно включать все безусловно, в пакетах могут
    * быть запакованы шаблоны с версионированием.
    */
   const moduleName = packagePath.split('/')[0];
   if (!taskParameters.versionedModules[moduleName]) {
      taskParameters.versionedModules[moduleName] = [];
   }
   if (!taskParameters.cdnModules[moduleName]) {
      taskParameters.cdnModules[moduleName] = [];
   }
   taskParameters.versionedModules[moduleName].push(`${packagePath}.js`);
   taskParameters.cdnModules[moduleName].push(`${packagePath}.js`);
   packageConfig.moduleName = moduleName;
   packageConfig.moduleOutput = helpers.prettifyPath(path.join(applicationRoot, moduleName));

   /**
    * пишем все стили по пути кастомного пакета в css-файл.
    */
   cssModulesFromOrderQueue = commonPackage.prepareResultQueue(
      cssModulesFromOrderQueue,
      applicationRoot,
      availableLanguage
   );

   const cssPackagesNames = new Map();
   if (cssModulesFromOrderQueue.css.length > 0) {
      const
         projectThemes = (taskParameters.cache && Object.keys(taskParameters.cache.currentStore.styleThemes)) || [],
         splittedCssByThemes = splitCssByThemes(
            cssModulesFromOrderQueue.css,
            projectThemes,
            taskParameters.compiledLessByModules,
            helpers.prettifyPath(rootForCache),
            moduleName
         );

      let applicationForRebase = '/';

      /**
       * We should ignore BL services("/service/"). app root can be selected only for project's
       * UI services.
       */
      if (
         taskParameters.config.urlServicePath &&
         !taskParameters.config.urlServicePath.includes('/service')
      ) {
         applicationForRebase = taskParameters.config.urlServicePath;
      }
      const cssExternalModuleUsageMessages = new Set();

      await pMap(
         Object.keys(splittedCssByThemes),
         async(themeName) => {
            const cssRes = await customPackCSS(
               splittedCssByThemes[themeName]
                  .map(function onlyPath(cssName) {
                     const currentCssPath = helpers.unixifyPath(path.join(
                        rootForCache,
                        `${cssName}.min.css`
                     ));
                     const cssIsPackageOutput = currentCssPath === outputFile.replace(/\.js$/, '.css');

                     const currentFileModuleName = cssName.split('/').shift();
                     if (
                        currentFileModuleName !== moduleName &&
                        packageConfig.moduleInfo &&
                        !packageConfig.moduleInfo.depends.includes(currentFileModuleName)
                     ) {
                        const message = `External interface module "${currentFileModuleName}" usage in custom package(styles).` +
                           'Check for it existance in current interface module dependencies';
                        cssExternalModuleUsageMessages.add(message);
                     }

                     /**
                      * 1)Мы не должны удалять модуль, если в него будет записан результат паковки.
                      * 2)Все стили должны удаляться только в рамках Интерфейсного модуля,
                      * в котором строится кастомный пакет.
                      * 3)Не стоит удалять темизированные стили, пока не будет реализован функционал
                      * со стороны VDOM, обеспечивающий загрузку кастомных темизированных css-пакетов
                      * через require.
                      */
                     if (
                        !taskParameters.config.sources &&
                        !cssIsPackageOutput &&
                        currentCssPath.startsWith(packageConfig.moduleOutput) &&
                        !themeName
                     ) {
                        taskParameters.filesToRemove.push(currentCssPath);
                        const removeMessage = `Style ${currentCssPath} was removed in namespace of Interface module ${packageConfig.moduleName}.` +
                        `Packed into ${packageConfig.output}`;
                        logger.debug(removeMessage);
                        helpers.removeFileFromBuilderMeta(
                           taskParameters.versionedModules[moduleName],
                           currentCssPath
                        );
                        helpers.removeFileFromBuilderMeta(
                           taskParameters.cdnModules[moduleName],
                           currentCssPath
                        );
                     }
                     return currentCssPath;
                  }),
               taskParameters.config.cachePath ? `${taskParameters.config.cachePath}/incremental_build` : root,
               applicationForRebase
            );
            await fs.outputFile(
               `${pathToCustomCSS}${themeName ? `_${themeName}` : ''}` +
               `${cssExtIncludesPackage ? '.package' : ''}.min.css`,
               cssRes
            );

            /**
             * get all saved extendable css packages(common and themed)
             * to save it into apropriated root custom css package
             */
            if (packageConfig.extendsTo) {
               const extendCssPath = pathToCustomCSS.replace(helpers.prettifyPath(root), '');
               const extendsToNormalized = packageConfig.extendsTo.replace(/(\.package)?(\.js)$/, '');
               cssPackagesNames.set(
                  helpers.removeLeadingSlashes(
                     `${extendCssPath}${themeName ? `_${themeName}` : ''}.package.min.css`
                  ),
                  helpers.removeLeadingSlashes(
                     `${extendsToNormalized}${themeName ? `_${themeName}` : ''}.package.min.css`
                  )
               );
            }

            /**
             * создадим мета-данные для модуля, если этого не было сделано в рамках
             * Инкрементальной сборки
             */
            if (!taskParameters.versionedModules[moduleName]) {
               taskParameters.versionedModules[moduleName] = [];
            }
            if (!taskParameters.cdnModules[moduleName]) {
               taskParameters.cdnModules[moduleName] = [];
            }

            const cssPackagePath = packHelpers.getCssPackagePathForMeta(themeName, packagePath);
            taskParameters.versionedModules[moduleName].push(cssPackagePath);
            taskParameters.cdnModules[moduleName].push(cssPackagePath);
         },
         {
            concurrency: 10
         }
      );
      cssExternalModuleUsageMessages.forEach(message => logger.error({
         message,
         filePath: packageConfig.path,
         moduleInfo: packageConfig.moduleInfo
      }));
   }

   /**
    * Чистим всю локализацию до формирования bundles и bundlesRoute
    * @type {Array}
    */
   orderQueue = packerDictionary.deleteModulesLocalization(orderQueue);
   if (packageConfig.platformPackage || !packageConfig.includeCore) {
      const bundleList = (await packHelpers.generateBundle(
         orderQueue,
         cssModulesFromOrderQueue.css
      )).sort();
      if (packageConfig.extendsTo) {
         const normalizedExtendOutput = helpers.removeLeadingSlashes(
            packageConfig.extendsTo
         ).replace(/\.js$/, '.min');
         result.extendBundles[`${bundlePath}.js`] = {
            extendsTo: `${path.join(root, `${normalizedExtendOutput}.js`)}`,
            modules: bundleList,
            config: `${packageConfig.path}:${packageConfig.output}`
         };
         cssPackagesNames.forEach((value, key) => {
            result.extendBundles[key] = {
               extendsTo: `${path.join(root, value)}`,
               config: `${packageConfig.path}:${packageConfig.output}`
            };
         });
      } else {
         const cssBundlePath = pathToCustomCSS.replace(helpers.unixifyPath(applicationRoot), '');
         result.bundles[bundlePath] = bundleList;
         result.bundlesRoute = packHelpers.generateBundlesRouting(
            result.bundles[bundlePath],
            bundlePath,
            {
               cssExtIncludesPackage,
               cssBundlePath,
               excludedCSS,
               resourcesUrl
            }
         );

         /**
          * if module was packed into package, we must remove excluded css with the same name as module
          * from excluded css meta
          */
         Object.keys(excludedCSS).forEach((currentKey) => {
            const nodeName = currentKey.split(/!|\?/).pop();
            if (!result.bundles[bundlePath].includes(nodeName)) {
               delete excludedCSS[currentKey];
            }
         });
      }
   }

   packageConfig.orderQueue = await packerDictionary.packerCustomDictionary(
      orderQueue,
      rootForCache,
      depsTree,
      availableLanguage
   );
   packageConfig.outputFile = outputFile;
   packageConfig.packagePath = packagePath;
   packageConfig.cssModulesFromOrderQueue = cssModulesFromOrderQueue.css;
   result.output = packageConfig.outputFile;
   result.excludedCSS = excludedCSS;
   await writeCustomPackage(
      packageConfig,
      root,
      application,
      taskParameters
   );
   return result;
}

/**
 * Сортируем объект по его ключам
 * @param currentObject
 */
function sortObjectByKeys(currentObject) {
   const result = {};
   Object.keys(currentObject).sort().forEach((currentProperty) => {
      result[currentProperty] = currentObject[currentProperty];
   });
   return result;
}

/**
 * Сохраняем общие результаты паковки(bundles и bundlesRoute) в корень приложения
 * @returns {Promise<void>}
 */
async function saveRootBundlesMeta(root, result) {
   // паковка вызывается только в релизе, поэтому сохраняем .min
   await fs.writeFile(
      path.join(root, 'bundles.min.js'),
      `bundles=${JSON.stringify(result.bundles)}`
   );
   await fs.writeJson(
      path.join(root, 'bundles.json'),
      result.bundles
   );
   await fs.writeJson(
      path.join(root, 'bundlesRoute.json'),
      result.bundles
   );
}

/**
 * reads common ws.core bundles meta if exists, otherwise
 * returns defaults
 * @param applicationRoot
 * @returns {Promise<void>}
 */
async function readWSCoreBundlesMeta(wsCorePaths) {
   const { wsCoreBundlesPath, wsCoreBundlesRoutePath } = wsCorePaths;
   const result = {};
   if (await fs.pathExists(wsCoreBundlesPath)) {
      result.wsCoreBundles = await fs.readJson(wsCoreBundlesPath);
   } else {
      result.wsCoreBundles = {};
   }
   if (await fs.pathExists(wsCoreBundlesRoutePath)) {
      result.wsCoreBundlesRoute = await fs.readJson(wsCoreBundlesRoutePath);
   } else {
      result.wsCoreBundlesRoute = {};
   }
   return result;
}

/**
 * join moduled extendable bundles into common root bundle.
 * Add result into "bundles" and "bundlesRoute" meta
 * Temporarily save it into WS.Core until the time when jinnee
 * will be able to join extendable bundles by itself
 * @param{Object} extendBundles - extendable bundles meta for join
 * @param{String} applicationRoot - root of current project
 * @returns {Promise<void>}
 */
async function joinAndSaveExtendableBundles(extendBundles, applicationRoot) {
   const wsCorePaths = {
      wsCoreBundlesPath: path.join(applicationRoot, 'WS.Core', 'bundles.json'),
      wsCoreBundlesRoutePath: path.join(applicationRoot, 'WS.Core', 'bundlesRoute.json')
   };
   const { wsCoreBundles, wsCoreBundlesRoute } = await readWSCoreBundlesMeta(wsCorePaths);
   await pMap(
      Object.keys(extendBundles),
      async(currentExtendBundle) => {
         const currentBundleContentParts = {};

         // read all moduled extendable bundles to join it into common bundle
         await pMap(
            Object.keys(extendBundles[currentExtendBundle].content),
            async(currentContentIndex) => {
               const currentContentName = extendBundles[currentExtendBundle].content[currentContentIndex];
               const currentContent = await fs.readFile(
                  path.join(applicationRoot, currentContentName),
                  'utf8'
               );
               currentBundleContentParts[
                  `/* ${extendBundles[currentExtendBundle].config[currentContentName]} */`
               ] = currentContent;
            }
         );
         const currentBundleContent = [];
         Object.keys(currentBundleContentParts).sort().forEach(
            key => currentBundleContent.push(key, currentBundleContentParts[key])
         );
         const bundleWithoutRoot = helpers.prettifyPath(
            helpers.removeLeadingSlashes(
               currentExtendBundle.replace(applicationRoot, '')
            )
         );

         // save into WS.Core bundles current joined supebundle
         const currentBundleList = extendBundles[currentExtendBundle].modules;
         if (currentBundleList && currentBundleList.length > 0) {
            const wsCoreFormattedBundle = `resources/WS.Core/${bundleWithoutRoot.replace(/\.js$/, '')}`;
            wsCoreBundles[wsCoreFormattedBundle] = currentBundleList;

            // add modules from joined superbundle to bundlesRoute meta(for presentation service)
            currentBundleList.forEach((currentModule) => {
<<<<<<< HEAD
               if (currentModule.startsWith('css')) {
=======
               if (currentModule.startsWith('css!')) {
>>>>>>> 5ea03a92
                  wsCoreBundlesRoute[currentModule] = `${wsCoreFormattedBundle}.css`;
               } else {
                  wsCoreBundlesRoute[currentModule] = `${wsCoreFormattedBundle}.js`;
               }
            });
         }
         await fs.outputFile(
            path.join(applicationRoot, 'WS.Core', bundleWithoutRoot),
            currentBundleContent.join('\n')
         );
      }
   );

   await fs.outputJson(wsCorePaths.wsCoreBundlesPath, wsCoreBundles);
   await fs.outputJson(wsCorePaths.wsCoreBundlesRoutePath, wsCoreBundlesRoute);
}

/**
 * joined moduled extend bundles meta into joined project
 * extend bundles meta
 * @param{Object} jsonToWrite - bundles meta file to save into output
 * @param{String} applicationRoot - current project root
 * @param{Object} extendBundles - moduled extendable bundles meta
 * @returns {Promise<void>}
 */
async function generateCommonExtendBundles(jsonToWrite, applicationRoot, extendBundles) {
   const result = {};
   await pMap(
      Object.keys(extendBundles),
      async(currentExtendBundle) => {
         const intModuleName = currentExtendBundle.match(/(^resources\/)?([^/]+)/)[2];
         const bundlesPath = path.normalize(path.join(applicationRoot, intModuleName, 'extend-bundles.json'));
         if (await fs.pathExists(bundlesPath)) {
            jsonToWrite[bundlesPath] = await fs.readJson(bundlesPath);
         }
         if (!jsonToWrite[bundlesPath]) {
            jsonToWrite[bundlesPath] = {};
         }
         jsonToWrite[bundlesPath][currentExtendBundle] = extendBundles[currentExtendBundle];

         const prettyExtendsTo = helpers.prettifyPath(
            extendBundles[currentExtendBundle].extendsTo
         );
         if (!result[prettyExtendsTo]) {
            result[prettyExtendsTo] = {
               content: new Set(),
               modules: new Set(),
               config: {},
            };
         }

         result[prettyExtendsTo].content.add(currentExtendBundle);
         result[prettyExtendsTo].config[currentExtendBundle] = extendBundles[currentExtendBundle].config;
         if (extendBundles[currentExtendBundle].modules) {
            extendBundles[currentExtendBundle].modules.forEach(
               currentModule => result[prettyExtendsTo].modules.add(currentModule)
            );
         }
      },
      {
         concurrency: 10
      }
   );
   Object.keys(result).forEach((currentKey) => {
      result[currentKey].content = [...result[currentKey].content];
      result[currentKey].modules = [...result[currentKey].modules];
   });
   return result;
}

/**
 * Функция, которая сплитит результат работы таски custompack в секции bundles
 */
async function saveBundlesForEachModule(taskParameters, applicationRoot, result) {
   /**
    * Сделаем список json на запись, нам надо защититься от параллельной перезаписи
    */
   const jsonToWrite = {};
   await pMap(
      Object.keys(result.bundles),
      async(currentBundle) => {
         const intModuleName = currentBundle.match(/(^resources\/)?([^/]+)/)[2],
            currentModules = result.bundles[currentBundle];

         const
            bundlesRoutePath = path.normalize(path.join(applicationRoot, intModuleName, 'bundlesRoute.json')),
            bundlesPath = path.normalize(path.join(applicationRoot, intModuleName, 'bundles.json'));

         if (taskParameters.config.sources && (await fs.pathExists(bundlesRoutePath))) {
            jsonToWrite[bundlesRoutePath] = await fs.readJson(bundlesRoutePath);
         }

         if (await fs.pathExists(bundlesPath)) {
            jsonToWrite[bundlesPath] = await fs.readJson(bundlesPath);
         }

         if (taskParameters.config.sources && !jsonToWrite[bundlesRoutePath]) {
            jsonToWrite[bundlesRoutePath] = {};
         }

         if (!jsonToWrite[bundlesPath]) {
            jsonToWrite[bundlesPath] = {};
         }

         currentModules.forEach((node) => {
            /**
             * Все css-модули, которые были выкинуты из кастомных пакетов путём использования
             * опции exclude, не должны попадать в bundlesRoute, поскольку:
             * 1) При наличии одинаковых имён со своими компонентами css всё равно попадут в bundles,
             * но запишутся в js-пакет.
             * 2) Из 1го следует что такие cssки должны быть описаны в bundles(чтобы require не ошибался
             * и ходил за cssкой в jsный пакет, а не в cssный), но не должны быть описаны в bundlesRoute
             * (чтобы Сервис Представлений не вставлял cssный пакет и не обьявлял css как пустышку без
             * наличия стиля как такового
             */
            if (taskParameters.config.sources && !result.excludedCSS.hasOwnProperty(node)) {
               jsonToWrite[bundlesRoutePath][node] = result.bundlesRoute[node];
            }
         });
         jsonToWrite[bundlesPath][currentBundle] = result.bundles[currentBundle];
      },
      {
         concurrency: 10
      }
   );
   const commonExtendBundles = await generateCommonExtendBundles(
      jsonToWrite,
      applicationRoot,
      result.extendBundles
   );
   await pMap(Object.keys(jsonToWrite), key => fs.outputJson(key, sortObjectByKeys(jsonToWrite[key])), {
      concurrency: 10
   });
   await fs.outputJson(path.join(applicationRoot, 'common-extend-bundles.json'), commonExtendBundles);
   await joinAndSaveExtendableBundles(commonExtendBundles, helpers.prettifyPath(applicationRoot));
}

/**
 * Сохраняем результаты работы кастомной паковки для всех секций.
 */
async function saveModuleCustomPackResults(taskParameters, result, applicationRoot) {
   await saveBundlesForEachModule(taskParameters, applicationRoot, result);

   /**
    * Сохраним помодульные мета-файлы билдера versioned_modules.json
    */
   if (taskParameters.config.version) {
      await pMap(
         Object.keys(taskParameters.versionedModules),
         async(currentModule) => {
            await fs.outputJson(
               path.join(applicationRoot, currentModule, '.builder/versioned_modules.json'),
               taskParameters.versionedModules[currentModule].sort()
            );
         },
         {
            concurrency: 10
         }
      );
   }

   /**
    * Сохраним помодульные мета-файлы билдера cdn_modules.json
    */
   await pMap(
      Object.keys(taskParameters.cdnModules),
      async(currentModule) => {
         await fs.outputJson(
            path.join(applicationRoot, currentModule, '.builder/cdn_modules.json'),
            taskParameters.cdnModules[currentModule].sort()
         );
      },
      {
         concurrency: 10
      }
   );

   /**
    * write libraries meta into bundlesRoute.json.
    * Libraries should be ignored from runtime packing
    */
   await pMap(
      Object.keys(taskParameters.librariesMeta),
      async(currentModule) => {
         const currentBundlesRoutePath = path.join(applicationRoot, currentModule, 'bundlesRoute.json');
         let currentBundlesRoute = {};
         if (await fs.pathExists(currentBundlesRoutePath)) {
            currentBundlesRoute = await fs.readJson(currentBundlesRoutePath);
         }
         taskParameters.librariesMeta[currentModule].forEach((currentLibrary) => {
            // dont write libraries into bundlesRoute meta if packed into custom package
            if (!result.bundlesRoute[currentLibrary]) {
               const normalizedLibraryPath = `${taskParameters.config.resourcesUrl ? 'resources/' : '/'}${currentLibrary}.min.js`;
               currentBundlesRoute[currentLibrary] = normalizedLibraryPath;
            }
         });
         await fs.outputJson(currentBundlesRoutePath, currentBundlesRoute);
      },
      {
         concurrency: 10
      }
   );
}

/**
 * Создаёт кастомный пакет по текущей конфигурации. Записывает результаты компиляции
 * ( bundles и bundlesRoute) в общий набор - results
 * @param {TaskParameters} taskParameters параметры для задач
 * @param {DependencyGraph} depsTree граф зависимостей
 * @param {Object} currentConfig текущая конфигурация кастомной паковки
 * @param {Object}results общие результаты компиляции для всех кастомных пакетов
 * @param {String} root корень приложения
 * @returns {Promise<void>}
 */
async function compileCurrentPackage(taskParameters, depsTree, currentConfig, results, root) {
   let currentResult = {
      bundles: {},
      bundlesRoute: {},
      excludedCSS: {},
      extendBundles: {}
   };


   const configNum = currentConfig.configNum ? `конфигурация №${currentConfig.configNum}` : '';
   try {
      /**
       * результатом выполнения функции мы сделаем объект, он будет содержать ряд опций:
       * 1)bundles: в нём будут храниться подвергнутые изменениям бандлы.
       * 2)bundlesRoute: тоже самое что и выше, только для bundlesRoute.
       */
      currentResult = await generateCustomPackage(
         depsTree,
         root,

         // application
         '/',
         currentConfig,
         taskParameters
      );
      packHelpers.appendBundlesOptionsToCommon(currentResult, results, 'excludedCSS');
      logger.debug(`Создан кастомный пакет по конфигурационному файлу ${currentConfig.packageName} - ${configNum}- ${currentConfig.output}`);
   } catch (err) {
      logger.error({
         message: `Ошибка создания кастомного пакета по конфигурационному файлу ${
            currentConfig.packageName} - ${configNum}- ${currentConfig.output}`,
         error: err,
         filePath: currentConfig.path
      });
   }
   packHelpers.appendBundlesOptionsToCommon(currentResult, results, 'bundles');
   packHelpers.appendBundlesOptionsToCommon(currentResult, results, 'bundlesRoute');
   packHelpers.appendBundlesOptionsToCommon(currentResult, results, 'extendBundles');
}

/**
 * Генерирует кастомные пакеты для всего набора конфигураций кастомной паковки.
 * Сперва приоритетные, для них создаётся набор записанных модулей. Затем обычные
 * пакеты, в которые уже не смогут попасть модули из приоритетных пакетов.
 * @param {Object} configs общий набор конфигураций кастомной паковки
 * @param {TaskParameters} taskParameters параметры для задач
 * @param {Object} depsTree граф зависимостей
 * @param {Object} results общие результаты компиляции для всех кастомных пакетов
 * @param {String} root корень приложения
 * @returns {Promise<void>}
 */
async function generateAllCustomPackages(configs, taskParameters, depsTree, results, root) {
   const configsArray = [...Object.keys(configs.commonBundles).map(key => configs.commonBundles[key])];
   if (configs.superBundles && configs.superBundles.length > 0) {
      configsArray.splice(configsArray.length, 0, ...configs.superBundles);
   }
   taskParameters.compiledLessByModules = {
      all: []
   };
   const modulesForPatch = [];
   await pMap(
      taskParameters.config.modules,
      async(moduleInfo) => {
         const moduleName = transliterate(path.basename(moduleInfo.output));
         if (moduleInfo.rebuild) {
            modulesForPatch.push(moduleName);
         }
         const rootCache = taskParameters.config.cachePath ? `${taskParameters.config.cachePath}/incremental_build` : root;
         const metaPath = path.join(rootCache, moduleName, '.builder/compiled-less.min.json');
         if (await fs.pathExists(metaPath)) {
            const currentLessMeta = await fs.readJson(metaPath);
            taskParameters.compiledLessByModules[moduleName] = currentLessMeta;
            taskParameters.compiledLessByModules.all.push(...currentLessMeta);
         }
      },
      {
         concurrency: 20
      }
   );

   /**
    * store "modules for patch" info into results. Needed by packages intercepts
    * collector - dont analize intercepts in non-patching modules.
    */
   results.modulesForPatch = modulesForPatch;
   await pMap(
      configsArray,
      async(currentConfig) => {
         const moduleName = helpers.removeLeadingSlashes(currentConfig.path).split('/').shift();

         /**
          * in patch build skip package configs from non-patching interface modules.
          * They needs only to get proper info for superbundles in patching modules.
          */
         if (modulesForPatch.length > 0 && !modulesForPatch.includes(moduleName)) {
            return;
         }
         await compileCurrentPackage(taskParameters, depsTree, currentConfig, results, root);
      },
      {
         concurrency: 10
      }
   );
}

/**
 * Возвращаем название Интерфейсного модуля
 * @param {String} nodeName - полное имя модуля
 * @returns {*} Название Интерфейсного модуля
 */
function getUiModuleName(nodeName) {
   const firstModulePart = nodeName.split('/')[0];
   if (firstModulePart.includes('!')) {
      return firstModulePart.split('!').pop();
   }
   return firstModulePart;
}

/**
 * Разбиваем пересечения по Интерфейсным модулям
 * @param {Array} modulesForPatch модули для сборки патча
 * @param {String} root корень приложения
 * @param {Array[][]} intersects пересечения между кастомными пакетами
 * @returns {Promise<void>}
 */
async function splitIntersectsByUiModuleName(modulesForPatch, root, intersects) {
   const intersectsByUiModules = {};

   intersects.forEach((currentEntry) => {
      const
         currentModule = currentEntry[0],
         currentModuleIntersect = currentEntry[1].sort(),
         interfaceModule = getUiModuleName(currentModule);

      // ignore intersects for non-patching modules
      if (modulesForPatch.length > 0 && !modulesForPatch.includes(interfaceModule)) {
         return;
      }
      let currentUiIntersect = intersectsByUiModules[interfaceModule];
      if (!currentUiIntersect) {
         currentUiIntersect = {};
         currentUiIntersect[currentModule] = currentModuleIntersect;
         intersectsByUiModules[interfaceModule] = currentUiIntersect;
      } else {
         currentUiIntersect[currentModule] = currentModuleIntersect;
      }
   });

   await pMap(
      Object.entries(intersectsByUiModules),
      async(currentEntry) => {
         const
            currentUiModuleName = currentEntry[0],
            currentUiModuleIntersects = currentEntry[1],
            intersectOutput = path.join(root, `${currentUiModuleName}${builderConstants.metaFolder}customPackIntersects.json`);
         logger.info(
            `В Интерфейсном модуле ${currentUiModuleName} присутствуют пересечения между кастомными пакетами!` +
            ` Посмотреть можно в json-файле по пути ${intersectOutput}`
         );
         await fs.outputJson(intersectOutput, sortObjectByKeys(currentUiModuleIntersects));
      },
      {
         concurrency: 10
      }
   );
}

/**
 * Собираем в один файл все пересечения между кастомными пакетами.
 * @param {String} root - корень приложения
 * @param {Object} results - результаты создания кастомных пакетов
 * @returns {Promise<void>}
 */
async function collectAllIntersects(root, results) {
   const
      { bundles, modulesForPatch } = results,
      allBundlesRoute = {};

   Object.entries(bundles).forEach((currentEntry) => {
      const
         currentBundleName = currentEntry[0],
         currentBundle = currentEntry[1];

      currentBundle.forEach((module) => {
         if (!allBundlesRoute.hasOwnProperty(module)) {
            allBundlesRoute[module] = [currentBundleName];
         } else {
            allBundlesRoute[module].push(currentBundleName);
         }
      });
   });

   await splitIntersectsByUiModuleName(
      modulesForPatch,
      root,

      /**
       * оставляем только те модули, у которых больше 1 вхождения в кастомные пакеты
       */
      Object.entries(allBundlesRoute).filter(currentEntry => currentEntry[1].length > 1)
   );
}

/**
 * Получаем набор путь до бандла - конфигурация пакета
 * по пути, прописанном в супербандле
 * @param bundlePath - путь до бандла в конфигурации супербандла
 * @param configs - набор конфигураций кастомной паковки
 * @returns {*}
 */
function getCommonBundleByPath(bundlePath, configs) {
   let result = [null, null];
   Object.entries(configs).forEach((currentEntry) => {
      if (currentEntry[0].includes(bundlePath)) {
         result = currentEntry;
      }
   });
   return result;
}

function filterBadExcludeRules(config) {
   return config.exclude.filter((currentExcludeRule) => {
      let
         maskType = '',
         keepExcludeRule = true,
         currentExcludeNamespace;

      if (currentExcludeRule.includes('*')) {
         currentExcludeNamespace = currentExcludeRule
            .slice(0, currentExcludeRule.indexOf('*'));
         maskType = 'pattern';
      } else {
         currentExcludeNamespace = currentExcludeRule;
         maskType = 'singleton';
      }

      config.include.forEach((currentIncludeRule) => {
         if (!keepExcludeRule) {
            return;
         }
         if (
            maskType === 'pattern' &&
            currentIncludeRule.startsWith(currentExcludeNamespace) &&
            currentIncludeRule.length > currentExcludeNamespace.length
         ) {
            logger.info(`Для супербандла ${config.output} удалено правило exclude "${currentExcludeRule}".` +
               `Поскольку в include присутствует правило с большей вложенностью: ${currentIncludeRule}`);
            keepExcludeRule = false;
         }
         if (maskType === 'singleton' && currentIncludeRule === currentExcludeNamespace) {
            logger.info(`Для супербандла ${config.output} удалено правило exclude "${currentExcludeRule}".` +
               'Поскольку в include присутствует точно такое же правило');
            keepExcludeRule = false;
         }
      });

      return keepExcludeRule;
   });
}

/**
 * Задаёт modules, include и exclude для супербандла,
 * включая в него все пакеты, переданные в конфигурации супербандла.
 * Удаляет из обработки все пакеты, попавшие в супербандл.
 * @param configs - полный набор конфигураций кастомных пакетов
 */
async function setSuperBundle(configs, root, modulesForPatch) {
   const { commonBundles, superBundles } = configs;
   await pMap(
      superBundles,
      async(currentSuperBundle) => {
         // set default options for superbundle: "includeCore", "platformPackage"
         currentSuperBundle.includeCore = true;
         currentSuperBundle.platformPackage = true;
         if (!currentSuperBundle.include) {
            currentSuperBundle.include = [];
         }
         if (!currentSuperBundle.exclude) {
            currentSuperBundle.exclude = [];
         }
         currentSuperBundle.packagesRules = {};
         currentSuperBundle.includePackages.forEach((currentPackagePath) => {
            const [fullPackageName, neededPackage] = getCommonBundleByPath(currentPackagePath, commonBundles);
            if (neededPackage) {
               currentSuperBundle.packagesRules[fullPackageName] = {};
               if (neededPackage.include && neededPackage.include.length > 0) {
                  currentSuperBundle.include.splice(currentSuperBundle.include.length, 0, ...neededPackage.include);
                  currentSuperBundle.packagesRules[fullPackageName].include = neededPackage.include;
               }
               if (neededPackage.exclude && neededPackage.exclude.length > 0) {
                  currentSuperBundle.exclude.splice(currentSuperBundle.exclude.length, 0, ...neededPackage.exclude);
                  currentSuperBundle.packagesRules[fullPackageName].exclude = neededPackage.exclude;
               }
               delete commonBundles[fullPackageName];
            }
         });
         if (currentSuperBundle.includeCore && !currentSuperBundle.modules) {
            currentSuperBundle.modules = currentSuperBundle.include;
         }
         currentSuperBundle.exclude = filterBadExcludeRules(currentSuperBundle);

         const currentModuleName = helpers.removeLeadingSlashes(path.dirname(currentSuperBundle.path));
         if (modulesForPatch.length > 0 && !modulesForPatch.includes(currentModuleName)) {
            return;
         }

         /**
          * remove rebuild flag from meta for superbundle config to pass diffs between full build
          * and build for patch
          */
         const currentSuperBundleMeta = Object.assign({}, currentSuperBundle);
         if (currentSuperBundleMeta.hasOwnProperty('moduleInfo')) {
            delete currentSuperBundleMeta.moduleInfo;
         }

         /**
          * Сохраним конфигурацию для пакета, чтобы впоследствии мы могли посмотреть на конечную
          * конфигурацию супербандла для паковки со всеми правилами.
          */
         await fs.outputJson(
            path.join(root, currentModuleName, `.builder/${currentSuperBundle.output}.package.json`),
            currentSuperBundleMeta
         );
      },
      {
         concurrency: 50
      }
   );
}

module.exports = {
   generateAllCustomPackages,
   saveModuleCustomPackResults,
   saveRootBundlesMeta,
   generateCustomPackage,
   rebaseCSS,
   collectAllIntersects,
   filterBadExcludeRules,
   setSuperBundle
};<|MERGE_RESOLUTION|>--- conflicted
+++ resolved
@@ -567,11 +567,7 @@
 
             // add modules from joined superbundle to bundlesRoute meta(for presentation service)
             currentBundleList.forEach((currentModule) => {
-<<<<<<< HEAD
-               if (currentModule.startsWith('css')) {
-=======
                if (currentModule.startsWith('css!')) {
->>>>>>> 5ea03a92
                   wsCoreBundlesRoute[currentModule] = `${wsCoreFormattedBundle}.css`;
                } else {
                   wsCoreBundlesRoute[currentModule] = `${wsCoreFormattedBundle}.js`;
