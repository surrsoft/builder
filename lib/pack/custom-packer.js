--- conflicted
+++ resolved
@@ -44,70 +44,55 @@
          bundles: {},
          bundlesRoute: {}
       };
-   try {
-      let cssModulesFromOrderQueue = [],
-         orderQueue;
-
-      if (packageConfig.isBadConfig) {
-         throw new Error('Конфиг для кастомного пакета должен содержать опцию include для нового вида паковки.');
-      }
-      orderQueue = packHelpers.getOrderQueue(depsTree, packageConfig, applicationRoot).filter((node) => {
-         if (node.plugin === 'js' || node.plugin === 'tmpl' || node.plugin === 'html') {
-            return node.amd;
-         }
-         if (node.fullName.includes('css!')) {
-            cssModulesFromOrderQueue.push(node);
-            return false;
-         }
-         return true;
-      });
-
-      /**
-       * пишем все стили по пути кастомного пакета в css-файл.
-       */
-      cssModulesFromOrderQueue = commonPackage.prepareResultQueue(cssModulesFromOrderQueue, applicationRoot, depsTree);
-      if (cssModulesFromOrderQueue.css.length > 0) {
-         const cssRes = await packCSS(
-            cssModulesFromOrderQueue.css
-               .filter(function removeControls(module) {
-                  if (packageConfig.themeName) {
-                     return (
-                        !module.fullName.startsWith('css!SBIS3.CONTROLS/') && !module.fullName.startsWith('css!Controls/')
-                     );
-                  }
-                  return true;
-               })
-               .map(function onlyPath(module) {
-                  return module.fullPath;
-               }),
-            applicationRoot
-         );
-         await fs.outputFile(pathToCustomCSS, cssRes);
-      }
-
-      if (packageConfig.platformPackage || !packageConfig.includeCore) {
-         result.bundles[packagePath] = await packHelpers.generateBundle(
-            orderQueue,
-            cssModulesFromOrderQueue.css,
-            isSplittedCore
-         );
-         result.bundlesRoute = packHelpers.generateBundlesRouting(result.bundles[packagePath], packagePath);
-      }
-
-      orderQueue = packerDictionary.deleteModulesLocalization(orderQueue);
-      packageConfig.orderQueue = await packerDictionary.packerCustomDictionary(orderQueue, applicationRoot, depsTree);
-      packageConfig.outputFile = outputFile;
-      packageConfig.packagePath = packagePath;
-      packageConfig.cssModulesFromOrderQueue = cssModulesFromOrderQueue.css;
-      result.output = packageConfig.outputFile;
-
-      await writeCustomPackage(packageConfig, applicationRoot);
-   } catch (err) {
-      var test = outputFile;
-      debugger;
-   }
-<<<<<<< HEAD
-=======
+
+   let cssModulesFromOrderQueue = [],
+      orderQueue;
+
+   if (packageConfig.isBadConfig) {
+      throw new Error('Конфиг для кастомного пакета должен содержать опцию include для нового вида паковки.');
+   }
+   orderQueue = packHelpers.getOrderQueue(depsTree, packageConfig, applicationRoot).filter((node) => {
+      if (node.plugin === 'js' || node.plugin === 'tmpl' || node.plugin === 'html') {
+         return node.amd;
+      }
+      if (node.fullName.includes('css!')) {
+         cssModulesFromOrderQueue.push(node);
+         return false;
+      }
+      return true;
+   });
+
+   /**
+    * пишем все стили по пути кастомного пакета в css-файл.
+    */
+   cssModulesFromOrderQueue = commonPackage.prepareResultQueue(cssModulesFromOrderQueue, applicationRoot);
+   if (cssModulesFromOrderQueue.css.length > 0) {
+      const cssRes = await packCSS(
+         cssModulesFromOrderQueue.css
+            .filter(function removeControls(module) {
+               if (packageConfig.themeName) {
+                  return (
+                     !module.fullName.startsWith('css!SBIS3.CONTROLS/') && !module.fullName.startsWith('css!Controls/')
+                  );
+               }
+               return true;
+            })
+            .map(function onlyPath(module) {
+               return module.fullPath;
+            }),
+         applicationRoot
+      );
+      await fs.outputFile(pathToCustomCSS, cssRes);
+   }
+
+   if (packageConfig.platformPackage || !packageConfig.includeCore) {
+      result.bundles[packagePath] = await packHelpers.generateBundle(
+         orderQueue,
+         cssModulesFromOrderQueue.css,
+         isSplittedCore
+      );
+      result.bundlesRoute = packHelpers.generateBundlesRouting(result.bundles[packagePath], packagePath);
+   }
 
    orderQueue = packerDictionary.deleteModulesLocalization(orderQueue);
    packageConfig.orderQueue = await packerDictionary.packerCustomDictionary(orderQueue, applicationRoot);
@@ -117,7 +102,6 @@
    result.output = packageConfig.outputFile;
 
    await writeCustomPackage(packageConfig, applicationRoot, isSplittedCore);
->>>>>>> cc29f448
    return result;
 }
 
