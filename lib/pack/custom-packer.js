'use strict';

const commonPackage = require('../../packer/lib/common-package'),
   fs = require('fs-extra'),
   logger = require('../../lib/logger').logger(),
   packerDictionary = require('../../packer/tasks/lib/pack-dictionary'),
   packHelpers = require('./helpers/custompack'),
   path = require('path'),
   pMap = require('p-map'),
   helpers = require('../../lib/helpers'),
   cssHelpers = require('../../packer/lib/css-helpers'),
   builderConstants = require('../../lib/builder-constants');

async function rebaseCSS(css, appRoot, urlServicePath, isGulp) {
   if (await fs.pathExists(css)) {
      const content = await fs.readFile(css);

      /**
       * для гальп нам надо ещё сформировать resourceRoot, поскольку в гальпе
       * относительный путь всегда формируется относительно интерфейсного модуля.
       * В гранте он формировался относительно корня приложения(именно приложения
       * а не сервиса)
       */
      let resourceRoot;
      if (isGulp) {
         resourceRoot = `${path.join(urlServicePath, 'resources/')}`;
      } else {
         resourceRoot = '/';
      }
      return cssHelpers.rebaseUrls(appRoot, css, content.toString(), resourceRoot);
   }
   return '';
}

async function customPackCSS(files, root, application, isGulp) {
   const results = await pMap(
      files,
      async(css) => {
         const result = await rebaseCSS(css, root, application, isGulp);
         return result;
      },
      {
         concurrency: 10
      }
   );

   return cssHelpers.bumpImportsUp(results.join('\n'));
}

async function writeCustomPackage(
   packageConfig,
   root,
   application,
   splittedCore,
   taskParameters,
   isGulp
) {
   const
      currentFileExists = await fs.pathExists(packageConfig.outputFile),
      originalFileExists = await fs.pathExists(packHelpers.originalPath(packageConfig.outputFile));

   // Не будем портить оригинальный файл.
   if (currentFileExists && !originalFileExists) {
      await fs.copy(packageConfig.outputFile, packHelpers.originalPath(packageConfig.outputFile));
   }

   let result = await commonPackage.limitingNativePackFiles(
      packageConfig.orderQueue,
      root,
      application,
      taskParameters,
      isGulp
   );

   if (packageConfig.cssModulesFromOrderQueue.length > 0) {
      if (!result) {
         result = [];
      }
      result.unshift(
         packHelpers.generateLinkForCss(packageConfig.cssModulesFromOrderQueue, packageConfig.packagePath, splittedCore)
      );
   } else if (!result.unshift) {
      /**
       * если в качестве результата нам вернулась пустая строка и при этом
       * полностью отсутствуют стили на запись в кастомный пакет, значит,
       * скорее всего, создатели неправильно описали правила паковки
       */
      throw new Error('В ваш пакет ничего не запаковалось, проверьте правильность описания правил паковки в package.json файле');
   }

   /**
    * теперь на использование флага optimized будем ругаться предупреждениями, поскольку
    * в рамках перехода на библиотеки данный флаг не нужен
    */
   if (packageConfig.optimized) {
      logger.warning({
         message: 'Использование неразрешённой опции optimized в конфигурации кастомной паковки. ' +
            'Пакет будет сохранён по стандартной схеме',
         filePath: packageConfig.path
      });
   }
   await fs.outputFile(
      packageConfig.outputFile,
      result ? result.reduce((res, modContent) => res + (res ? '\n' : '') + modContent) : ''
   );
}

/**
 * Разбивает набор cssок по темам в соответствии с постфиксом _{themeName}
 * @param{Array} cssModules - набор css
 * @returns{Object} themeName: listOfCss
 */
function splitCssByThemes(cssModules, cssCurrentTheme) {
   const result = {};
   cssModules.forEach((module) => {
      const
         moduleName = module.moduleYes ? module.moduleYes.fullName : module.fullName,
         cssNameParts = moduleName.split('/').pop().split('_');

      let themeName = '';
      if (cssNameParts.length > 1) {
         themeName = cssNameParts.pop();
      }
      module.currentTheme = themeName;
      cssCurrentTheme[moduleName] = themeName;
      if (!result.hasOwnProperty(themeName)) {
         result[themeName] = [module];
      } else {
         result[themeName].push(module);
      }
   });
   return result;
}

async function generateCustomPackage(
   depsTree,
   root,
   application,
   packageConfig,
   isSplittedCore,
   isGulp,
   taskParameters
) {
   const
      availableLanguage = taskParameters.config.localizations,
      applicationRoot = path.join(root, application),
      outputFile = packHelpers.getOutputFile(packageConfig, applicationRoot, depsTree, isSplittedCore),
      packagePath = packHelpers.getBundlePath(outputFile, applicationRoot, isSplittedCore ? 'resources/WS.Core' : 'ws'),
      bundlePath = isGulp ? `resources${packagePath[0] !== '/' ? '/' : ''}${packagePath}` : packagePath,
      pathToCustomCSS = outputFile.replace(/(\.package)?(\.min)?\.js$/, ''),
      cssExtIncludesPackage = outputFile.replace(/(\.min)?\.js$/, '').endsWith('.package'),
      result = {
         bundles: {},
         bundlesRoute: {},
         excludedCSS: {}
      },
      cssCurrentTheme = {},
      excludedCSS = {};

   let cssModulesFromOrderQueue = [],
      orderQueue;

   if (packageConfig.isBadConfig) {
      throw new Error('Конфиг для кастомного пакета должен содержать опцию include для нового вида паковки.');
   }

   orderQueue = packHelpers.getOrderQueue(depsTree, packageConfig, excludedCSS, applicationRoot).filter((node) => {
      /**
       * Для обычных пакетов произведём фильтрацию тех модулей, что уже
       * записаны в приоритетных пакетах
       */
      if (node.plugin === 'js' || node.plugin === 'tmpl' || node.plugin === 'html') {
         return node.amd;
      }
      if (node.fullName.includes('css!')) {
         cssModulesFromOrderQueue.push(node);
         return false;
      }
      return true;
   });

   /**
    * создадим мета-данные для модуля, если этого не было сделано в рамках
    * Инкрементальной сборки. Нужно включать все безусловно, в пакетах могут
    * быть запакованы шаблоны с версионированием.
    */
   const moduleName = packagePath.split('/')[0];
   if (!taskParameters.versionedModules[moduleName]) {
      taskParameters.versionedModules[moduleName] = [];
   }
   taskParameters.versionedModules[moduleName].push(`${packagePath}.js`);

   /**
    * пишем все стили по пути кастомного пакета в css-файл.
    */
   cssModulesFromOrderQueue = commonPackage.prepareResultQueue(
      cssModulesFromOrderQueue,
      applicationRoot,
      availableLanguage
   );
   if (cssModulesFromOrderQueue.css.length > 0) {
      const
         splittedCssByThemes = splitCssByThemes(cssModulesFromOrderQueue.css, cssCurrentTheme);

      await pMap(
         Object.keys(splittedCssByThemes),
         async(themeName) => {
            const cssRes = await customPackCSS(
               splittedCssByThemes[themeName]
                  .map(function onlyPath(module) {
                     if (!taskParameters.config.sources) {
                        taskParameters.filesToRemove.push(module.fullPath);
                     }
                     return module.fullPath;
                  }),
               root,
               application,
               isGulp
            );
            await fs.outputFile(
               `${pathToCustomCSS}${themeName ? `_${themeName}` : ''}` +
               `${cssExtIncludesPackage ? '.package' : ''}${isSplittedCore ? '.min.css' : '.css'}`,
               cssRes
            );

            /**
             * создадим мета-данные для модуля, если этого не было сделано в рамках
             * Инкрементальной сборки
             */
            if (!taskParameters.versionedModules[moduleName]) {
               taskParameters.versionedModules[moduleName] = [];
            }
            taskParameters.versionedModules[moduleName].push(`${packagePath}.css`);
         },
         {
            concurrency: 10
         }
      );
   }

   /**
    * Чистим всю локализацию до формирования bundles и bundlesRoute
    * @type {Array}
    */
   orderQueue = packerDictionary.deleteModulesLocalization(orderQueue);
   if (packageConfig.platformPackage || !packageConfig.includeCore) {
      const cssBundlePath = pathToCustomCSS.replace(helpers.unixifyPath(applicationRoot), '');
      result.bundles[bundlePath] = await packHelpers.generateBundle(
         orderQueue,
         cssModulesFromOrderQueue.css,
         isSplittedCore
      );
      result.bundlesRoute = packHelpers.generateBundlesRouting(
         result.bundles[bundlePath],
         bundlePath,
         {
            cssExtIncludesPackage,
            cssBundlePath,
            excludedCSS,
            cssCurrentTheme
         }
      );
   }

   packageConfig.orderQueue = await packerDictionary.packerCustomDictionary(
      orderQueue,
      applicationRoot,
      depsTree,
      availableLanguage,
      isGulp
   );
   packageConfig.outputFile = outputFile;
   packageConfig.packagePath = packagePath;
   packageConfig.cssModulesFromOrderQueue = cssModulesFromOrderQueue.css;
   result.output = packageConfig.outputFile;

   result.excludedCSS = excludedCSS;
   await writeCustomPackage(
      packageConfig,
      root,
      application,
      isSplittedCore,
      taskParameters,
      isGulp
   );
   return result;
}

/**
 * Функция, которая сплитит результат работы таски custompack в секции bundles
 */
async function saveBundlesForEachModule(taskParameters, applicationRoot, result) {
   /**
    * Сделаем список json на запись, нам надо защититься от параллельной перезаписи
    */
   const jsonToWrite = {};
   await pMap(
      Object.keys(result.bundles),
      async(currentBundle) => {
         const intModuleName = currentBundle.match(/^resources\/([^/]+)/)[1],
            currentModules = result.bundles[currentBundle];

         const
            bundlesRoutePath = path.normalize(path.join(applicationRoot, intModuleName, 'bundlesRoute.json')),
            bundlesPath = path.normalize(path.join(applicationRoot, intModuleName, 'bundles.json'));

         if (taskParameters.config.sources && (await fs.pathExists(bundlesRoutePath))) {
            jsonToWrite[bundlesRoutePath] = await fs.readJson(bundlesRoutePath);
         }

         if (await fs.pathExists(bundlesPath)) {
            jsonToWrite[bundlesPath] = await fs.readJson(bundlesPath);
         }

         if (taskParameters.config.sources && !jsonToWrite[bundlesRoutePath]) {
            jsonToWrite[bundlesRoutePath] = {};
         }

         if (!jsonToWrite[bundlesPath]) {
            jsonToWrite[bundlesPath] = {};
         }

         currentModules.forEach((node) => {
            /**
             * Все css-модули, которые были выкинуты из кастомных пакетов путём использования
             * опции exclude, не должны попадать в bundlesRoute, поскольку:
             * 1) При наличии одинаковых имён со своими компонентами css всё равно попадут в bundles,
             * но запишутся в js-пакет.
             * 2) Из 1го следует что такие cssки должны быть описаны в bundles(чтобы require не ошибался
             * и ходил за cssкой в jsный пакет, а не в cssный), но не должны быть описаны в bundlesRoute
             * (чтобы Сервис Представлений не вставлял cssный пакет и не обьявлял css как пустышку без
             * наличия стиля как такового
             */
            if (taskParameters.config.sources && !result.excludedCSS.hasOwnProperty(node)) {
               jsonToWrite[bundlesRoutePath][node] = result.bundlesRoute[node];
            }
         });
         jsonToWrite[bundlesPath][currentBundle] = result.bundles[currentBundle];
      },
      {
         concurrency: 10
      }
   );
   await pMap(Object.keys(jsonToWrite), key => fs.outputJson(key, jsonToWrite[key]), {
      concurrency: 10
   });
}

/**
 * Сохраняем результаты работы кастомной паковки для всех секций.
 */
async function saveCustomPackResults(taskParameters, result, applicationRoot, splittedCore) {
   const wsRoot = 'WS.Core';
   const bundlesPath = 'ext/requirejs',
      bundlesRoutePath = path.join(wsRoot, bundlesPath, 'bundlesRoute').replace(/\\/g, '/'),
      moduleDepsPath = path.join(applicationRoot, wsRoot, bundlesPath, 'module-dependencies.json'),
      pathsToSave = {
         bundles: path.join(applicationRoot, wsRoot, bundlesPath, 'bundles.js')
      };

<<<<<<< HEAD
   /**
    * пока записываем module-dependencies общей конвертации ГУЯ в WS.Core.
    * TODO спилить, как только сборщики сделают выкладку этого файла в артефакты сборки.
    */
   await fs.writeJson(moduleDepsPath, taskParameters.cache.getModuleDependencies());
   await saveBundlesForEachModule(applicationRoot, result);
   await pMap(
      Object.keys(taskParameters.versionedModules),
      async(currentModule) => {
         await fs.writeJson(
            path.join(applicationRoot, currentModule, '.builder/versioned_modules.json'),
            taskParameters.versionedModules[currentModule]
         );
      },
      {
         concurrency: 10
      }
   );
=======
   if (taskParameters.config.sources) {
      pathsToSave.bundlesJson = path.join(applicationRoot, wsRoot, bundlesPath, 'bundles.json');
      pathsToSave.bundlesRoute = path.join(applicationRoot, `${bundlesRoutePath}.json`);

      /**
       * пока записываем module-dependencies общей конвертации ГУЯ в WS.Core.
       * TODO спилить, как только сборщики сделают выкладку этого файла в артефакты сборки.
       */
      await fs.writeJson(moduleDepsPath, taskParameters.cache.getModuleDependencies());
   }
   await saveBundlesForEachModule(taskParameters, applicationRoot, result);
>>>>>>> 83ab1685
   await pMap(Object.keys(pathsToSave), async(key) => {
      let json;

      // нам надо проверить, что нужные файлы уже были сгенерены(инкрементальная сборка)
      if (await fs.pathExists(pathsToSave[key])) {
         switch (key) {
            case 'bundlesRoute':
            case 'bundlesJson':
               json = await fs.readJson(pathsToSave[key]);
               break;
            default:
               // bundles
               try {
                  // для bundles надо сначала удалить лишний код, а только потом парсить json
                  json = JSON.parse((await fs.readFile(pathsToSave[key], 'utf8')).slice(8, -1));
               } catch (error) {
                  logger.debug({
                     message: `Проблема с разбором файла ${pathsToSave[key]}. Но это скорее всего нормально`,
                     error
                  });
               }
               break;
         }
      }

      // если файл существует и мы его прочитали, то просто дополняем его свежесгенеренными результатами.
      if (json) {
         Object.keys(result[key]).forEach((option) => {
            json[option] = result[key][option];
         });
      } else {
         json = result[key];
      }
      switch (key) {
         case 'bundlesRoute':
            await fs.outputJson(pathsToSave[key], json);
            logger.debug(`Записали bundlesRoute.json по пути: ${pathsToSave[key]}`);
            break;
         case 'bundlesJson':
            await fs.outputJson(pathsToSave[key], json);
            logger.debug(`Записали bundles.json по пути: ${pathsToSave[key]}`);
            break;
         default:
            // bundles
            if (taskParameters.config.sources) {
               await fs.writeFile(pathsToSave[key], `bundles=${JSON.stringify(json)};`);
               logger.debug(`Записали bundles.js по пути: ${pathsToSave[key]}`);

               /**
                * Таска минификации выполняется до кастомной паковки, поэтому мы должны для СП также
                * сохранить .min бандл
                * TODO выключить для оффлайн-приложений, когда все подключения bundles.js будут переведены на корень
                */
               if (splittedCore) {
                  await fs.writeFile(pathsToSave[key].replace(/\.js$/, '.min.js'), `bundles=${JSON.stringify(json)};`);
                  logger.debug(
                     `Записали bundles.min.js по пути: ${path.join(
                        applicationRoot,
                        wsRoot,
                        bundlesPath,
                        'bundles.min.js'
                     )}`
                  );
               }
            }
            break;
      }
   });
}

/**
 * Создаёт кастомный пакет по текущей конфигурации. Записывает результаты компиляции
 * ( bundles и bundlesRoute) в общий набор - results
 * @param {TaskParameters} taskParameters параметры для задач
 * @param {DependencyGraph} depsTree граф зависимостей
 * @param {Object} currentConfig текущая конфигурация кастомной паковки
 * @param {Object}results общие результаты компиляции для всех кастомных пакетов
 * @param {String} root корень приложения
 * @returns {Promise<void>}
 */
async function compileCurrentPackage(taskParameters, depsTree, currentConfig, results, root) {
   let currentResult = {
      bundles: {},
      bundlesRoute: {},
      excludedCSS: {}
   };


   const configNum = currentConfig.configNum ? `конфигурация №${currentConfig.configNum}` : '';
   try {
      /**
       * результатом выполнения функции мы сделаем объект, он будет содержать ряд опций:
       * 1)bundles: в нём будут храниться подвергнутые изменениям бандлы.
       * 2)bundlesRoute: тоже самое что и выше, только для bundlesRoute.
       */
      currentResult = await generateCustomPackage(
         depsTree,
         root,

         // application
         '/',
         currentConfig,

         // isSplittedCore
         true,

         // isGulp
         true,
         taskParameters
      );
      packHelpers.appendBundlesOptionsToCommon(currentResult, results, 'excludedCSS');
      logger.info(`Создан кастомный пакет по конфигурационному файлу ${currentConfig.packageName} - ${configNum}- ${currentConfig.output}`);
   } catch (err) {
      logger.warning({
         message: `Ошибка создания кастомного пакета по конфигурационному файлу ${
            currentConfig.packageName} - ${configNum}- ${currentConfig.output}`,
         error: err,
         filePath: currentConfig.path
      });
   }
   packHelpers.appendBundlesOptionsToCommon(currentResult, results, 'bundles');
   packHelpers.appendBundlesOptionsToCommon(currentResult, results, 'bundlesRoute');
}

/**
 * Генерирует кастомные пакеты для всего набора конфигураций кастомной паковки.
 * Сперва приоритетные, для них создаётся набор записанных модулей. Затем обычные
 * пакеты, в которые уже не смогут попасть модули из приоритетных пакетов.
 * @param {Object} configs общий набор конфигураций кастомной паковки
 * @param {TaskParameters} taskParameters параметры для задач
 * @param {Object} depsTree граф зависимостей
 * @param {Object} results общие результаты компиляции для всех кастомных пакетов
 * @param {String} root корень приложения
 * @returns {Promise<void>}
 */
async function generateAllCustomPackages(configs, taskParameters, depsTree, results, root) {
   const configsArray = [...Object.keys(configs.commonBundles).map(key => configs.commonBundles[key])];
   if (configs.superBundles && configs.superBundles.length > 0) {
      configsArray.splice(configsArray.length, 0, ...configs.superBundles);
   }
   await pMap(
      configsArray,
      async(currentConfig) => {
         await compileCurrentPackage(taskParameters, depsTree, currentConfig, results, root);
      },
      {
         concurrency: 10
      }
   );
}

/**
 * Возвращаем название Интерфейсного модуля
 * @param {String} nodeName - полное имя модуля
 * @returns {*} Название Интерфейсного модуля
 */
function getUiModuleName(nodeName) {
   const firstModulePart = nodeName.split('/')[0];
   if (firstModulePart.includes('!')) {
      return firstModulePart.split('!').pop();
   }
   return firstModulePart;
}

/**
 * Разбиваем пересечения по Интерфейсным модулям
 * @param {String} root корень приложения
 * @param {Array[][]} intersects пересечения между кастомными пакетами
 * @returns {Promise<void>}
 */
async function splitIntersectsByUiModuleName(root, intersects) {
   const intersectsByUiModules = {};

   intersects.forEach((currentEntry) => {
      const
         currentModule = currentEntry[0],
         currentModuleIntersect = currentEntry[1].sort(),
         interfaceModule = getUiModuleName(currentModule);

      let currentUiIntersect = intersectsByUiModules[interfaceModule];
      if (!currentUiIntersect) {
         currentUiIntersect = {};
         currentUiIntersect[currentModule] = currentModuleIntersect;
         intersectsByUiModules[interfaceModule] = currentUiIntersect;
      } else {
         currentUiIntersect[currentModule] = currentModuleIntersect;
      }
   });

   await pMap(
      Object.entries(intersectsByUiModules),
      async(currentEntry) => {
         const
            currentUiModuleName = currentEntry[0],
            currentUiModuleIntersects = currentEntry[1],
            intersectOutput = path.join(root, `${currentUiModuleName}${builderConstants.metaFolder}customPackIntersects.json`);
         logger.info(
            `В Интерфейсном модуле ${currentUiModuleName} присутствуют пересечения между кастомными пакетами!` +
            ` Посмотреть можно в json-файле по пути ${intersectOutput}`
         );
         await fs.outputJson(intersectOutput, currentUiModuleIntersects);
      },
      {
         concurrency: 10
      }
   );
}

/**
 * Собираем в один файл все пересечения между кастомными пакетами.
 * @param {String} root - корень приложения
 * @param {Object} results - результаты создания кастомных пакетов
 * @returns {Promise<void>}
 */
async function collectAllIntersects(root, results) {
   const
      { bundles } = results,
      allBundlesRoute = {};

   Object.entries(bundles).forEach((currentEntry) => {
      const
         currentBundleName = currentEntry[0],
         currentBundle = currentEntry[1];

      currentBundle.forEach((module) => {
         if (!allBundlesRoute.hasOwnProperty(module)) {
            allBundlesRoute[module] = [currentBundleName];
         } else {
            allBundlesRoute[module].push(currentBundleName);
         }
      });
   });

   await splitIntersectsByUiModuleName(
      root,

      /**
       * оставляем только те модули, у которых больше 1 вхождения в кастомные пакеты
       */
      Object.entries(allBundlesRoute).filter(currentEntry => currentEntry[1].length > 1)
   );
}

module.exports = {
   generateAllCustomPackages,
   saveCustomPackResults,
   generateCustomPackage,
   rebaseCSS,
   collectAllIntersects
};<|MERGE_RESOLUTION|>--- conflicted
+++ resolved
@@ -358,13 +358,17 @@
          bundles: path.join(applicationRoot, wsRoot, bundlesPath, 'bundles.js')
       };
 
-<<<<<<< HEAD
-   /**
-    * пока записываем module-dependencies общей конвертации ГУЯ в WS.Core.
-    * TODO спилить, как только сборщики сделают выкладку этого файла в артефакты сборки.
-    */
-   await fs.writeJson(moduleDepsPath, taskParameters.cache.getModuleDependencies());
-   await saveBundlesForEachModule(applicationRoot, result);
+   if (taskParameters.config.sources) {
+      pathsToSave.bundlesJson = path.join(applicationRoot, wsRoot, bundlesPath, 'bundles.json');
+      pathsToSave.bundlesRoute = path.join(applicationRoot, `${bundlesRoutePath}.json`);
+
+      /**
+       * пока записываем module-dependencies общей конвертации ГУЯ в WS.Core.
+       * TODO спилить, как только сборщики сделают выкладку этого файла в артефакты сборки.
+       */
+      await fs.writeJson(moduleDepsPath, taskParameters.cache.getModuleDependencies());
+   }
+   await saveBundlesForEachModule(taskParameters, applicationRoot, result);
    await pMap(
       Object.keys(taskParameters.versionedModules),
       async(currentModule) => {
@@ -377,19 +381,6 @@
          concurrency: 10
       }
    );
-=======
-   if (taskParameters.config.sources) {
-      pathsToSave.bundlesJson = path.join(applicationRoot, wsRoot, bundlesPath, 'bundles.json');
-      pathsToSave.bundlesRoute = path.join(applicationRoot, `${bundlesRoutePath}.json`);
-
-      /**
-       * пока записываем module-dependencies общей конвертации ГУЯ в WS.Core.
-       * TODO спилить, как только сборщики сделают выкладку этого файла в артефакты сборки.
-       */
-      await fs.writeJson(moduleDepsPath, taskParameters.cache.getModuleDependencies());
-   }
-   await saveBundlesForEachModule(taskParameters, applicationRoot, result);
->>>>>>> 83ab1685
    await pMap(Object.keys(pathsToSave), async(key) => {
       let json;
 
