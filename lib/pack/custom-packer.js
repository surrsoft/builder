'use strict';

const commonPackage = require('../../packer/lib/commonPackage'),
   fs = require('fs-extra'),
   logger = require('../../lib/logger').logger(),
   { promisedPackCSS } = require('../../packer/tasks/lib/packCSS'),
   packerDictionary = require('../../packer/tasks/lib/packDictionary'),
   packHelpers = require('./helpers/custompack'),
   path = require('path'),
   pMap = require('p-map');

async function writeCustomPackage(packageConfig, applicationRoot, splittedCore) {
   const currentFileExists = await fs.pathExists(packageConfig.outputFile),
      originalFileExists = await fs.pathExists(packHelpers.originalPath(packageConfig.outputFile));

   // Не будем портить оригинальный файл.
   if (currentFileExists && !originalFileExists) {
      await fs.copy(packageConfig.outputFile, packHelpers.originalPath(packageConfig.outputFile));
   }
   const result = await commonPackage.limitingNativePackFiles(packageConfig.orderQueue, applicationRoot);
   if (packageConfig.cssModulesFromOrderQueue.length > 0) {
      result.unshift(
         packHelpers.generateLinkForCss(packageConfig.cssModulesFromOrderQueue, packageConfig.packagePath, splittedCore)
      );
   }

   if (packageConfig.optimized) {
      await fs.outputFile(packageConfig.outputFile, packHelpers.generatePackageToWrite(result));
   } else {
      await fs.outputFile(
         packageConfig.outputFile,
         result ? result.reduce((res, modContent) => res + (res ? '\n' : '') + modContent) : ''
      );
   }
}

<<<<<<< HEAD
async function generateCustomPackage(
   depsTree,
   applicationRoot,
   packageConfig,
   isSplittedCore,
   isGulp,
   availableLanguage
) {
   const outputFile = packHelpers.getOutputFile(packageConfig, applicationRoot, depsTree, isSplittedCore),
=======
async function generateCustomPackage(depsTree, root, application, packageConfig, isSplittedCore, isGulp) {
   const
      applicationRoot = path.join(root, application),
      outputFile = packHelpers.getOutputFile(packageConfig, applicationRoot, depsTree, isSplittedCore),
>>>>>>> 08447909
      packagePath = packHelpers.getBundlePath(outputFile, applicationRoot, isSplittedCore ? 'resources/WS.Core' : 'ws'),
      bundlePath = isGulp ? `resources${packagePath[0] !== '/' ? '/' : ''}${packagePath}` : packagePath,
      pathToCustomCSS = outputFile.replace(/\.js$/, '.css'),
      result = {
         bundles: {},
         bundlesRoute: {}
      };

   let cssModulesFromOrderQueue = [],
      orderQueue;

   if (packageConfig.isBadConfig) {
      throw new Error('Конфиг для кастомного пакета должен содержать опцию include для нового вида паковки.');
   }
   orderQueue = packHelpers.getOrderQueue(depsTree, packageConfig, applicationRoot).filter((node) => {
      if (node.plugin === 'js' || node.plugin === 'tmpl' || node.plugin === 'html') {
         return node.amd;
      }
      if (node.fullName.includes('css!')) {
         cssModulesFromOrderQueue.push(node);
         return false;
      }
      return true;
   });

   /**
    * пишем все стили по пути кастомного пакета в css-файл.
    */
   cssModulesFromOrderQueue = commonPackage.prepareResultQueue(
      cssModulesFromOrderQueue,
      applicationRoot,
      availableLanguage
   );
   if (cssModulesFromOrderQueue.css.length > 0) {
      const cssRes = await promisedPackCSS(
         cssModulesFromOrderQueue.css
            .filter(function removeControls(module) {
               if (packageConfig.themeName) {
                  return (
                     !module.fullName.startsWith('css!SBIS3.CONTROLS/') && !module.fullName.startsWith('css!Controls/')
                  );
               }
               return true;
            })
            .map(function onlyPath(module) {
               return module.fullPath;
            }),
         root,
         isGulp
      );
      await fs.outputFile(pathToCustomCSS, cssRes);
   }

   if (packageConfig.platformPackage || !packageConfig.includeCore) {
      result.bundles[bundlePath] = await packHelpers.generateBundle(
         orderQueue,
         cssModulesFromOrderQueue.css,
         isSplittedCore
      );
      result.bundlesRoute = packHelpers.generateBundlesRouting(result.bundles[bundlePath], bundlePath);
   }

   orderQueue = packerDictionary.deleteModulesLocalization(orderQueue);
   packageConfig.orderQueue = await packerDictionary.packerCustomDictionary(
      orderQueue,
      applicationRoot,
      depsTree,
      availableLanguage
   );
   packageConfig.outputFile = outputFile;
   packageConfig.packagePath = packagePath;
   packageConfig.cssModulesFromOrderQueue = cssModulesFromOrderQueue.css;
   result.output = packageConfig.outputFile;

   await writeCustomPackage(packageConfig, applicationRoot, isSplittedCore);
   return result;
}

/**
 * Функция, которая сплитит результат работы таски custompack в секции bundles
 */
async function saveBundlesForEachModule(applicationRoot, result, isGulp) {
   /**
    * Сделаем список json на запись, нам надо защититься от параллельной перезаписи
    */
   const jsonToWrite = {};
   await pMap(
      Object.keys(result.bundles),
      async(currentBundle) => {
         const intModuleName = currentBundle.match(/^resources\/([^/]+)/)[1],
            currentModules = result.bundles[currentBundle];
         let bundlePath;
         if (isGulp) {
            bundlePath = intModuleName;
         } else {
            bundlePath = `resources/${intModuleName}`;
         }
         bundlePath = path.normalize(path.join(applicationRoot, bundlePath, 'bundlesRoute.json'));

         if (await fs.pathExists(bundlePath)) {
            jsonToWrite[bundlePath] = await fs.readJson(bundlePath);
         }

         if (!jsonToWrite[bundlePath]) {
            jsonToWrite[bundlePath] = {};
         }

         currentModules.forEach((node) => {
            if (node.indexOf('css!') === 0) {
               jsonToWrite[bundlePath][node] = `${currentBundle}.css`;
            } else {
               jsonToWrite[bundlePath][node] = `${currentBundle}.js`;
            }
         });
      },
      {
         concurrency: 10
      }
   );
   await pMap(Object.keys(jsonToWrite), key => fs.writeJson(key, jsonToWrite[key]), {
      concurrency: 10
   });
}

/**
 * Сохраняем результаты работы кастомной паковки для всех секций.
 */
async function saveCustomPackResults(result, applicationRoot, splittedCore, isGulp) {
   let wsRoot;
   if (isGulp) {
      wsRoot = 'WS.Core';
   } else {
      wsRoot = splittedCore ? 'resources/WS.Core' : 'ws';
   }
   const bundlesPath = 'ext/requirejs',
      bundlesRoutePath = path.join(wsRoot, bundlesPath, 'bundlesRoute').replace(/\\/g, '/'),
      pathsToSave = {
         bundles: path.join(applicationRoot, wsRoot, bundlesPath, 'bundles.js'),
         bundlesJson: path.join(applicationRoot, wsRoot, bundlesPath, 'bundles.json'),
         bundlesRoute: path.join(applicationRoot, `${bundlesRoutePath}.json`)
      };

   if (wsRoot !== 'ws') {
      await saveBundlesForEachModule(applicationRoot, result, isGulp);
   }

   await pMap(Object.keys(pathsToSave), async(key) => {
      let json;

      // нам надо проверить, что нужные файлы уже были сгенерены(инкрементальная сборка)
      if (await fs.pathExists(pathsToSave[key])) {
         switch (key) {
            case 'bundlesRoute':
            case 'bundlesJson':
               json = await fs.readJson(pathsToSave[key]);
               break;
            default:
               // bundles
               try {
                  // для bundles надо сначала удалить лишний код, а только потом парсить json
                  json = JSON.parse((await fs.readFile(pathsToSave[key], 'utf8')).slice(8, -1));
               } catch (error) {
                  logger.debug({
                     message: `Проблема с разбором файла ${pathsToSave[key]}. Но это скорее всего нормально`,
                     error
                  });
               }
               break;
         }
      }

      // если файл существует и мы его прочитали, то просто дополняем его свежесгенеренными результатами.
      if (json) {
         Object.keys(result[key]).forEach((option) => {
            json[option] = result[key][option];
         });
      } else {
         json = result[key];
      }
      switch (key) {
         case 'bundlesRoute':
            await fs.outputJson(pathsToSave[key], json);
            logger.debug(`Записали bundlesRoute.json по пути: ${pathsToSave[key]}`);
            break;
         case 'bundlesJson':
            await fs.outputJson(pathsToSave[key], json);
            logger.debug(`Записали bundles.json по пути: ${pathsToSave[key]}`);
            break;
         default:
            // bundles
            await fs.writeFile(pathsToSave[key], `bundles=${JSON.stringify(json)};`);
            logger.debug(`Записали bundles.js по пути: ${pathsToSave[key]}`);

            /**
             * Таска минификации выполняется до кастомной паковки, поэтому мы должны для СП также
             * сохранить .min бандл
             */
            if (splittedCore) {
               await fs.writeFile(pathsToSave[key].replace(/\.js$/, '.min.js'), `bundles=${JSON.stringify(json)};`);
               logger.debug(
                  `Записали bundles.min.js по пути: ${path.join(
                     applicationRoot,
                     wsRoot,
                     bundlesPath,
                     'bundles.min.js'
                  )}`
               );
            }
            break;
      }
   });
}

async function getAllConfigs(files, applicationRoot) {
   const configs = [];
   await pMap(
      files,
      async(file) => {
         const packagePath = path.join(applicationRoot, file);
         let cfgContent;
         try {
            cfgContent = await fs.readJson(packagePath);
         } catch (err) {
            logger.error({
               message: 'Ошибка парсинга конфигурации кастомной паковки',
               error: err,
               filePath: file
            });
         }
         const currentFileConfigs = packHelpers.getConfigsFromPackageJson(packagePath, applicationRoot, cfgContent);
         configs.push(...currentFileConfigs);
      },
      {
         concurrency: 10
      }
   );
   return configs;
}

/**
 * Создаём кастомные пакеты по .package.json конфигурации.
 * Является общей для гранта и для гальпа, поскольку принимает массив конфигураций.
 * В гальпе её будем запускать(второй и последующие разы) в случае, когда какой-либо конфиг
 * начинает охватывать новые модули,
 */
<<<<<<< HEAD
async function generatePackageJsonConfigs(
   depsTree,
   configs,
   applicationRoot,
   isSplittedCore,
   isGulp,
   availableLanguage
) {
=======
async function generatePackageJsonConfigs(depsTree, configs, root, application, isSplittedCore, isGulp) {
>>>>>>> 08447909
   const results = {
      bundles: {},
      bundlesRoute: {}
   };

   await pMap(
      configs,
      async(config) => {
         const configNum = config.configNum ? `конфигурация №${config.configNum}` : '';
         try {
            /**
             * результатом выполнения функции мы сделаем объект, он будет содержать ряд опций:
             * 1)bundles: в нём будут храниться подвергнутые изменениям бандлы.
             * 2)bundlesRoute: тоже самое что и выше, только для bundlesRoute.
             */
            const currentResult = await generateCustomPackage(
               depsTree,
               root,
               application,
               config,
               isSplittedCore,
               isGulp,
               availableLanguage
            );
            packHelpers.appendBundlesOptionsToCommon(currentResult, results, 'bundles');
            packHelpers.appendBundlesOptionsToCommon(currentResult, results, 'bundlesRoute');
            logger.info(`Создан кастомный пакет по конфигурационному файлу ${config.packageName} - ${configNum}`);
         } catch (err) {
            logger.error({
               message: `Ошибка создания кастомного пакета по конфигурационному файлу ${
                  config.packageName
               } - ${configNum}`,
               error: err
            });
         }
      },
      {
         concurrency: 3
      }
   );
   return results;
}

module.exports = {
   getAllConfigs,
   generatePackageJsonConfigs,
   saveCustomPackResults,
   generateCustomPackage
};<|MERGE_RESOLUTION|>--- conflicted
+++ resolved
@@ -34,22 +34,9 @@
    }
 }
 
-<<<<<<< HEAD
-async function generateCustomPackage(
-   depsTree,
-   applicationRoot,
-   packageConfig,
-   isSplittedCore,
-   isGulp,
-   availableLanguage
-) {
-   const outputFile = packHelpers.getOutputFile(packageConfig, applicationRoot, depsTree, isSplittedCore),
-=======
-async function generateCustomPackage(depsTree, root, application, packageConfig, isSplittedCore, isGulp) {
-   const
-      applicationRoot = path.join(root, application),
-      outputFile = packHelpers.getOutputFile(packageConfig, applicationRoot, depsTree, isSplittedCore),
->>>>>>> 08447909
+async function generateCustomPackage(depsTree, root, application, packageConfig, isSplittedCore, isGulp,
+   availableLanguage) {
+   constapplicationRoot = path.join(root, application), outputFile = packHelpers.getOutputFile(packageConfig, applicationRoot, depsTree, isSplittedCore),
       packagePath = packHelpers.getBundlePath(outputFile, applicationRoot, isSplittedCore ? 'resources/WS.Core' : 'ws'),
       bundlePath = isGulp ? `resources${packagePath[0] !== '/' ? '/' : ''}${packagePath}` : packagePath,
       pathToCustomCSS = outputFile.replace(/\.js$/, '.css'),
@@ -295,18 +282,8 @@
  * В гальпе её будем запускать(второй и последующие разы) в случае, когда какой-либо конфиг
  * начинает охватывать новые модули,
  */
-<<<<<<< HEAD
-async function generatePackageJsonConfigs(
-   depsTree,
-   configs,
-   applicationRoot,
-   isSplittedCore,
-   isGulp,
-   availableLanguage
-) {
-=======
-async function generatePackageJsonConfigs(depsTree, configs, root, application, isSplittedCore, isGulp) {
->>>>>>> 08447909
+async function generatePackageJsonConfigs(depsTree, configs, root, application, isSplittedCore, isGulp,
+   availableLanguage) {
    const results = {
       bundles: {},
       bundlesRoute: {}
