module.exports = function(grunt) {
   var path = require('path');

   // Read options
   var root = grunt.option('root') || '';
   var app = grunt.option('application') || '';
   var versionize = grunt.option('versionize');
   var packaging = grunt.option('package');

   // Init environment
   var target = path.resolve(root);
   var configBuilder = require('./lib/config-builder.js');

   process.env.WS = path.join(target, app, 'ws');
   process.env.RESOURCES = path.join(target, app, 'resources');

   grunt.option('color', !!process.stdout.isTTY);

   // Load tasks
   grunt.loadNpmTasks('grunt-packer');
   grunt.loadNpmTasks('grunt-wsmod-packer');
   grunt.loadNpmTasks('grunt-text-replace');
   grunt.loadNpmTasks('grunt-contrib-uglify');
   grunt.loadNpmTasks('grunt-contrib-cssmin');
   grunt.loadTasks('tasks');

   // Init config
   grunt.file.setBase(target);
   grunt.initConfig(configBuilder(grunt, app));

   var defaultTasks = [];

   if (packaging) {
      defaultTasks.push('deanonymize');
   }

<<<<<<< HEAD
   defaultTasks.push('collect-dependencies', 'i18n');
=======
   defaultTasks.push('i18n', 'collect-dependencies');
>>>>>>> 576c8cde

   if (typeof versionize == 'string') {
      defaultTasks.push('replace:core', 'replace:css', 'replace:res');
   }

   if (packaging) {
      defaultTasks.push('cssmin', 'uglify', 'xhtmlmin', 'packwsmod', 'packjs', 'packcss', 'owndepspack');
   }

   if (typeof versionize == 'string') {
      defaultTasks.push('replace:html');
   }

   grunt.registerTask('default', defaultTasks);

   grunt.log.ok('SBIS3 Builder v' + require(path.join(__dirname, 'package.json')).version);
};

if (require.main == module) {
   console.log(require(require('path').join(__dirname, 'package.json')).version.split('-')[0]);
}<|MERGE_RESOLUTION|>--- conflicted
+++ resolved
@@ -34,11 +34,7 @@
       defaultTasks.push('deanonymize');
    }
 
-<<<<<<< HEAD
-   defaultTasks.push('collect-dependencies', 'i18n');
-=======
    defaultTasks.push('i18n', 'collect-dependencies');
->>>>>>> 576c8cde
 
    if (typeof versionize == 'string') {
       defaultTasks.push('replace:core', 'replace:css', 'replace:res');
