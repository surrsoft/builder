var path = require('path');
var dblSlashes = /\\/g;

module.exports = function (grunt) {
    var ver = process.versions.node;

    if (ver.split('.')[0] < 4) {
        console.error('nodejs >= v4.x required');
        process.exit(1);
    }

    // Read options
    var root = grunt.option('root') || '';
    var app = grunt.option('application') || '/';
    var versionize = grunt.option('versionize');
    var packaging = grunt.option('package');

    // Init environment
    var target = path.resolve(root);
    var application =  path.join('/', app, '/').replace(dblSlashes, '/');
    var logger = require('./lib/logger')(grunt);
    var configBuilder = require('./lib/config-builder.js');

    process.env.ROOT = target;
    process.env.APPROOT = app;

    grunt.option('color', !!process.stdout.isTTY);

    // Load tasks
    grunt.loadNpmTasks('grunt-wsmod-packer');
    grunt.loadNpmTasks('grunt-text-replace');
    grunt.loadNpmTasks('grunt-contrib-uglify');
    grunt.loadNpmTasks('grunt-contrib-cssmin');

    grunt.loadTasks('Tasks');

    // Init config
    grunt.file.mkdir(target);
    grunt.file.setBase(target);
    grunt.initConfig(configBuilder(grunt, target, application));

    var defaultTasks = [];

    if (packaging) {
        defaultTasks.push('deanonymize');
    }

    if (versionize && typeof versionize == 'string') {
        defaultTasks.push('replace:core', 'replace:css', 'replace:res', 'ver-contents');
    }

    defaultTasks.push('i18n', 'collect-dependencies', 'routsearch');

    if (packaging) {
<<<<<<< HEAD
        defaultTasks.push('cssmin','uglify', 'xhtmlmin', 'tmplmin', 'packwsmod', 'packjs', 'packcss', 'owndepspack', 'custompack');
=======
        defaultTasks.push('cssmin','uglify', 'xhtmlmin', 'tmplmin', 'packwsmod', 'packjs', 'packcss', 'prepackjs'/*, 'owndepspack'*/, 'custompack');
>>>>>>> 093e5a83
    }

    if (versionize && typeof versionize == 'string') {
        defaultTasks.push('replace:html');
    }

    grunt.fail.warn = grunt.fail.fatal;

    grunt.registerTask('default', defaultTasks);

    grunt.log.ok('SBIS3 Builder v' + require(path.join(__dirname, 'package.json')).version);
};

if (require.main == module) {
    console.log(require(require('path').join(__dirname, 'package.json')).version.split('-')[0]);
}<|MERGE_RESOLUTION|>--- conflicted
+++ resolved
@@ -52,11 +52,7 @@
     defaultTasks.push('i18n', 'collect-dependencies', 'routsearch');
 
     if (packaging) {
-<<<<<<< HEAD
-        defaultTasks.push('cssmin','uglify', 'xhtmlmin', 'tmplmin', 'packwsmod', 'packjs', 'packcss', 'owndepspack', 'custompack');
-=======
         defaultTasks.push('cssmin','uglify', 'xhtmlmin', 'tmplmin', 'packwsmod', 'packjs', 'packcss', 'prepackjs'/*, 'owndepspack'*/, 'custompack');
->>>>>>> 093e5a83
     }
 
     if (versionize && typeof versionize == 'string') {
