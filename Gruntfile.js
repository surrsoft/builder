--- conflicted
+++ resolved
@@ -49,19 +49,11 @@
         defaultTasks.push('replace:core', 'replace:css', 'replace:res', 'ver-contents');
     }
 
-<<<<<<< HEAD
-   defaultTasks.push('i18n', 'requirejsPaths', 'collect-dependencies', 'routsearch');
-
-   if (packaging) {
-      defaultTasks.push('cssmin', 'uglify', 'xhtmlmin', 'tmplmin', 'packwsmod', 'packjs', 'packcss', 'owndepspack', 'custompack');
-   }
-=======
     defaultTasks.push('i18n', 'requirejsPaths', 'collect-dependencies', 'routsearch');
 
     if (packaging) {
         defaultTasks.push('cssmin', 'uglify', 'xhtmlmin', 'tmplmin', 'packwsmod', 'packjs', 'packcss', 'owndepspack', 'custompack');
     }
->>>>>>> 317e5a07
 
     if (typeof versionize == 'string') {
         defaultTasks.push('replace:html');
