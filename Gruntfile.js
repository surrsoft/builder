--- conflicted
+++ resolved
@@ -4,7 +4,7 @@
    var target = path.resolve(grunt.option('root'));
    var app = grunt.option('application') || '';
    var configBuilder = require('./lib/config-builder.js');
-   var defaultTasks = ['packwsmod', 'packjs', 'packcss' ];
+   var defaultTasks = ['packwsmod', 'packjs', 'packcss', 'i18n' ];
 
    target = path.resolve(target) || '';
 
@@ -22,14 +22,10 @@
 
    grunt.initConfig(configBuilder(app));
 
-<<<<<<< HEAD
-   grunt.registerTask('default', ['packwsmod', 'packjs', 'packcss', 'i18n']);
-=======
    if(typeof grunt.option('versionize') == 'string') {
       defaultTasks.push('replace');
    }
 
    grunt.registerTask('default', defaultTasks);
->>>>>>> f260a2c0
 
 };