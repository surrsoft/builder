--- conflicted
+++ resolved
@@ -30,42 +30,11 @@
 
    var defaultTasks = [];
 
-<<<<<<< HEAD
-      if (packaging) {
-         defaultTasks.push('deanonymize');
-      }
-
-      defaultTasks.push('collect-dependencies');
-
-      if (typeof versionize == 'string') {
-         defaultTasks.push('replace:core', 'replace:css', 'replace:res');
-      }
-
-      if (packaging) {
-         defaultTasks.push('cssmin', 'uglify', 'xhtmlmin', 'packwsmod', 'packjs', 'packcss', 'owndepspack');
-      }
-
-      if (typeof versionize == 'string') {
-         defaultTasks.push('replace:html');
-      }
-
-      grunt.registerTask('default', defaultTasks);
-   } else {
-      grunt.log.error('Deprecated! Use --copyWS [--package=true, [--versionize="version_number"]] flags.');
-      if (typeof versionize == 'string') {
-         grunt.registerTask('default', ['replace']);
-      } else if (grunt.option('collect-dependencies')) {
-         grunt.registerTask('default', ['collect-dependencies']);
-      } else {
-         var packageTasks = (function() {
-            var tasks = ['cssmin', 'uglify', 'packwsmod', 'xhtmlmin'];
-=======
    if (packaging) {
       defaultTasks.push('deanonymize');
    }
 
    defaultTasks.push('collect-dependencies');
->>>>>>> 3b39f032
 
    if (typeof versionize == 'string') {
       defaultTasks.push('replace:core', 'replace:css', 'replace:res');
