--- conflicted
+++ resolved
@@ -263,8 +263,6 @@
       checkForNewThemeType(multiTheme).should.equal(false);
       checkForNewThemeType(newTheme).should.equal(true);
    });
-<<<<<<< HEAD
-=======
    it('get correct imports for current less', () => {
       const oldTheme = {
          path: 'path/to/default',
@@ -325,5 +323,4 @@
       result = getCurrentImports('path/to/some/less.less', newTheme, gulpModulesInfo.gulpModulesPaths);
       result.length.should.equal(0);
    });
->>>>>>> ddd62e29
 });