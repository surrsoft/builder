/* eslint-disable promise/prefer-await-to-then*/

'use strict';

require('./init-test');

const chai = require('chai'),
   path = require('path'),
   helpers = require('../lib/helpers'),
   buildLess = require('../lib/build-less');

const expect = chai.expect;

const workspaceFolder = helpers.prettifyPath(path.join(__dirname, 'fixture/build-less')),
   wsPath = helpers.prettifyPath(path.join(workspaceFolder, 'ws')),
   anyModulePath = path.join(workspaceFolder, 'AnyModule'),
   sbis3ControlsPath = path.join(workspaceFolder, 'SBIS3.CONTROLS'),
<<<<<<< HEAD
   builderFolder = helpers.prettifyPath(path.normalize(path.join(__dirname, '/../')));
=======
   pathsForImport = [workspaceFolder];
>>>>>>> f41d2835

describe('build less', function() {
   it('empty less', async() => {
      const filePath = path.join(workspaceFolder, 'AnyModule/bla/bla/long/path/test.less');
      const text = '';
      const result = await buildLess(filePath, text, anyModulePath, sbis3ControlsPath, pathsForImport);
      result.imports.length.should.equal(2);
      result.text.should.equal('');
   });
   it('less with default theme', async() => {
      const filePath = path.join(workspaceFolder, 'AnyModule/bla/bla/long/path/test.less');
<<<<<<< HEAD
      const text = '.test-selector {\n' + 'test-mixin: @test-mixin;' + 'test-var: @test-var;' + '}';
      const result = await buildLess(filePath, text, anyModulePath, sbis3ControlsPath);
=======
      const text = '.test-selector {\n' +
         'test-mixin: @test-mixin;' +
         'test-var: @test-var;' +
         '}';
      const result = await buildLess(filePath, text, anyModulePath, sbis3ControlsPath, pathsForImport);
>>>>>>> f41d2835
      result.imports.length.should.equal(2);
      result.text.should.equal(
         '.test-selector {\n' + "  test-mixin: 'mixin there';\n" + "  test-var: 'it is online';\n" + '}\n'
      );
   });
   it('less from retail', async() => {
      const retailModulePath = path.join(workspaceFolder, 'Retail');
      const filePath = path.join(retailModulePath, 'bla/bla/long/path/test.less');
<<<<<<< HEAD
      const text = '.test-selector {\n' + 'test-mixin: @test-mixin;' + 'test-var: @test-var;' + '}';
      const result = await buildLess(filePath, text, retailModulePath, sbis3ControlsPath);
=======
      const text = '.test-selector {\n' +
         'test-mixin: @test-mixin;' +
         'test-var: @test-var;' +
         '}';
      const result = await buildLess(filePath, text, retailModulePath, sbis3ControlsPath, pathsForImport);
>>>>>>> f41d2835
      result.imports.length.should.equal(2);
      result.text.should.equal(
         '.test-selector {\n' + "  test-mixin: 'mixin there';\n" + "  test-var: 'it is carry';\n}\n"
      );
   });
   it('less from retail with presto theme', async() => {
      const retailModulePath = path.join(workspaceFolder, 'Retail');
      const filePath = path.join(retailModulePath, 'themes/presto/test.less');
<<<<<<< HEAD
      const text = '.test-selector {\n' + 'test-mixin: @test-mixin;' + 'test-var: @test-var;' + '}';
      const result = await buildLess(filePath, text, retailModulePath, sbis3ControlsPath);
=======
      const text = '.test-selector {\n' +
         'test-mixin: @test-mixin;' +
         'test-var: @test-var;' +
         '}';
      const result = await buildLess(filePath, text, retailModulePath, sbis3ControlsPath, pathsForImport);
>>>>>>> f41d2835
      result.imports.length.should.equal(2);
      result.text.should.equal(
         '.test-selector {\n' + "  test-mixin: 'mixin there';\n" + "  test-var: 'it is presto';\n}\n"
      );
   });
   it('Button less from SBIS3.CONTROLS', async() => {
      const filePath = path.join(workspaceFolder, 'SBIS3.CONTROLS/Button/Button.less');
<<<<<<< HEAD
      const text = '.test-selector {\n' + 'test-mixin: @test-mixin;' + 'test-var: @test-var;' + '}';
      const result = await buildLess(filePath, text, sbis3ControlsPath, sbis3ControlsPath);
=======
      const text = '.test-selector {\n' +
         'test-mixin: @test-mixin;' +
         'test-var: @test-var;' +
         '}';
      const result = await buildLess(filePath, text, sbis3ControlsPath, sbis3ControlsPath, pathsForImport);
>>>>>>> f41d2835
      result.imports.length.should.equal(2);
      result.text.should.equal(
         '.test-selector {\n' + "  test-mixin: 'mixin there';\n" + "  test-var: 'it is online';\n}\n"
      );
   });

   //важно отобразить корректно строку в которой ошибка
   it('less with error', () => {
      const filePath = helpers.prettifyPath(path.join(workspaceFolder, 'AnyModule/bla/bla/long/path/test.less'));
      const text = '@import "notExist";';

      const promise = buildLess(filePath, text, anyModulePath, sbis3ControlsPath, pathsForImport);
      return expect(promise).to.be.rejected.then(function(error) {
         //заменяем слеши, иначе не сравнить на linux и windows одинаково
         const errorMessage = error.message.replace(/\\/g, '/');
         return errorMessage.should.equal(
            `Ошибка компиляции ${workspaceFolder}/AnyModule/bla/bla/long/path/test.less на строке 1: ` +
<<<<<<< HEAD
               "'notExist' wasn't found. Tried - " +
               `${workspaceFolder}/AnyModule/bla/bla/long/path/notExist.less,` +
               `${helpers.prettifyPath(path.join(builderFolder, '/node_modules/notExist.less'))},` +
               'notExist.less'
         );
=======
            '\'notExist.less\' wasn\'t found. Tried - ' +
            `${workspaceFolder}/AnyModule/bla/bla/long/path/notExist.less,` +
            `${workspaceFolder}/notExist.less,` +
            'notExist.less');
>>>>>>> f41d2835
      });
   });

   it('less with error from SBIS3.CONTROLS', () => {
      const filePath = helpers.prettifyPath(path.join(workspaceFolder, 'AnyModule/bla/bla/long/path/test.less'));
      const text = '@import "notExist";';

      const promise = buildLess(filePath, text, anyModulePath, sbis3ControlsPath, pathsForImport);
      return expect(promise).to.be.rejected.then(function(error) {
         //заменяем слеши, иначе не сравнить на linux и windows одинаково
         const errorMessage = error.message.replace(/\\/g, '/');
         return errorMessage.should.equal(
            `Ошибка компиляции ${workspaceFolder}/AnyModule/bla/bla/long/path/test.less на строке 1: ` +
<<<<<<< HEAD
               "'notExist' wasn't found. Tried - " +
               `${workspaceFolder}/AnyModule/bla/bla/long/path/notExist.less,` +
               `${helpers.prettifyPath(path.join(builderFolder, '/node_modules/notExist.less'))},` +
               'notExist.less'
         );
=======
            '\'notExist.less\' wasn\'t found. Tried - ' +
            `${workspaceFolder}/AnyModule/bla/bla/long/path/notExist.less,` +
            `${workspaceFolder}/notExist.less,` +
            'notExist.less');
>>>>>>> f41d2835
      });
   });

   it('less with internal error', () => {
      const filePath = helpers.prettifyPath(path.join(workspaceFolder, 'AnyModule/test.less'));
      const text = '@import "Error";';

      const promise = buildLess(filePath, text, anyModulePath, sbis3ControlsPath, pathsForImport);
      return expect(promise).to.be.rejected.then(function(error) {
         //заменяем слеши, иначе не сравнить на linux и windows одинаково
         const errorMessage = error.message.replace(/\\/g, '/');
         return errorMessage.should.equal(
            `Ошибка компиляции ${workspaceFolder}/AnyModule/Error.less на строке 1: ` +
<<<<<<< HEAD
               "'notExist' wasn't found. Tried - " +
               `${workspaceFolder}/AnyModule/notExist.less,` +
               `${helpers.prettifyPath(path.join(builderFolder, '/node_modules/notExist.less'))},` +
               'notExist.less'
         );
=======
            '\'notExist.less\' wasn\'t found. Tried - ' +
            `${workspaceFolder}/AnyModule/notExist.less,` +
            `${workspaceFolder}/notExist.less,` +
            'notExist.less');
>>>>>>> f41d2835
      });
   });

   it('variables.less from themes', async() => {
      const retailModulePath = path.join(workspaceFolder, 'Retail');
      const filePath = path.join(retailModulePath, 'themes/presto/_variables.less');
      const text = '';
      const result = await buildLess(filePath, text, retailModulePath, sbis3ControlsPath, pathsForImport);
      result.hasOwnProperty('ignoreMessage').should.equal(true);
   });

   it('less from ws', async() => {
      const filePath = path.join(wsPath, 'deprecated/Controls/TabControl/TabControl.less');
<<<<<<< HEAD
      const text = '.test-selector {\n' + 'test-mixin: @test-mixin;' + 'test-var: @test-var;' + '}';
      const result = await buildLess(filePath, text, wsPath, sbis3ControlsPath);
=======
      const text = '.test-selector {\n' +
         'test-mixin: @test-mixin;' +
         'test-var: @test-var;' +
         '}';
      const result = await buildLess(filePath, text, wsPath, sbis3ControlsPath, pathsForImport);
>>>>>>> f41d2835
      result.imports.length.should.equal(2);
      result.text.should.equal(
         '.test-selector {\n' + "  test-mixin: 'mixin there';\n" + "  test-var: 'it is online';\n" + '}\n'
      );
   });
});<|MERGE_RESOLUTION|>--- conflicted
+++ resolved
@@ -15,11 +15,8 @@
    wsPath = helpers.prettifyPath(path.join(workspaceFolder, 'ws')),
    anyModulePath = path.join(workspaceFolder, 'AnyModule'),
    sbis3ControlsPath = path.join(workspaceFolder, 'SBIS3.CONTROLS'),
-<<<<<<< HEAD
-   builderFolder = helpers.prettifyPath(path.normalize(path.join(__dirname, '/../')));
-=======
+   builderFolder = helpers.prettifyPath(path.normalize(path.join(__dirname, '/../'))),
    pathsForImport = [workspaceFolder];
->>>>>>> f41d2835
 
 describe('build less', function() {
    it('empty less', async() => {
@@ -31,16 +28,8 @@
    });
    it('less with default theme', async() => {
       const filePath = path.join(workspaceFolder, 'AnyModule/bla/bla/long/path/test.less');
-<<<<<<< HEAD
       const text = '.test-selector {\n' + 'test-mixin: @test-mixin;' + 'test-var: @test-var;' + '}';
-      const result = await buildLess(filePath, text, anyModulePath, sbis3ControlsPath);
-=======
-      const text = '.test-selector {\n' +
-         'test-mixin: @test-mixin;' +
-         'test-var: @test-var;' +
-         '}';
       const result = await buildLess(filePath, text, anyModulePath, sbis3ControlsPath, pathsForImport);
->>>>>>> f41d2835
       result.imports.length.should.equal(2);
       result.text.should.equal(
          '.test-selector {\n' + "  test-mixin: 'mixin there';\n" + "  test-var: 'it is online';\n" + '}\n'
@@ -49,16 +38,8 @@
    it('less from retail', async() => {
       const retailModulePath = path.join(workspaceFolder, 'Retail');
       const filePath = path.join(retailModulePath, 'bla/bla/long/path/test.less');
-<<<<<<< HEAD
       const text = '.test-selector {\n' + 'test-mixin: @test-mixin;' + 'test-var: @test-var;' + '}';
-      const result = await buildLess(filePath, text, retailModulePath, sbis3ControlsPath);
-=======
-      const text = '.test-selector {\n' +
-         'test-mixin: @test-mixin;' +
-         'test-var: @test-var;' +
-         '}';
       const result = await buildLess(filePath, text, retailModulePath, sbis3ControlsPath, pathsForImport);
->>>>>>> f41d2835
       result.imports.length.should.equal(2);
       result.text.should.equal(
          '.test-selector {\n' + "  test-mixin: 'mixin there';\n" + "  test-var: 'it is carry';\n}\n"
@@ -67,16 +48,8 @@
    it('less from retail with presto theme', async() => {
       const retailModulePath = path.join(workspaceFolder, 'Retail');
       const filePath = path.join(retailModulePath, 'themes/presto/test.less');
-<<<<<<< HEAD
       const text = '.test-selector {\n' + 'test-mixin: @test-mixin;' + 'test-var: @test-var;' + '}';
-      const result = await buildLess(filePath, text, retailModulePath, sbis3ControlsPath);
-=======
-      const text = '.test-selector {\n' +
-         'test-mixin: @test-mixin;' +
-         'test-var: @test-var;' +
-         '}';
       const result = await buildLess(filePath, text, retailModulePath, sbis3ControlsPath, pathsForImport);
->>>>>>> f41d2835
       result.imports.length.should.equal(2);
       result.text.should.equal(
          '.test-selector {\n' + "  test-mixin: 'mixin there';\n" + "  test-var: 'it is presto';\n}\n"
@@ -84,16 +57,8 @@
    });
    it('Button less from SBIS3.CONTROLS', async() => {
       const filePath = path.join(workspaceFolder, 'SBIS3.CONTROLS/Button/Button.less');
-<<<<<<< HEAD
       const text = '.test-selector {\n' + 'test-mixin: @test-mixin;' + 'test-var: @test-var;' + '}';
-      const result = await buildLess(filePath, text, sbis3ControlsPath, sbis3ControlsPath);
-=======
-      const text = '.test-selector {\n' +
-         'test-mixin: @test-mixin;' +
-         'test-var: @test-var;' +
-         '}';
       const result = await buildLess(filePath, text, sbis3ControlsPath, sbis3ControlsPath, pathsForImport);
->>>>>>> f41d2835
       result.imports.length.should.equal(2);
       result.text.should.equal(
          '.test-selector {\n' + "  test-mixin: 'mixin there';\n" + "  test-var: 'it is online';\n}\n"
@@ -111,18 +76,12 @@
          const errorMessage = error.message.replace(/\\/g, '/');
          return errorMessage.should.equal(
             `Ошибка компиляции ${workspaceFolder}/AnyModule/bla/bla/long/path/test.less на строке 1: ` +
-<<<<<<< HEAD
                "'notExist' wasn't found. Tried - " +
                `${workspaceFolder}/AnyModule/bla/bla/long/path/notExist.less,` +
                `${helpers.prettifyPath(path.join(builderFolder, '/node_modules/notExist.less'))},` +
+               `${workspaceFolder}/notExist.less,` +
                'notExist.less'
          );
-=======
-            '\'notExist.less\' wasn\'t found. Tried - ' +
-            `${workspaceFolder}/AnyModule/bla/bla/long/path/notExist.less,` +
-            `${workspaceFolder}/notExist.less,` +
-            'notExist.less');
->>>>>>> f41d2835
       });
    });
 
@@ -136,18 +95,12 @@
          const errorMessage = error.message.replace(/\\/g, '/');
          return errorMessage.should.equal(
             `Ошибка компиляции ${workspaceFolder}/AnyModule/bla/bla/long/path/test.less на строке 1: ` +
-<<<<<<< HEAD
                "'notExist' wasn't found. Tried - " +
                `${workspaceFolder}/AnyModule/bla/bla/long/path/notExist.less,` +
                `${helpers.prettifyPath(path.join(builderFolder, '/node_modules/notExist.less'))},` +
+               `${workspaceFolder}/notExist.less,` +
                'notExist.less'
          );
-=======
-            '\'notExist.less\' wasn\'t found. Tried - ' +
-            `${workspaceFolder}/AnyModule/bla/bla/long/path/notExist.less,` +
-            `${workspaceFolder}/notExist.less,` +
-            'notExist.less');
->>>>>>> f41d2835
       });
    });
 
@@ -161,18 +114,12 @@
          const errorMessage = error.message.replace(/\\/g, '/');
          return errorMessage.should.equal(
             `Ошибка компиляции ${workspaceFolder}/AnyModule/Error.less на строке 1: ` +
-<<<<<<< HEAD
                "'notExist' wasn't found. Tried - " +
                `${workspaceFolder}/AnyModule/notExist.less,` +
                `${helpers.prettifyPath(path.join(builderFolder, '/node_modules/notExist.less'))},` +
+               `${workspaceFolder}/notExist.less,` +
                'notExist.less'
          );
-=======
-            '\'notExist.less\' wasn\'t found. Tried - ' +
-            `${workspaceFolder}/AnyModule/notExist.less,` +
-            `${workspaceFolder}/notExist.less,` +
-            'notExist.less');
->>>>>>> f41d2835
       });
    });
 
@@ -186,16 +133,8 @@
 
    it('less from ws', async() => {
       const filePath = path.join(wsPath, 'deprecated/Controls/TabControl/TabControl.less');
-<<<<<<< HEAD
       const text = '.test-selector {\n' + 'test-mixin: @test-mixin;' + 'test-var: @test-var;' + '}';
-      const result = await buildLess(filePath, text, wsPath, sbis3ControlsPath);
-=======
-      const text = '.test-selector {\n' +
-         'test-mixin: @test-mixin;' +
-         'test-var: @test-var;' +
-         '}';
       const result = await buildLess(filePath, text, wsPath, sbis3ControlsPath, pathsForImport);
->>>>>>> f41d2835
       result.imports.length.should.equal(2);
       result.text.should.equal(
          '.test-selector {\n' + "  test-mixin: 'mixin there';\n" + "  test-var: 'it is online';\n" + '}\n'
