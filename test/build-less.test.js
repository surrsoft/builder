--- conflicted
+++ resolved
@@ -38,64 +38,32 @@
    it('less with default theme', async() => {
       const filePath = path.join(workspaceFolder, 'AnyModule/bla/bla/long/path/test.less');
       const text = '.test-selector {\ntest-mixin: @test-mixin;test-var: @test-var;}';
-<<<<<<< HEAD
       const result = await buildLess(filePath, text, anyModulePath, sbis3ControlsPath, pathsForImport, themes);
       result[0].imports.length.should.equal(2);
-      result[0].text.should.equal(
-         ".test-selector {\n  test-mixin: 'mixin there';\n  test-var: 'it is online';\n}\n"
-      );
-=======
-      const result = await buildLess(filePath, text, anyModulePath, sbis3ControlsPath, pathsForImport);
-      result.imports.length.should.equal(2);
-      result.text.should.equal(".test-selector {\n  test-mixin: 'mixin there';\n  test-var: 'it is online';\n}\n");
->>>>>>> 350cbfa4
+      result[0].text.should.equal(".test-selector {\n  test-mixin: 'mixin there';\n  test-var: 'it is online';\n}\n");
    });
    it('less from retail', async() => {
       const retailModulePath = path.join(workspaceFolder, 'Retail');
       const filePath = path.join(retailModulePath, 'bla/bla/long/path/test.less');
       const text = '.test-selector {\ntest-mixin: @test-mixin;test-var: @test-var;}';
-<<<<<<< HEAD
       const result = await buildLess(filePath, text, retailModulePath, sbis3ControlsPath, pathsForImport, themes);
       result[2].imports.length.should.equal(2);
-      result[2].text.should.equal(
-         ".test-selector {\n  test-mixin: 'mixin there';\n  test-var: 'it is carry';\n}\n"
-      );
-=======
-      const result = await buildLess(filePath, text, retailModulePath, sbis3ControlsPath, pathsForImport);
-      result.imports.length.should.equal(2);
-      result.text.should.equal(".test-selector {\n  test-mixin: 'mixin there';\n  test-var: 'it is carry';\n}\n");
->>>>>>> 350cbfa4
+      result[2].text.should.equal(".test-selector {\n  test-mixin: 'mixin there';\n  test-var: 'it is carry';\n}\n");
    });
    it('less from retail with presto theme', async() => {
       const retailModulePath = path.join(workspaceFolder, 'Retail');
       const filePath = path.join(retailModulePath, 'themes/presto/test.less');
       const text = '.test-selector {\ntest-mixin: @test-mixin;test-var: @test-var;}';
-<<<<<<< HEAD
       const result = await buildLess(filePath, text, retailModulePath, sbis3ControlsPath, pathsForImport, themes);
       result[1].imports.length.should.equal(2);
-      result[1].text.should.equal(
-         ".test-selector {\n  test-mixin: 'mixin there';\n  test-var: 'it is presto';\n}\n"
-      );
-=======
-      const result = await buildLess(filePath, text, retailModulePath, sbis3ControlsPath, pathsForImport);
-      result.imports.length.should.equal(2);
-      result.text.should.equal(".test-selector {\n  test-mixin: 'mixin there';\n  test-var: 'it is presto';\n}\n");
->>>>>>> 350cbfa4
+      result[1].text.should.equal(".test-selector {\n  test-mixin: 'mixin there';\n  test-var: 'it is presto';\n}\n");
    });
    it('Button less from SBIS3.CONTROLS', async() => {
       const filePath = path.join(workspaceFolder, 'SBIS3.CONTROLS/Button/Button.less');
       const text = '.test-selector {\ntest-mixin: @test-mixin;test-var: @test-var;}';
-<<<<<<< HEAD
       const result = await buildLess(filePath, text, sbis3ControlsPath, sbis3ControlsPath, pathsForImport, themes);
       result[0].imports.length.should.equal(2);
-      result[0].text.should.equal(
-         ".test-selector {\n  test-mixin: 'mixin there';\n  test-var: 'it is online';\n}\n"
-      );
-=======
-      const result = await buildLess(filePath, text, sbis3ControlsPath, sbis3ControlsPath, pathsForImport);
-      result.imports.length.should.equal(2);
-      result.text.should.equal(".test-selector {\n  test-mixin: 'mixin there';\n  test-var: 'it is online';\n}\n");
->>>>>>> 350cbfa4
+      result[0].text.should.equal(".test-selector {\n  test-mixin: 'mixin there';\n  test-var: 'it is online';\n}\n");
    });
 
    // важно отобразить корректно строку в которой ошибка
@@ -176,17 +144,11 @@
    it('less from ws', async() => {
       const filePath = path.join(wsPath, 'deprecated/Controls/TabControl/TabControl.less');
       const text = '.test-selector {\ntest-mixin: @test-mixin;test-var: @test-var;}';
-<<<<<<< HEAD
       const result = await buildLess(filePath, text, wsPath, sbis3ControlsPath, pathsForImport, themes);
       result[0].imports.length.should.equal(2);
       result[0].text.should.equal(
          ".test-selector {\n  test-mixin: 'mixin there';\n  test-var: 'it is online';\n}\n"
       );
-=======
-      const result = await buildLess(filePath, text, wsPath, sbis3ControlsPath, pathsForImport);
-      result.imports.length.should.equal(2);
-      result.text.should.equal(".test-selector {\n  test-mixin: 'mixin there';\n  test-var: 'it is online';\n}\n");
->>>>>>> 350cbfa4
    });
 
    it('less with all theme', async() => {
@@ -195,9 +157,7 @@
       const result = await buildLess(filePath, text, anyModulePath, sbis3ControlsPath, pathsForImport, themes);
 
       result[0].imports.length.should.equal(2);
-      result[0].text.should.equal(
-         ".test-selector {\n  test-mixin: 'mixin there';\n  test-var: 'it is online';\n}\n"
-      );
+      result[0].text.should.equal(".test-selector {\n  test-mixin: 'mixin there';\n  test-var: 'it is online';\n}\n");
       result[1].imports.length.should.equal(2);
       result[1].text.should.equal(
          ".test-selector {\n  test-mixin: 'mixin there';\n  test-var: 'it is presto';\n}\n"
