'use strict';

const initTest = require('./init-test');
const { parseCurrentModuleName, getThemeModifier } = require('../gulp/builder/generate-task/collect-style-themes');
const { checkForNewThemeType } = require('../gulp/builder/plugins/compile-less');
const { defaultAutoprefixerOptions } = require('../lib/builder-constants');
const
   path = require('path'),
   lib = require('./lib'),
   helpers = require('../lib/helpers'),
   { resolveThemeName } = require('../lib/less/build-less'),
   {
      getThemeImport,
      getCurrentImports,
      processLessFile
   } = require('../lib/less/helpers');

const workspaceFolder = helpers.prettifyPath(path.join(__dirname, 'fixture/build-less')),
   pathsForImport = [workspaceFolder],
   themes = {
      'online': path.join(workspaceFolder, 'SBIS3.CONTROLS/themes/online'),
      'presto': path.join(workspaceFolder, 'SBIS3.CONTROLS/themes/presto'),
      'carry': path.join(workspaceFolder, 'SBIS3.CONTROLS/themes/carry')
   };

const defaultModuleThemeObject = {
   name: 'online',
   path: themes.online,
   isDefault: true
};

describe('build less', () => {
   before(async() => {
      await initTest();
   });

   const gulpModulesInfo = {
      pathsForImport,
      gulpModulesPaths: {
         'SBIS3.CONTROLS': path.join(workspaceFolder, 'SBIS3.CONTROLS'),
         'Controls-default-theme': path.join(workspaceFolder, 'Controls-default-theme')
      }
   };
   it('empty less', async() => {
      const filePath = helpers.prettifyPath(path.join(workspaceFolder, 'AnyModule/bla/bla/long/path/test.less'));
      const text = '';
      const result = await processLessFile(text, filePath, defaultModuleThemeObject, gulpModulesInfo);
      result.imports.length.should.equal(2);
      result.text.should.equal('');
   });
   it('theme less', async() => {
      const filePath = helpers.prettifyPath(path.join(workspaceFolder, 'SBIS3.CONTROLS/themes/online/online.less'));
      const text = '';
      const result = await processLessFile(text, filePath, defaultModuleThemeObject, gulpModulesInfo, {});

      // compiled theme less must not have any imports
      result.imports.length.should.equal(0);
      result.text.should.equal('');
   });
   it('less with hex-rgba', async() => {
      const filePath = helpers.prettifyPath(path.join(workspaceFolder, 'AnyModule/bla/bla/long/path/test.less'));
      const text = '.test { box-shadow: 0 4px 24px #d2e2f3e0; }';
      const result = await processLessFile(text, filePath, defaultModuleThemeObject, gulpModulesInfo);
      result.imports.length.should.equal(2);
      result.text.should.equal('.test {\n' +
         '  box-shadow: 0 4px 24px #d2e2f3e0;\n' +
         '}\n');
   });
   it('less with defau`lt theme', async() => {
      const filePath = path.join(workspaceFolder, 'AnyModule/bla/bla/long/path/test.less');
      const text = '.test-selector {\ntest-mixin: @test-mixin;test-var: @test-var;}';
      const result = await processLessFile(text, filePath, defaultModuleThemeObject, gulpModulesInfo);
      result.imports.length.should.equal(2);
      result.text.should.equal(".test-selector {\n  test-mixin: 'mixin there';\n  test-var: 'it is online';\n}\n");
   });
   it('less with grids: correctly added prefixes', async() => {
      const filePath = path.join(workspaceFolder, 'AnyModule/bla/bla/long/path/test.less');
      const text = '.test-prefixes {\n' +
         '      display: grid;\n' +
         '      grid-template-columns: 1fr 1fr;\n' +
         '      grid-template-rows: auto;\n' +
         '}';
      const result = await processLessFile(
         text,
         filePath,
         defaultModuleThemeObject,
         gulpModulesInfo,
         defaultAutoprefixerOptions
      );
      result.imports.length.should.equal(2);
      result.text.should.equal(
         '.test-prefixes {\n' +
         '  display: -ms-grid;\n' +
         '  display: grid;\n' +
         '  -ms-grid-columns: 1fr 1fr;\n' +
         '  grid-template-columns: 1fr 1fr;\n' +
         '  -ms-grid-rows: auto;\n' +
         '  grid-template-rows: auto;\n' +
         '}\n'
      );
   });
   it('less with grids: without prefixes if autoprefixer disabled', async() => {
      const filePath = path.join(workspaceFolder, 'AnyModule/bla/bla/long/path/test.less');
      const text = '.test-prefixes {\n' +
         '      display: grid;\n' +
         '      grid-template-columns: 1fr 1fr;\n' +
         '      grid-template-rows: auto;\n' +
         '}';
      const result = await processLessFile(text, filePath, defaultModuleThemeObject, gulpModulesInfo);
      result.imports.length.should.equal(2);
      result.text.should.equal(
         '.test-prefixes {\n' +
         '  display: grid;\n' +
         '  grid-template-columns: 1fr 1fr;\n' +
         '  grid-template-rows: auto;\n' +
         '}\n'
      );
   });
   it('less from retail', async() => {
      const retailModulePath = helpers.prettifyPath(path.join(workspaceFolder, 'Retail'));
      const filePath = helpers.prettifyPath(path.join(retailModulePath, 'bla/bla/long/path/test.less'));
      const text = '.test-selector {\ntest-mixin: @test-mixin;test-var: @test-var;}';
      const themeName = resolveThemeName(filePath, retailModulePath);
      const result = await processLessFile(text, filePath, {
         name: themeName,
         path: themes[themeName]
      }, gulpModulesInfo);
      result.imports.length.should.equal(2);
      result.text.should.equal(".test-selector {\n  test-mixin: 'mixin there';\n  test-var: 'it is carry';\n}\n");
   });
   it('less from retail with presto theme', async() => {
      const retailModulePath = helpers.prettifyPath(path.join(workspaceFolder, 'Retail'));
      const filePath = helpers.prettifyPath(path.join(retailModulePath, 'themes/presto/test.less'));
      const text = '.test-selector {\ntest-mixin: @test-mixin;test-var: @test-var;}';
      const themeName = resolveThemeName(filePath, retailModulePath);
      const result = await processLessFile(text, filePath, {
         name: 'presto',
         path: themes[themeName]
      }, gulpModulesInfo);
      result.imports.length.should.equal(2);
      result.text.should.equal(".test-selector {\n  test-mixin: 'mixin there';\n  test-var: 'it is presto';\n}\n");
   });
   it('Button less from SBIS3.CONTROLS', async() => {
      const filePath = helpers.prettifyPath(path.join(workspaceFolder, 'SBIS3.CONTROLS/Button/Button.less'));
      const text = '.test-selector {\ntest-mixin: @test-mixin;test-var: @test-var;}';
      const themeName = resolveThemeName(filePath, filePath);
      const result = await processLessFile(text, filePath, {
         name: themeName,
         path: themes[themeName]
      }, gulpModulesInfo);
      result.imports.length.should.equal(2);
      result.text.should.equal(".test-selector {\n  test-mixin: 'mixin there';\n  test-var: 'it is online';\n}\n");
   });

   // важно отобразить корректно строку в которой ошибка
   it('less with import error', async() => {
      const filePath = helpers.prettifyPath(path.join(workspaceFolder, 'AnyModule/bla/bla/long/path/test.less'));
      const text = '@import "notExist";';
      const themeName = resolveThemeName(filePath, filePath);
      const result = await processLessFile(text, filePath, {
         name: themeName,
         path: themes[themeName]
      }, gulpModulesInfo);
      const errorMessage = result.error.replace(/\\/g, '/');
      return lib
         .trimLessError(errorMessage)
         .should.equal(" in line 1: 'notExist' wasn't found.");
   });

   it('less from WS.Deprecated', async() => {
      const filePath = path.join(workspaceFolder, 'WS.Deprecated/Controls/TabControl/TabControl.less');
      const text = '.test-selector {\ntest-mixin: @test-mixin;test-var: @test-var;}';
      const themeName = resolveThemeName(filePath, filePath);
      const result = await processLessFile(text, filePath, {
         name: themeName,
         path: themes[themeName]
      }, gulpModulesInfo);
      result.imports.length.should.equal(2);
      result.text.should.equal(
         ".test-selector {\n  test-mixin: 'mixin there';\n  test-var: 'it is online';\n}\n"
      );
   });

   it('get correct variables import', () => {
      let result = getThemeImport(gulpModulesInfo.gulpModulesPaths, {
         isDefault: true,
         name: 'online',
         path: 'SBIS3.CONTROLS/themes/online/_variables'
      });
      result.should.equal('@import \'SBIS3.CONTROLS/themes/online/_variables/_variables\';');
      result = getThemeImport(gulpModulesInfo.gulpModulesPaths, {
         isDefault: true,
         name: 'online',
         path: 'SBIS3.CONTROLS/themes/online/_variables',
         variablesFromLessConfig: 'Controls-default-theme'
      });
      result.should.equal('@import \'Controls-default-theme/_theme\';');
      result = getThemeImport(gulpModulesInfo.gulpModulesPaths, {
         isDefault: true,
         name: 'theme',
         path: 'path/to/some/multi'
      });
      result.should.equal('@import \'path/to/some/multi/theme\';');
      result = getThemeImport(gulpModulesInfo.gulpModulesPaths, {
         isDefault: true,
         name: 'carry'
      });
      result.should.equal('@import \'Controls-default-theme/_theme\';');
      result = getThemeImport({}, {
         isDefault: true,
         name: 'default'
      });
      result.should.equal('');
   });

   it("get correct base info for new theme's interface module", () => {
      const modulesList = new Set(['Controls', 'Controls-myModule']);
      let result = parseCurrentModuleName(modulesList, ['Controls', 'online']);
      result.themeName.should.equal('online');
      result.moduleName.should.equal('Controls');
      result = parseCurrentModuleName(modulesList, ['Controls', 'myModule', 'online', 'default']);
      result.themeName.should.equal('online-default');
      result.moduleName.should.equal('Controls-myModule');
   });
   it('get correct theme modifier for current path', () => {
      const root = 'path/to/root/';
      const rootThemePath = 'path/to/root/_theme.less';
      const darkMThemePath = 'path/to/root/dark/medium/_theme.less';
      const darkLThemePath = 'path/to/root/dark-large/_theme.less';
      let result = getThemeModifier(root, rootThemePath);
      result.should.equal('');
      result = getThemeModifier(root, darkMThemePath);
      result.should.equal('dark/medium');
      result = getThemeModifier(root, darkLThemePath);
      result.should.equal('dark-large');
   });
   it('check theme for new type', () => {
      const multiTheme = {
         path: 'path/to/myTheme'
      };
      const newTheme = {
         type: 'new',
         moduleName: 'TestModule',
         themeName: 'online'
      };
      checkForNewThemeType(multiTheme).should.equal(false);
      checkForNewThemeType(newTheme).should.equal(true);
   });
   describe('get correct imports for current less', () => {
      const oldTheme = {
         path: 'path/to/default',
         name: 'default',
         isDefault: true
      };
      const oldThemeWithCustomVariables = {
         path: 'path/to/online',
         name: 'online',
         isDefault: true,
         variablesFromLessConfig: 'Controls-default-theme'
      };
      const oldThemeWithoutPath = {
         name: 'default',
         isDefault: true
      };
      const newTheme = {
         type: 'new',
         moduleName: 'TestModule',
         themeName: 'online'
      };
      it('old theme - for theme less building should return empty array', () => {
         const result = getCurrentImports('path/to/default/default.less', oldTheme, gulpModulesInfo.gulpModulesPaths);
         result.length.should.equal(0);
      });
      it('old theme - for theme with path should return correct imports list', () => {
         const result = getCurrentImports('path/to/some/less.less', oldTheme, gulpModulesInfo.gulpModulesPaths);
         result.length.should.equal(3);
         result.should.have.members([
            '@import \'path/to/default/default\';',
            '@import "SBIS3.CONTROLS/themes/_mixins";',
            '@themeName: default;'
         ]);
      });
      it('old theme - for theme without path should return correct imports list without errors', () => {
         const result = getCurrentImports('path/to/some/less.less', oldThemeWithoutPath, gulpModulesInfo.gulpModulesPaths);
         result.length.should.equal(3);
         result.should.have.members([
            '@import \'Controls-default-theme/_theme\';',
            '@import "SBIS3.CONTROLS/themes/_mixins";',
            '@themeName: default;'
         ]);
      });
      it('old theme - for theme with custom variables', () => {
         /**
          * old theme - for theme with custom variables from 'controls-default-theme'
          * should return controls-default-theme variables in imports instead of variables of current theme.
          * Actual for old theme compiling in projects, that have 2 default themes - online(old theme in SBIS3.CONTROLS)
          * and default(Controls-default-theme)
          */
         const result = getCurrentImports('path/to/some/less.less', oldThemeWithCustomVariables, gulpModulesInfo.gulpModulesPaths);
         result.length.should.equal(3);
         result.should.have.members([
            '@import \'Controls-default-theme/_theme\';',
            '@import "SBIS3.CONTROLS/themes/_mixins";',
            '@themeName: online;'
         ]);
      });
      it('new theme - should return empty array', () => {
         const result = getCurrentImports('path/to/some/less.less', newTheme, gulpModulesInfo.gulpModulesPaths);
         result.length.should.equal(1);
<<<<<<< HEAD
         result.should.have.members(['@import \'SBIS3.Controls/themes/online/_variables\';']);
=======
         result.should.have.members(['@import \'SBIS3.CONTROLS/themes/online/_variables\';']);
>>>>>>> b37b225a
      });
   });
});<|MERGE_RESOLUTION|>--- conflicted
+++ resolved
@@ -307,11 +307,7 @@
       it('new theme - should return empty array', () => {
          const result = getCurrentImports('path/to/some/less.less', newTheme, gulpModulesInfo.gulpModulesPaths);
          result.length.should.equal(1);
-<<<<<<< HEAD
-         result.should.have.members(['@import \'SBIS3.Controls/themes/online/_variables\';']);
-=======
          result.should.have.members(['@import \'SBIS3.CONTROLS/themes/online/_variables\';']);
->>>>>>> b37b225a
       });
    });
 });