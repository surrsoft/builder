--- conflicted
+++ resolved
@@ -49,11 +49,7 @@
    const ModuleInfo = require('../gulp/common/classes/base-module-info');
    return [
       new ModuleInfo('WS.Core', '', path.join(nodeModulesPath, 'sbis3-ws/WS.Core'), true),
-<<<<<<< HEAD
-=======
-      new ModuleInfo('WS.Data', '', path.join(nodeModulesPath, 'ws-data/WS.Data'), true),
       new ModuleInfo('Application', '', path.join(nodeModulesPath, 'wasaby-app/src/Application'), true),
->>>>>>> 1507ebeb
       new ModuleInfo('View', '', path.join(nodeModulesPath, 'sbis3-ws/View'), true),
       new ModuleInfo('Vdom', '', path.join(nodeModulesPath, 'sbis3-ws/Vdom'), true),
       new ModuleInfo('Router', '', path.join(nodeModulesPath, 'Router/Router'), true),
