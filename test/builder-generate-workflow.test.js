--- conflicted
+++ resolved
@@ -1094,8 +1094,29 @@
 
          currentJsPackage.toString().should.equal(sourceJsPackage.toString());
          currentCssPackage.toString().should.equal(sourceCssPackage.toString());
-      });
-<<<<<<< HEAD
+
+         const testSuperBundleModules = [
+            'InterfaceModule3/amdAnotherModule',
+            'InterfaceModule3/amdModule',
+            'css!InterfaceModule3/amdModule',
+            'InterfaceModule2/amdModule',
+            'css!InterfaceModule2/moduleStyle',
+            'InterfaceModule1/amdModule',
+            'css!InterfaceModule1/moduleStyle'
+         ];
+
+         const resultWSCoreBundles = await fs.readJson(path.join(outputFolder, 'WS.Core/bundles.json'));
+         const currentBundle = 'resources/WS.Core/superbundle-for-builder-tests.package.min';
+         const resultSuperBundleMeta = resultWSCoreBundles[currentBundle];
+         const resultWSCoreBundlesRoute = await fs.readJson(path.join(outputFolder, 'WS.Core/bundlesRoute.json'));
+         testSuperBundleModules.forEach((currentModule) => {
+            resultSuperBundleMeta.includes(currentModule).should.equal(true);
+            resultWSCoreBundlesRoute.hasOwnProperty(currentModule).should.equal(true);
+            resultWSCoreBundlesRoute[currentModule].should.equal(`${currentBundle}.js`);
+         });
+         await clearWorkspace();
+      });
+      });
       it('gzip and brotli - check for brotli correct encoding and decoding. Should compressed only minified and packed', async() => {
          const resultFiles = await fs.readdir(moduleOutputFolder);
          let correctMembers = [
@@ -1124,7 +1145,7 @@
             'themes.config.min.json.gz'
          ];
 
-         if (!isWindows) {
+         if (brotliCompatible) {
             correctMembers = correctMembers.concat([
                'Page.min.wml.br',
                'Stable.min.css.br',
@@ -1137,150 +1158,12 @@
 
          // output directory must have brotli(except windows os) and gzip files, only for minified files and packages.
          resultFiles.should.have.members(correctMembers);
-=======
-      const currentCssPackage = await fs.readFile(path.join(
-         outputFolder,
-         'WS.Core',
-         'superbundle-for-builder-tests.package.min.css'
-      ));
-      const sourceCssPackage = await fs.readFile(path.join(
-         sourceFolder,
-         'extendableBundlesResults',
-         'cssPackage.css'
-      ));
-      const currentJsPackage = await fs.readFile(path.join(
-         outputFolder,
-         'WS.Core',
-         'superbundle-for-builder-tests.package.min.js'
-      ));
-      const sourceJsPackage = await fs.readFile(path.join(
-         sourceFolder,
-         'extendableBundlesResults',
-         'jsPackage.js'
-      ));
-
-      currentJsPackage.toString().should.equal(sourceJsPackage.toString());
-      currentCssPackage.toString().should.equal(sourceCssPackage.toString());
-
-      const testSuperBundleModules = [
-         'InterfaceModule3/amdAnotherModule',
-         'InterfaceModule3/amdModule',
-         'css!InterfaceModule3/amdModule',
-         'InterfaceModule2/amdModule',
-         'css!InterfaceModule2/moduleStyle',
-         'InterfaceModule1/amdModule',
-         'css!InterfaceModule1/moduleStyle'
-      ];
-
-      const resultWSCoreBundles = await fs.readJson(path.join(outputFolder, 'WS.Core/bundles.json'));
-      const currentBundle = 'resources/WS.Core/superbundle-for-builder-tests.package.min';
-      const resultSuperBundleMeta = resultWSCoreBundles[currentBundle];
-      const resultWSCoreBundlesRoute = await fs.readJson(path.join(outputFolder, 'WS.Core/bundlesRoute.json'));
-      testSuperBundleModules.forEach((currentModule) => {
-         resultSuperBundleMeta.includes(currentModule).should.equal(true);
-         resultWSCoreBundlesRoute.hasOwnProperty(currentModule).should.equal(true);
-         resultWSCoreBundlesRoute[currentModule].should.equal(`${currentBundle}.js`);
-      });
-      await clearWorkspace();
-   });
-
-   it('gzip and brotli - check for brotli correct encoding and decoding. Should compressed only minified and packed', async() => {
-      const fixtureFolder = path.join(__dirname, 'fixture/builder-generate-workflow/custompack');
-      await prepareTest(fixtureFolder);
-      await linkPlatform(sourceFolder);
-      const config = {
-         cache: cacheFolder,
-         output: outputFolder,
-         less: true,
-         themes: true,
-         minimize: true,
-         wml: true,
-         builderTests: true,
-         customPack: true,
-         compress: true,
-         modules: [
-            {
-               name: 'Модуль',
-               path: path.join(sourceFolder, 'Модуль')
-            },
-            {
-               name: 'WS.Core',
-               path: path.join(sourceFolder, 'WS.Core')
-            },
-            {
-               name: 'View',
-               path: path.join(sourceFolder, 'View')
-            },
-            {
-               name: 'Vdom',
-               path: path.join(sourceFolder, 'Vdom')
-            },
-            {
-               name: 'Router',
-               path: path.join(sourceFolder, 'Router')
-            },
-            {
-               name: 'Inferno',
-               path: path.join(sourceFolder, 'Inferno')
-            },
-            {
-               name: 'Controls',
-               path: path.join(sourceFolder, 'Controls')
-            },
-            {
-               name: 'Types',
-               path: path.join(sourceFolder, 'Types')
-            }
-         ]
-      };
-      await fs.writeJSON(configPath, config);
-
-      await runWorkflow();
-
-      const resultFiles = await fs.readdir(moduleOutputFolder);
-      let correctMembers = [
-         '.builder',
-         'Page.min.wml',
-         'Page.min.wml.gz',
-         'Page.wml',
-         'Stable.css',
-         'Stable.less',
-         'Stable.min.css',
-         'Stable.min.css.gz',
-         'cbuc-icons.eot',
-         'bundles.json',
-         'bundlesRoute.json',
-         'pack.package.json',
-         'test-brotli.package.min.css',
-         'test-brotli.package.min.css.gz',
-         'test-brotli.package.min.js',
-         'test-brotli.package.min.js.gz',
-         'themes.config.json',
-         'themes.config.json.js',
-         'themes.config.json.min.js',
-         'themes.config.json.min.js.gz',
-         'themes.config.min.json',
-         'themes.config.min.json.gz'
-      ];
-
-      if (brotliCompatible) {
-         correctMembers = correctMembers.concat([
-            'Page.min.wml.br',
-            'Stable.min.css.br',
-            'test-brotli.package.min.css.br',
-            'test-brotli.package.min.js.br',
-            'themes.config.json.min.js.br',
-            'themes.config.min.json.br'
-         ]);
-      }
->>>>>>> fa8e3124
-
-         if (!isWindows) {
+
+         if (brotliCompatible) {
             const cssContent = await fs.readFile(path.join(moduleOutputFolder, 'test-brotli.package.min.css'));
             const cssBrotliContent = await fs.readFile(path.join(moduleOutputFolder, 'test-brotli.package.min.css.br'));
             const cssDecompressed = await brotliDecompress(cssBrotliContent);
 
-<<<<<<< HEAD
             // decompressed brotli must be equal source css content
             cssDecompressed.toString().should.equal(cssContent.toString());
          }
@@ -1289,12 +1172,6 @@
          await fs.remove(path.join(sourceFolder, 'Модуль/Page.wml'));
          await runWorkflow();
          const { nodes } = await fs.readJson(path.join(cacheFolder, 'module-dependencies.json'));
-=======
-      if (brotliCompatible) {
-         const cssContent = await fs.readFile(path.join(moduleOutputFolder, 'test-brotli.package.min.css'));
-         const cssBrotliContent = await fs.readFile(path.join(moduleOutputFolder, 'test-brotli.package.min.css.br'));
-         const cssDecompressed = await brotliDecompress(cssBrotliContent);
->>>>>>> fa8e3124
 
          // after source remove and project rebuild module-dependencies must not have node for current source file
          nodes.hasOwnProperty('wml!Modul/Page').should.equal(false);
