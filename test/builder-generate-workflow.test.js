'use strict';

const initTest = require('./init-test');

const path = require('path'),
   fs = require('fs-extra'),
   pMap = require('p-map'),
   helpers = require('../lib/helpers');

const generateWorkflow = require('../gulp/builder/generate-workflow.js');

const {
   timeoutForMacOS, getMTime, removeRSymbol, isSymlink, isRegularFile, linkPlatform
} = require('./lib');

const workspaceFolder = path.join(__dirname, 'workspace'),
   cacheFolder = path.join(workspaceFolder, 'cache'),
   outputFolder = path.join(workspaceFolder, 'output'),
   sourceFolder = path.join(workspaceFolder, 'source'),
   configPath = path.join(workspaceFolder, 'config.json'),
   moduleOutputFolder = path.join(outputFolder, 'Modul'),
   module2OutputFolder = path.join(outputFolder, 'Modul2'),
   moduleSourceFolder = path.join(sourceFolder, 'Модуль'),
   noThemesModuleOutputFolder = path.join(outputFolder, 'Modul_bez_tem'),
   noThemesModuleSourceFolder = path.join(sourceFolder, 'Модуль без тем'),
   themesSourceFolder = path.join(sourceFolder, 'Тема Скрепка');

const clearWorkspace = function() {
   return fs.remove(workspaceFolder);
};

const prepareTest = async function(fixtureFolder) {
   await clearWorkspace();
   await fs.ensureDir(sourceFolder);
   await fs.copy(fixtureFolder, sourceFolder);
};

const runWorkflow = function() {
   return new Promise((resolve, reject) => {
      generateWorkflow([`--config="${configPath}"`])((error) => {
         if (error) {
            reject(error);
         } else {
            resolve();
         }
      });
   });
};

// нужно проверить что происходит:
// 1. при переименовывании файла == добавление/удаление файла
// 2. при изменении файла
// 3. если файл не менять
describe('gulp/builder/generate-workflow.js', () => {
   before(async() => {
      await initTest();
   });

   it('compile less', async() => {
      const fixtureFolder = path.join(__dirname, 'fixture/builder-generate-workflow/less');
      await prepareTest(fixtureFolder);

      const config = {
         cache: cacheFolder,
         output: outputFolder,
         less: true,
         themes: true,
         modules: [
            {
               name: 'SBIS3.CONTROLS',
               path: path.join(sourceFolder, 'SBIS3.CONTROLS')
            },
            {
               name: 'Controls-theme',
               path: path.join(sourceFolder, 'Controls-theme')
            },
            {
               name: 'Модуль',
               path: path.join(sourceFolder, 'Модуль')
            },
            {
               name: 'Модуль без тем',
               path: path.join(sourceFolder, 'Модуль без тем')
            }
         ]
      };
      await fs.writeJSON(configPath, config);

      // запустим таску
      await runWorkflow();

      let resultsFiles;
      let noThemesResultsFiles;

      // проверим, что все нужные файлы появились в "стенде"
      resultsFiles = await fs.readdir(moduleOutputFolder);
      resultsFiles.should.have.members([
         'Error.less',
         'ForChange.css',
         'ForChange_online.css',
         'ForChange.less',
         'ForRename_old.css',
         'ForRename_old_online.css',
         'ForRename_old.less',
         'Stable.css',
         'Stable_online.css',
         'Stable.less',
         'themes.config.json',
         'themes.config.json.js'
      ]);
      noThemesResultsFiles = await fs.readdir(noThemesModuleOutputFolder);
      noThemesResultsFiles.should.have.members([
         'Error.less',
         'ForChange.css',
         'ForChange.less',
         'ForRename_old.css',
         'ForRename_old.less',
         'Stable.css',
         'Stable.less',
         'themes.config.json',
         'themes.config.json.js'
      ]);

      // изменим "исходники"
      await timeoutForMacOS();
      await fs.rename(
         path.join(moduleSourceFolder, 'ForRename_old.less'),
         path.join(moduleSourceFolder, 'ForRename_new.less')
      );
      await fs.rename(
         path.join(noThemesModuleSourceFolder, 'ForRename_old.less'),
         path.join(noThemesModuleSourceFolder, 'ForRename_new.less')
      );
      const filePathForChange = path.join(moduleSourceFolder, 'ForChange.less');
      const data = await fs.readFile(filePathForChange);
      await fs.writeFile(filePathForChange, `${data.toString()}\n.test-selector2 {}`);

      // запустим повторно таску
      await runWorkflow();

      // проверим, что все нужные файлы появились в "стенде", лишние удалились
      resultsFiles = await fs.readdir(moduleOutputFolder);
      resultsFiles.should.have.members([
         'Error.less',
         'ForChange.css',
         'ForChange_online.css',
         'ForChange.less',
         'ForRename_new.css',
         'ForRename_new_online.css',
         'ForRename_new.less',
         'Stable.css',
         'Stable_online.css',
         'Stable.less',
         'themes.config.json',
         'themes.config.json.js'
      ]);
      noThemesResultsFiles = await fs.readdir(noThemesModuleOutputFolder);
      noThemesResultsFiles.should.have.members([
         'Error.less',
         'ForChange.css',
         'ForChange.less',
         'ForRename_new.css',
         'ForRename_new.less',
         'Stable.css',
         'Stable.less',
         'themes.config.json',
         'themes.config.json.js'
      ]);
      await clearWorkspace();
   });

   it('static html', async() => {
      const fixtureFolder = path.join(__dirname, 'fixture/builder-generate-workflow/staticHtml');
      await prepareTest(fixtureFolder);

      const config = {
         cache: cacheFolder,
         output: outputFolder,
         deprecatedWebPageTemplates: true,
         contents: true,
         presentationServiceMeta: true,
         modules: [
            {
               name: 'Модуль',
               path: path.join(sourceFolder, 'Модуль')
            },
            {
               name: 'Тема Скрепка',
               path: path.join(sourceFolder, 'Тема Скрепка')
            }
         ]
      };
      await fs.writeJSON(configPath, config);

      // запустим таску
      await runWorkflow();

      // проверим, что все нужные файлы появились в "стенде"
      let resultsFiles = await fs.readdir(moduleOutputFolder);
      resultsFiles.should.have.members([
         '.builder',
         'ForChange.js',
         'ForChange_old.html',
         'ForRename_old.js',
         'ForRename.html',
         'Stable.js',
         'Stable.html',
         'contents.js',
         'contents.json',
         'navigation-modules.json',
         'routes-info.json',
         'static_templates.json'
      ]);
      const contentsJsonOutputPath = path.join(moduleOutputFolder, 'contents.json');
      let contentsObj = await fs.readJSON(contentsJsonOutputPath);
      await contentsObj.should.deep.equal({
         buildMode: 'debug',
         htmlNames: {
            'Modul/ForChange': 'ForChange_old.html',
            'Modul/ForRename_old': 'ForRename.html',
            'Modul/Stable': 'Stable.html'
         },
         modules: {
            Modul: {
               name: 'Модуль'
            }
         }
      });

      // запомним время модификации незменяемого файла и изменяемого в "стенде"
      const stableJsOutputPath = path.join(moduleOutputFolder, 'Stable.js');
      const stableHtmlOutputPath = path.join(moduleOutputFolder, 'Stable.html');
      const forChangeJsOutputPath = path.join(moduleOutputFolder, 'ForChange.js');
      let forChangeHtmlOutputPath = path.join(moduleOutputFolder, 'ForChange_old.html');
      const mTimeStableJs = await getMTime(stableJsOutputPath);
      const mTimeStableHtml = await getMTime(stableHtmlOutputPath);
      const mTimeForChangeJs = await getMTime(forChangeJsOutputPath);
      const mTimeForChangeHtml = await getMTime(forChangeHtmlOutputPath);

      // проверим сами html
      let stableHtml = await fs.readFile(stableHtmlOutputPath);
      let forChangeHtml = await fs.readFile(forChangeHtmlOutputPath);
      const forRenameHtmlOutputPath = path.join(moduleOutputFolder, 'ForRename.html');
      let forRenameHtml = await fs.readFile(forRenameHtmlOutputPath);
      const staticTemplatesJsonOutputPath = path.join(moduleOutputFolder, 'static_templates.json');
      let staticTemplatesJson = await fs.readFile(staticTemplatesJsonOutputPath);
      removeRSymbol(stableHtml.toString()).should.equal(
         '<STABLE></STABLE>\n' +
            '<TITLE>Stable</TITLE>\n' +
            '<START_DIALOG>Modul/Stable</START_DIALOG>\n' +
            '<INCLUDE><INCLUDE1/>\n' +
            '</INCLUDE>\n' +
            '<RESOURCE_ROOT>resources/</RESOURCE_ROOT>\n' +
            '<WI.SBIS_ROOT>resources/WS.Core/</WI.SBIS_ROOT>\n' +
            '<APPLICATION_ROOT></APPLICATION_ROOT>\n' +
            '<SERVICES_PATH>service/</SERVICES_PATH>\n' +
            '<APPEND_STYLE></APPEND_STYLE>\n' +
            '<APPEND_JAVASCRIPT></APPEND_JAVASCRIPT>\n' +
            '<ACCESS_LIST></ACCESS_LIST>\n' +
            '<CONFIG.USER_PARAMS>%{CONFIG.USER_PARAMS}</CONFIG.USER_PARAMS>\n' +
            '<CONFIG.GLOBAL_PARAMS>%{CONFIG.GLOBAL_PARAMS}</CONFIG.GLOBAL_PARAMS>\n' +
            '<SAVE_LAST_STATE>false</SAVE_LAST_STATE>\n'
      );
      removeRSymbol(forChangeHtml.toString()).should.equal(
         '<FOR_CHANGE_OLD></FOR_CHANGE_OLD>\n' +
            '<TITLE>ForChange_old</TITLE>\n' +
            '<START_DIALOG>Modul/ForChange</START_DIALOG>\n' +
            '<INCLUDE><INCLUDE1/>\n' +
            '</INCLUDE>\n' +
            '<RESOURCE_ROOT>resources/</RESOURCE_ROOT>\n' +
            '<WI.SBIS_ROOT>resources/WS.Core/</WI.SBIS_ROOT>\n' +
            '<APPLICATION_ROOT></APPLICATION_ROOT>\n' +
            '<SERVICES_PATH>service/</SERVICES_PATH>\n' +
            '<APPEND_STYLE></APPEND_STYLE>\n' +
            '<APPEND_JAVASCRIPT></APPEND_JAVASCRIPT>\n' +
            '<ACCESS_LIST></ACCESS_LIST>\n' +
            '<CONFIG.USER_PARAMS>%{CONFIG.USER_PARAMS}</CONFIG.USER_PARAMS>\n' +
            '<CONFIG.GLOBAL_PARAMS>%{CONFIG.GLOBAL_PARAMS}</CONFIG.GLOBAL_PARAMS>\n' +
            '<SAVE_LAST_STATE>false</SAVE_LAST_STATE>\n'
      );
      removeRSymbol(forRenameHtml.toString()).should.equal(
         '<FOR_RENAME></FOR_RENAME>\n' +
            '<TITLE>ForRename</TITLE>\n' +
            '<START_DIALOG>Modul/ForRename_old</START_DIALOG>\n' +
            '<INCLUDE><INCLUDE1/>\n' +
            '</INCLUDE>\n' +
            '<RESOURCE_ROOT>resources/</RESOURCE_ROOT>\n' +
            '<WI.SBIS_ROOT>resources/WS.Core/</WI.SBIS_ROOT>\n' +
            '<APPLICATION_ROOT></APPLICATION_ROOT>\n' +
            '<SERVICES_PATH>service/</SERVICES_PATH>\n' +
            '<APPEND_STYLE></APPEND_STYLE>\n' +
            '<APPEND_JAVASCRIPT></APPEND_JAVASCRIPT>\n' +
            '<ACCESS_LIST></ACCESS_LIST>\n' +
            '<CONFIG.USER_PARAMS>%{CONFIG.USER_PARAMS}</CONFIG.USER_PARAMS>\n' +
            '<CONFIG.GLOBAL_PARAMS>%{CONFIG.GLOBAL_PARAMS}</CONFIG.GLOBAL_PARAMS>\n' +
            '<SAVE_LAST_STATE>false</SAVE_LAST_STATE>\n'
      );
      removeRSymbol(staticTemplatesJson.toString()).should.equal(
         '{\n' +
            '  "/ForChange_old.html": "Modul/ForChange_old.html",\n' +
            '  "/ForRename.html": "Modul/ForRename.html",\n' +
            '  "/Stable.html": "Modul/Stable.html",\n' +
            '  "/Stable/One": "Modul/Stable.html",\n' +
            '  "/Stable/Two": "Modul/Stable.html",\n' +
            '  "/Stable_Three": "Modul/Stable.html"\n' +
            '}'
      );

      // изменим "исходники"
      await timeoutForMacOS();
      await fs.rename(
         path.join(moduleSourceFolder, 'ForRename_old.js'),
         path.join(moduleSourceFolder, 'ForRename_new.js')
      );
      await fs.rename(
         path.join(themesSourceFolder, 'ForRename_old.html'),
         path.join(themesSourceFolder, 'ForRename_new.html')
      );

      const filePathForChangeJs = path.join(moduleSourceFolder, 'ForChange.js');
      const dataJs = await fs.readFile(filePathForChangeJs);
      await fs.writeFile(filePathForChangeJs, dataJs.toString().replace(/ForChange_old/g, 'ForChange_new'));

      const filePathForChangeHtml = path.join(themesSourceFolder, 'ForChange.html');
      const dataHtml = await fs.readFile(filePathForChangeHtml);
      await fs.writeFile(filePathForChangeHtml, dataHtml.toString().replace(/FOR_CHANGE_OLD/g, 'FOR_CHANGE_NEW'));

      // запустим повторно таску
      await runWorkflow();

      // проверим, что все нужные файлы появились в "стенде", лишние удалились
      resultsFiles = await fs.readdir(moduleOutputFolder);
      resultsFiles.should.have.members([
         '.builder',
         'ForChange.js',
         'ForChange_new.html',
         'ForRename_new.js',
         'ForRename.html',
         'Stable.js',
         'Stable.html',
         'contents.js',
         'contents.json',
         'navigation-modules.json',
         'routes-info.json',
         'static_templates.json'
      ]);

      // проверим время модификации незменяемого файла и изменяемого в "стенде"
      // !!! В отличии от остальных файлов, статические HTML всегда пересоздаются заново, т.к. кешировать их сложно,
      // а весь процесс длится меньше 2 секунд.
      forChangeHtmlOutputPath = path.join(moduleOutputFolder, 'ForChange_new.html');
      (await getMTime(stableJsOutputPath)).should.equal(mTimeStableJs);

      // следующая проверка отличается от остальных и это норма
      (await getMTime(stableHtmlOutputPath)).should.not.equal(mTimeStableHtml);
      (await getMTime(forChangeJsOutputPath)).should.not.equal(mTimeForChangeJs);
      (await getMTime(forChangeHtmlOutputPath)).should.not.equal(mTimeForChangeHtml);

      contentsObj = await fs.readJSON(contentsJsonOutputPath);
      await contentsObj.should.deep.equal({
         buildMode: 'debug',
         htmlNames: {
            'Modul/ForChange': 'ForChange_new.html',
            'Modul/ForRename_old': 'ForRename.html',
            'Modul/Stable': 'Stable.html'
         },
         modules: {
            Modul: {
               name: 'Модуль'
            }
         }
      });

      // проверим сами html
      stableHtml = await fs.readFile(stableHtmlOutputPath);
      forChangeHtml = await fs.readFile(forChangeHtmlOutputPath);
      forRenameHtml = await fs.readFile(forRenameHtmlOutputPath);
      staticTemplatesJson = await fs.readFile(staticTemplatesJsonOutputPath);
      removeRSymbol(stableHtml.toString()).should.equal(
         '<STABLE></STABLE>\n' +
            '<TITLE>Stable</TITLE>\n' +
            '<START_DIALOG>Modul/Stable</START_DIALOG>\n' +
            '<INCLUDE><INCLUDE1/>\n' +
            '</INCLUDE>\n' +
            '<RESOURCE_ROOT>resources/</RESOURCE_ROOT>\n' +
            '<WI.SBIS_ROOT>resources/WS.Core/</WI.SBIS_ROOT>\n' +
            '<APPLICATION_ROOT></APPLICATION_ROOT>\n' +
            '<SERVICES_PATH>service/</SERVICES_PATH>\n' +
            '<APPEND_STYLE></APPEND_STYLE>\n' +
            '<APPEND_JAVASCRIPT></APPEND_JAVASCRIPT>\n' +
            '<ACCESS_LIST></ACCESS_LIST>\n' +
            '<CONFIG.USER_PARAMS>%{CONFIG.USER_PARAMS}</CONFIG.USER_PARAMS>\n' +
            '<CONFIG.GLOBAL_PARAMS>%{CONFIG.GLOBAL_PARAMS}</CONFIG.GLOBAL_PARAMS>\n' +
            '<SAVE_LAST_STATE>false</SAVE_LAST_STATE>\n'
      );

      // TODO: в следующей строке ошибка из-за кеширования результата в lib/generate-static-html-for-js.js.
      // должно быть FOR_CHANGE_NEW. пока этим можно пренебречь
      removeRSymbol(forChangeHtml.toString()).should.equal(
         '<FOR_CHANGE_OLD></FOR_CHANGE_OLD>\n' +
            '<TITLE>ForChange_new</TITLE>\n' +
            '<START_DIALOG>Modul/ForChange</START_DIALOG>\n' +
            '<INCLUDE><INCLUDE1/>\n' +
            '</INCLUDE>\n' +
            '<RESOURCE_ROOT>resources/</RESOURCE_ROOT>\n' +
            '<WI.SBIS_ROOT>resources/WS.Core/</WI.SBIS_ROOT>\n' +
            '<APPLICATION_ROOT></APPLICATION_ROOT>\n' +
            '<SERVICES_PATH>service/</SERVICES_PATH>\n' +
            '<APPEND_STYLE></APPEND_STYLE>\n' +
            '<APPEND_JAVASCRIPT></APPEND_JAVASCRIPT>\n' +
            '<ACCESS_LIST></ACCESS_LIST>\n' +
            '<CONFIG.USER_PARAMS>%{CONFIG.USER_PARAMS}</CONFIG.USER_PARAMS>\n' +
            '<CONFIG.GLOBAL_PARAMS>%{CONFIG.GLOBAL_PARAMS}</CONFIG.GLOBAL_PARAMS>\n' +
            '<SAVE_LAST_STATE>false</SAVE_LAST_STATE>\n'
      );

      removeRSymbol(forRenameHtml.toString()).should.equal(
         '<FOR_RENAME></FOR_RENAME>\n' +
            '<TITLE>ForRename</TITLE>\n' +
            '<START_DIALOG>Modul/ForRename_old</START_DIALOG>\n' +
            '<INCLUDE><INCLUDE1/>\n' +
            '</INCLUDE>\n' +
            '<RESOURCE_ROOT>resources/</RESOURCE_ROOT>\n' +
            '<WI.SBIS_ROOT>resources/WS.Core/</WI.SBIS_ROOT>\n' +
            '<APPLICATION_ROOT></APPLICATION_ROOT>\n' +
            '<SERVICES_PATH>service/</SERVICES_PATH>\n' +
            '<APPEND_STYLE></APPEND_STYLE>\n' +
            '<APPEND_JAVASCRIPT></APPEND_JAVASCRIPT>\n' +
            '<ACCESS_LIST></ACCESS_LIST>\n' +
            '<CONFIG.USER_PARAMS>%{CONFIG.USER_PARAMS}</CONFIG.USER_PARAMS>\n' +
            '<CONFIG.GLOBAL_PARAMS>%{CONFIG.GLOBAL_PARAMS}</CONFIG.GLOBAL_PARAMS>\n' +
            '<SAVE_LAST_STATE>false</SAVE_LAST_STATE>\n'
      );
      removeRSymbol(staticTemplatesJson.toString()).should.equal(
         '{\n' +
            '  "/ForChange_new.html": "Modul/ForChange_new.html",\n' +
            '  "/ForRename.html": "Modul/ForRename.html",\n' +
            '  "/Stable.html": "Modul/Stable.html",\n' +
            '  "/Stable/One": "Modul/Stable.html",\n' +
            '  "/Stable/Two": "Modul/Stable.html",\n' +
            '  "/Stable_Three": "Modul/Stable.html"\n' +
            '}'
      );

      await clearWorkspace();
   });

   it('create symlink or copy', async() => {
      const fixtureFolder = path.join(__dirname, 'fixture/builder-generate-workflow/symlink');
      await prepareTest(fixtureFolder);

      const config = {
         cache: cacheFolder,
         output: outputFolder,
         presentationServiceMeta: true,
         deprecatedWebPageTemplates: true,
         htmlWml: true,
         contents: true,
         less: true,
         themes: true,
         builderTests: true,
         modules: [
            {
               name: 'SBIS3.CONTROLS',
               path: path.join(sourceFolder, 'SBIS3.CONTROLS')
            },
            {
               name: 'Controls-theme',
               path: path.join(sourceFolder, 'Controls-theme')
            },
            {
               name: 'Модуль',
               path: path.join(sourceFolder, 'Модуль')
            }
         ]
      };
      await fs.writeJSON(configPath, config);

      const check = async() => {
         // запустим таску
         await runWorkflow();

         // файлы из исходников
         (await isSymlink(moduleOutputFolder, 'template.html')).should.equal(true);
         (await isSymlink(moduleOutputFolder, 'TestHtmlTmpl.html.tmpl')).should.equal(true);
         (await isSymlink(moduleOutputFolder, 'TestStaticHtml.js')).should.equal(true);

         // генерируемые файлы из исходников
         (await isRegularFile(moduleOutputFolder, 'StaticHtml.html')).should.equal(true);
         (await isRegularFile(moduleOutputFolder, 'TestHtmlTmpl.html')).should.equal(true);
         (await isRegularFile(moduleOutputFolder, 'TestLess_online.css')).should.equal(true);

         // генерируемые файлы на модуль
         (await isRegularFile(moduleOutputFolder, 'contents.js')).should.equal(true);
         (await isRegularFile(moduleOutputFolder, 'contents.json')).should.equal(true);
         (await isRegularFile(moduleOutputFolder, 'navigation-modules.json')).should.equal(true);
         (await isRegularFile(moduleOutputFolder, 'static_templates.json')).should.equal(true);
      };

      await check();

      // второй раз, чтобы проверить не ломает ли чего инкрементальная сборка
      await check();

      await clearWorkspace();
   });

   // проверим, что js локализации корректно создаются. и что en-US.less попадает в lang/en-US/en-US.css
   it('localization dictionary and style', async() => {
      const fixtureFolder = path.join(__dirname, 'fixture/builder-generate-workflow/localization');
      await prepareTest(fixtureFolder);

      const config = {
         cache: cacheFolder,
         output: outputFolder,
         less: true,
         localization: ['en-US', 'ru-RU'],
         'default-localization': 'ru-RU',
         modules: [
            {
               name: 'SBIS3.CONTROLS',
               path: path.join(sourceFolder, 'SBIS3.CONTROLS')
            },
            {
               name: 'Controls-theme',
               path: path.join(sourceFolder, 'Controls-theme')
            },
            {
               name: 'Модуль',
               path: path.join(sourceFolder, 'Модуль')
            }
         ]
      };
      await fs.writeJSON(configPath, config);

      const check = async() => {
         // запустим таску
         await runWorkflow();

         (await isRegularFile(moduleOutputFolder, 'lang/en-US/en-US.css')).should.equal(true);
         (await isRegularFile(moduleOutputFolder, 'lang/en-US/en-US.js')).should.equal(true);
         (await isRegularFile(moduleOutputFolder, 'lang/ru-RU/ru-RU.js')).should.equal(true);

         (await isSymlink(moduleOutputFolder, 'lang/ru-RU/ru-RU.json')).should.equal(true);
      };

      await check();

      // второй раз, чтобы проверить не ломает ли чего инкрементальная сборка
      await check();

      await clearWorkspace();
   });

   it('versionize-meta', async() => {
      const fixtureFolder = path.join(__dirname, 'fixture/builder-generate-workflow/versionize-meta');
      const builderMetaOutput = path.join(moduleOutputFolder, '.builder');
      await prepareTest(fixtureFolder);
      await linkPlatform(sourceFolder);
      const config = {
         cache: cacheFolder,
         output: outputFolder,
         less: true,
         minimize: true,
         wml: true,
         builderTests: true,
         version: 'builder-test',
         localization: false,
         'default-localization': false,
         modules: [
            {
               name: 'Модуль',
               path: path.join(sourceFolder, 'Модуль')
            },
            {
               name: 'WS.Core',
               path: path.join(sourceFolder, 'WS.Core')
            }
         ]
      };
      await fs.writeJSON(configPath, config);

      await runWorkflow();
      (await isRegularFile(builderMetaOutput, 'versioned_modules.json')).should.equal(true);
      (await isRegularFile(builderMetaOutput, 'cdn_modules.json')).should.equal(true);
      let versionedModules = await fs.readJson(path.join(builderMetaOutput, 'versioned_modules.json'));
      let cdnModules = await fs.readJson(path.join(builderMetaOutput, 'cdn_modules.json'));
      versionedModules.should.have.members([
         'Modul/TimeTester.min.tmpl',
         'Modul/browser.min.css',
         'Modul/browser-with-real-cdn.min.css',
         'Modul/demo.html'
      ]);
      cdnModules.should.have.members([
         'Modul/TimeTester.min.tmpl',
         'Modul/TimeTester.tmpl',
         'Modul/browser.min.css',
         'Modul/browser.css'
      ]);

      // прогоним ещё раз, создание мета-файла версионирования должно нормально работать в инкрементальной сборке
      await runWorkflow();
      (await isRegularFile(builderMetaOutput, 'versioned_modules.json')).should.equal(true);
      versionedModules = await fs.readJson(path.join(builderMetaOutput, 'versioned_modules.json'));
      cdnModules = await fs.readJson(path.join(builderMetaOutput, 'cdn_modules.json'));
      versionedModules.should.have.members([
         'Modul/TimeTester.min.tmpl',
         'Modul/browser.min.css',
         'Modul/browser-with-real-cdn.min.css',
         'Modul/demo.html'
      ]);
      cdnModules.should.have.members([
         'Modul/TimeTester.min.tmpl',
         'Modul/TimeTester.tmpl',
         'Modul/browser.min.css',
         'Modul/browser.css'
      ]);
      await clearWorkspace();
   });

   // проверим, что паковка собственных зависимостей корректно работает при пересборке
   it('packOwnDeps', async() => {
      const fixtureFolder = path.join(__dirname, 'fixture/builder-generate-workflow/packOwnDeps');
      await prepareTest(fixtureFolder);
      await linkPlatform(sourceFolder);
      const config = {
         cache: cacheFolder,
         output: outputFolder,
         wml: true,
         minimize: true,
         deprecatedOwnDependencies: true,
         builderTests: true,
         localization: false,
         'default-localization': false,
         modules: [
            {
               name: 'Модуль',
               path: path.join(sourceFolder, 'Модуль')
            },
            {
               name: 'WS.Core',
               path: path.join(sourceFolder, 'WS.Core')
            },
            {
               name: 'View',
               path: path.join(sourceFolder, 'View')
            },
            {
               name: 'Vdom',
               path: path.join(sourceFolder, 'Vdom')
            },
            {
               name: 'Router',
               path: path.join(sourceFolder, 'Router')
            },
            {
               name: 'Inferno',
               path: path.join(sourceFolder, 'Inferno')
            },
            {
               name: 'WS.Data',
               path: path.join(sourceFolder, 'WS.Data')
            },
            {
               name: 'Controls',
               path: path.join(sourceFolder, 'Controls')
            },
            {
               name: 'Types',
               path: path.join(sourceFolder, 'Types')
            }
         ]
      };
      await fs.writeJSON(configPath, config);

      await runWorkflow();

      const testJsOutputPath = path.join(moduleOutputFolder, 'Test.min.js');
      let testJsOutputContent = (await fs.readFile(testJsOutputPath)).toString();

      // проверим, что js файл содержит актуальные данные из js, tmpl и wml
      testJsOutputContent.includes('TestClassTmplOld').should.equal(true);
      testJsOutputContent.includes('testFunctionTmplOld').should.equal(true);
      testJsOutputContent.includes('TestClassWmlOld').should.equal(true);
      testJsOutputContent.includes('testFunctionWmlOld').should.equal(true);

      // поменяем js
      const testJsInputPath = path.join(moduleSourceFolder, 'Test.js');
      const testJsInputContent = await fs.readFile(testJsInputPath);
      const newTestJsInputContent = testJsInputContent.toString()
         .replace(/testFunctionTmplOld/g, 'testFunctionTmplNew')
         .replace(/testFunctionWmlOld/g, 'testFunctionWmlNew');
      await fs.writeFile(testJsInputPath, newTestJsInputContent);

      await runWorkflow();

      // проверим, что js файл содержит актуальные данные из js, tmpl и wml
      testJsOutputContent = (await fs.readFile(testJsOutputPath)).toString();
      testJsOutputContent.includes('TestClassTmplOld').should.equal(true);
      testJsOutputContent.includes('TestClassWmlOld').should.equal(true);
      testJsOutputContent.includes('testFunctionTmplNew').should.equal(true);
      testJsOutputContent.includes('testFunctionWmlNew').should.equal(true);

      // поменяем tmpl
      const testTmplInputPath = path.join(moduleSourceFolder, 'Test.tmpl');
      const testTmplInputContent = await fs.readFile(testTmplInputPath);
      await fs.writeFile(testTmplInputPath, testTmplInputContent.toString().replace(/TestClassTmplOld/g, 'TestClassTmplNew'));

      await runWorkflow();

      // проверим, что js файл содержит актуальные данные из js, tmpl и wml
      testJsOutputContent = (await fs.readFile(testJsOutputPath)).toString();
      testJsOutputContent.includes('TestClassTmplNew').should.equal(true);
      testJsOutputContent.includes('TestClassWmlOld').should.equal(true);
      testJsOutputContent.includes('testFunctionTmplNew').should.equal(true);
      testJsOutputContent.includes('testFunctionWmlNew').should.equal(true);

      // поменяем wml
      const testWmlInputPath = path.join(moduleSourceFolder, 'Test.wml');
      const testWmlInputContent = await fs.readFile(testWmlInputPath);
      await fs.writeFile(testWmlInputPath, testWmlInputContent.toString().replace(/TestClassWmlOld/g, 'TestClassWmlNew'));

      await runWorkflow();

      // проверим, что js файл содержит актуальные данные из js, tmpl и wml
      testJsOutputContent = (await fs.readFile(testJsOutputPath)).toString();
      testJsOutputContent.includes('TestClassTmplNew').should.equal(true);
      testJsOutputContent.includes('TestClassWmlNew').should.equal(true);
      testJsOutputContent.includes('testFunctionTmplNew').should.equal(true);
      testJsOutputContent.includes('testFunctionWmlNew').should.equal(true);
      await clearWorkspace();
   });

   // TODO: дополнить тест проверки реакции на изменение файлов
   it('compile es and ts', async() => {
      const checkFiles = async() => {
         const resultsFiles = await fs.readdir(moduleOutputFolder);
         resultsFiles.should.have.members([
            'StableES.js',
            'StableTS.js',
            'StableES.es',
            'StableTS.ts'
         ]);

         const EsOutputPath = path.join(moduleOutputFolder, 'StableES.js');
         const TsOutputPath = path.join(moduleOutputFolder, 'StableTS.js');

         const EsContent = await fs.readFile(EsOutputPath);
         const TsContent = await fs.readFile(TsOutputPath);

         removeRSymbol(EsContent.toString()).should.equal(
            "define('Modul/StableES', [\n" +
               "    'require',\n" +
               "    'exports',\n" +
               "    'Modul/Di'\n" +
               '], function (require, exports, Di_es_1) {\n' +
               "    'use strict';\n" +
               "    Object.defineProperty(exports, '__esModule', { value: true });\n" +
               '    var Factory = { Di: Di_es_1.default };\n' +
               '    exports.default = Factory;\n' +
               '});'
         );
         removeRSymbol(TsContent.toString()).should.equal(
            "define('Modul/StableTS', [\n" +
               "    'require',\n" +
               "    'exports',\n" +
               "    'Modul/Di'\n" +
               '], function (require, exports, Di_es_1) {\n' +
               "    'use strict';\n" +
               "    Object.defineProperty(exports, '__esModule', { value: true });\n" +
               '    var Factory = { Di: Di_es_1.default };\n' +
               '    exports.default = Factory;\n' +
               '});'
         );
      };

      const fixtureFolder = path.join(__dirname, 'fixture/builder-generate-workflow/esAndTs');
      await prepareTest(fixtureFolder);

      const config = {
         cache: cacheFolder,
         output: outputFolder,
         typescript: true,
         modules: [
            {
               name: 'Модуль',
               path: path.join(sourceFolder, 'Модуль')
            }
         ]
      };
      await fs.writeJSON(configPath, config);

      // запустим таску
      await runWorkflow();

      await checkFiles();

      // запустим повторно таску
      await runWorkflow();

      await checkFiles();

      await clearWorkspace();
   });

   it('compile json to ts', async() => {
      const checkFiles = async() => {
         const resultsFiles = await fs.readdir(moduleOutputFolder);
         resultsFiles.should.have.members([
            'currentLanguages.json',
            'currentLanguages.json.js',
            'currentLanguages.json.min.js',
            'currentLanguages.min.json'
         ]);

         const jsonJsOutputPath = path.join(moduleOutputFolder, 'currentLanguages.json.js');
         const jsonMinJsOutputPath = path.join(moduleOutputFolder, 'currentLanguages.json.min.js');

         const jsonJsContent = await fs.readFile(jsonJsOutputPath);
         const jsonMinJsContent = await fs.readFile(jsonMinJsOutputPath);
         const correctCompileJsonJs =
            "define('Modul/currentLanguages.json',[]," +
            'function(){return {' +
            '"ru-RU":"Русский (Россия)",' +
            '"uk-UA":"Українська (Україна)",' +
            '"en-US":"English (USA)"' +
            '};' +
            '});';

         jsonJsContent.toString().should.equal(correctCompileJsonJs);
         jsonMinJsContent.toString().should.equal(correctCompileJsonJs);
      };

      const fixtureFolder = path.join(__dirname, 'fixture/builder-generate-workflow/jsonToJs');
      await prepareTest(fixtureFolder);

      const config = {
         cache: cacheFolder,
         output: outputFolder,
         minimize: true,
         modules: [
            {
               name: 'WS.Core',
               path: path.join(sourceFolder, 'WS.Core')
            },
            {
               name: 'Модуль',
               path: path.join(sourceFolder, 'Модуль')
            }
         ]
      };
      await fs.writeJSON(configPath, config);

      await linkPlatform(sourceFolder);

      // запустим таску
      await runWorkflow();

      await checkFiles();

      // запустим повторно таску
      await runWorkflow();

      await checkFiles();

      await clearWorkspace();
   });

   describe('pack-library', () => {
      const fixtureFolder = path.join(__dirname, 'fixture/builder-generate-workflow/packLibraries');
      const config = {
         cache: cacheFolder,
         output: outputFolder,
         typescript: true,
         minimize: true,
         builderTests: true,
         modules: [
            {
               name: 'WS.Core',
               path: path.join(sourceFolder, 'WS.Core')
            },
            {
               name: 'Modul',
               path: path.join(sourceFolder, 'Modul')
            },
            {
               name: 'Modul2',
               path: path.join(sourceFolder, 'Modul2')
            }
         ]
      };

      /**
       * Набор файлов и папок, который должен получиться по завершении workflow
       * при перезапуске без изменений данный набор также должен сохраниться.
       * @type {string[]}
       */
      const correctOutputContentList = [
         'Modul.es',
         'Modul.js',
         'Modul.min.js',
         'Modul.modulepack.js',
         '_Cycle_dependence',
         '_External_dependence',
         '_es5',
         '_es6',
         'libraryCycle.es',
         'libraryCycle.js',
         'libraryCycle.min.js',
         'privateDepCycle.es',
         'privateDepCycle.js',
         'privateDepCycle.min.js',
         'privateExternalDep.ts',
         'privateExternalDep.js',
<<<<<<< HEAD
         'privateExternalDep.min.js'
=======
         'privateExternalDep.min.js',
         'privateExternalDep.modulepack.js',
         'testNativeNamesImports.ts',
         'testNativeNamesImports.js',
         'testNativeNamesImports.min.js',
         'testNativeNamesImports.modulepack.js'
>>>>>>> 98a17757
      ];

      /**
       * Будем хранить правильные исходники для всех тестов паковки
       * библиотек в одном объекте.
       * @type {{}}
       */
      const correctModulesContent = {};
      it('workspace-generated', async() => {
         await prepareTest(fixtureFolder);
         await linkPlatform(sourceFolder);
         await fs.writeJSON(configPath, config);
         await runWorkflow();
         const correctModulesPath = path.join(fixtureFolder, 'compiledCorrectResult');

         await pMap(
            [
               'Modul.js',
               'Modul2.js',
               'Modul.modulepack.js',
               'libraryCycle.js',
               'privateDepCycle.js',
               'privateExternalDep.js',
               'testNativeNamesImports.js',
               'testNativeNamesImports.modulepack.js'
            ],
            async(basename) => {
               const readedFile = await fs.readFile(path.join(correctModulesPath, basename), 'utf8');
               correctModulesContent[basename] = readedFile
                  .slice(readedFile.indexOf('define('), readedFile.length)
                  .replace(/\n$/, '');
            },
            {
               concurrency: 5
            }
         );
      });
      it('test-output-file-content', async() => {
         const resultsFiles = await fs.readdir(moduleOutputFolder);
         resultsFiles.should.have.members(correctOutputContentList);
      });
      it('test-recurse', async() => {
         const compiledEsOutputPath = path.join(moduleOutputFolder, 'Modul.js');
         const packedCompiledEsOutputPath = path.join(moduleOutputFolder, 'Modul.modulepack.js');

         const compiledEsContent = await fs.readFile(compiledEsOutputPath);
         const packedCompiledEsContent = await fs.readFile(packedCompiledEsOutputPath);

         compiledEsContent.toString().should.equal(correctModulesContent['Modul.js']);
         packedCompiledEsContent.toString().should.equal(correctModulesContent['Modul.modulepack.js']);
      });
      it('test-native-variable-names-processing', async() => {
         const compiledEsOutputPath = path.join(moduleOutputFolder, 'testNativeNamesImports.js');
         const packedCompiledEsOutputPath = path.join(moduleOutputFolder, 'testNativeNamesImports.modulepack.js');

         const compiledEsContent = await fs.readFile(compiledEsOutputPath);
         const packedCompiledEsContent = await fs.readFile(packedCompiledEsOutputPath);

         compiledEsContent.toString().should.equal(correctModulesContent['testNativeNamesImports.js']);
         packedCompiledEsContent.toString().should.equal(correctModulesContent['testNativeNamesImports.modulepack.js']);
      });
      it('test-recurse-library-dependencies-in-store', async() => {
         const moduleSourcePath = helpers.unixifyPath(path.join(sourceFolder, 'Modul/Модуль.es'));
         const correctStoreDepsForModule = [
            helpers.unixifyPath(path.join(sourceFolder, 'Modul/_es5/Module.js')),
            helpers.unixifyPath(path.join(sourceFolder, 'Modul/_es6/Модуль.es')),
            helpers.unixifyPath(path.join(sourceFolder, 'Modul/_es6/Модуль2.es'))
         ];
         const currentStore = await fs.readJson(path.join(cacheFolder, 'store.json'));
         currentStore.dependencies[moduleSourcePath].should.have.members(correctStoreDepsForModule);
      });
      it('test-cycle-private-dependency', async() => {
         const compiledEsOutputPath = path.join(moduleOutputFolder, 'privateDepCycle.js');

         const compiledEsContent = await fs.readFile(compiledEsOutputPath);

         (await isRegularFile(moduleOutputFolder, 'privateDepCycle.modulepack.js')).should.equal(false);
         compiledEsContent.toString().should.equal(correctModulesContent['privateDepCycle.js']);
      });
      it('test-cycle-library-dependency', async() => {
         const compiledEsOutputPath = path.join(moduleOutputFolder, 'libraryCycle.js');

         const compiledEsContent = await fs.readFile(compiledEsOutputPath);

         (await isRegularFile(moduleOutputFolder, 'libraryCycle.modulepack.js')).should.equal(false);
         compiledEsContent.toString().should.equal(correctModulesContent['libraryCycle.js']);
      });
      it('test-external-private-dependency', async() => {
         let compiledEsOutputPath = path.join(module2OutputFolder, 'Modul.js');

         let compiledEsContent = await fs.readFile(compiledEsOutputPath);
         (await isRegularFile(module2OutputFolder, 'Modul.modulepack.js')).should.equal(false);

         compiledEsContent.toString().should.equal(correctModulesContent['Modul2.js']);

         compiledEsOutputPath = path.join(moduleOutputFolder, 'privateExternalDep.js');

         compiledEsContent = await fs.readFile(compiledEsOutputPath);
         (await isRegularFile(module2OutputFolder, 'privateExternalDep.modulepack.js')).should.equal(false);
         compiledEsContent.toString().should.equal(correctModulesContent['privateExternalDep.js']);
      });
      it('workflow-rebuilded', async() => {
         await runWorkflow();
      });
      it('test-output-file-content-after-rebuild', async() => {
         const resultsFiles = await fs.readdir(moduleOutputFolder);
         resultsFiles.should.have.members(correctOutputContentList);
      });
      it('test-recurse-library-dependencies-in-store-after-rebuild', async() => {
         const moduleSourcePath = helpers.unixifyPath(path.join(sourceFolder, 'Modul/Модуль.es'));
         const correctStoreDepsForModule = [
            helpers.unixifyPath(path.join(sourceFolder, 'Modul/_es5/Module.js')),
            helpers.unixifyPath(path.join(sourceFolder, 'Modul/_es6/Модуль.es')),
            helpers.unixifyPath(path.join(sourceFolder, 'Modul/_es6/Модуль2.es'))
         ];
         const currentStore = await fs.readJson(path.join(cacheFolder, 'store.json'));
         currentStore.dependencies[moduleSourcePath].should.have.members(correctStoreDepsForModule);
      });
      it('test-recurse-after-rerun-workflow', async() => {
         const resultsFiles = await fs.readdir(moduleOutputFolder);
         resultsFiles.should.have.members(correctOutputContentList);

         const compiledEsOutputPath = path.join(moduleOutputFolder, 'Modul.js');
         const packedCompiledEsOutputPath = path.join(moduleOutputFolder, 'Modul.modulepack.js');

         const compiledEsContent = await fs.readFile(compiledEsOutputPath);
         const packedCompiledEsContent = await fs.readFile(packedCompiledEsOutputPath);

         compiledEsContent.toString().should.equal(correctModulesContent['Modul.js']);
         packedCompiledEsContent.toString().should.equal(correctModulesContent['Modul.modulepack.js']);
      });
      it('test-native-variable-names-processing-after-rerun', async() => {
         const compiledEsOutputPath = path.join(moduleOutputFolder, 'testNativeNamesImports.js');
         const packedCompiledEsOutputPath = path.join(moduleOutputFolder, 'testNativeNamesImports.modulepack.js');

         const compiledEsContent = await fs.readFile(compiledEsOutputPath);
         const packedCompiledEsContent = await fs.readFile(packedCompiledEsOutputPath);

         compiledEsContent.toString().should.equal(correctModulesContent['testNativeNamesImports.js']);
         packedCompiledEsContent.toString().should.equal(correctModulesContent['testNativeNamesImports.modulepack.js']);
      });
      it('test-cycle-private-dependency-after-rebuild', async() => {
         const compiledEsOutputPath = path.join(moduleOutputFolder, 'privateDepCycle.js');

         const compiledEsContent = await fs.readFile(compiledEsOutputPath);

         (await isRegularFile(moduleOutputFolder, 'privateDepCycle.modulepack.js')).should.equal(false);
         compiledEsContent.toString().should.equal(correctModulesContent['privateDepCycle.js']);
      });
      it('test-cycle-library-dependency-after-rebuild', async() => {
         const compiledEsOutputPath = path.join(moduleOutputFolder, 'libraryCycle.js');

         const compiledEsContent = await fs.readFile(compiledEsOutputPath);

         (await isRegularFile(moduleOutputFolder, 'libraryCycle.modulepack.js')).should.equal(false);
         compiledEsContent.toString().should.equal(correctModulesContent['libraryCycle.js']);
      });
      it('test-external-private-dependency-after-rebuild', async() => {
         let compiledEsOutputPath = path.join(module2OutputFolder, 'Modul.js');

         let compiledEsContent = await fs.readFile(compiledEsOutputPath);
         (await isRegularFile(module2OutputFolder, 'Modul.modulepack.js')).should.equal(false);

         compiledEsContent.toString().should.equal(correctModulesContent['Modul2.js']);

         compiledEsOutputPath = path.join(moduleOutputFolder, 'privateExternalDep.js');

         compiledEsContent = await fs.readFile(compiledEsOutputPath);
         (await isRegularFile(module2OutputFolder, 'privateExternalDep.modulepack.js')).should.equal(false);
         compiledEsContent.toString().should.equal(correctModulesContent['privateExternalDep.js']);
      });
      it('workspace-cleared', async() => {
         await clearWorkspace();
      });
   });
});<|MERGE_RESOLUTION|>--- conflicted
+++ resolved
@@ -912,16 +912,11 @@
          'privateDepCycle.min.js',
          'privateExternalDep.ts',
          'privateExternalDep.js',
-<<<<<<< HEAD
-         'privateExternalDep.min.js'
-=======
          'privateExternalDep.min.js',
-         'privateExternalDep.modulepack.js',
          'testNativeNamesImports.ts',
          'testNativeNamesImports.js',
          'testNativeNamesImports.min.js',
          'testNativeNamesImports.modulepack.js'
->>>>>>> 98a17757
       ];
 
       /**
