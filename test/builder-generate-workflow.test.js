'use strict';

const initTest = require('./init-test');

const path = require('path'),
   fs = require('fs-extra'),
   pMap = require('p-map'),
   helpers = require('../lib/helpers');

const generateWorkflow = require('../gulp/builder/generate-workflow.js');

const {
   timeoutForMacOS, getMTime, removeRSymbol, isSymlink, isRegularFile, linkPlatform
} = require('./lib');

const workspaceFolder = path.join(__dirname, 'workspace'),
   cacheFolder = path.join(workspaceFolder, 'cache'),
   outputFolder = path.join(workspaceFolder, 'output'),
   sourceFolder = path.join(workspaceFolder, 'source'),
   configPath = path.join(workspaceFolder, 'config.json'),
   moduleOutputFolder = path.join(outputFolder, 'Modul'),
   moduleSourceFolder = path.join(sourceFolder, 'Модуль'),
   themesSourceFolder = path.join(sourceFolder, 'Тема Скрепка');

const clearWorkspace = function() {
   return fs.remove(workspaceFolder);
};

const prepareTest = async function(fixtureFolder) {
   await clearWorkspace();
   await fs.ensureDir(sourceFolder);
   await fs.copy(fixtureFolder, sourceFolder);
};

const runWorkflow = function() {
   return new Promise((resolve, reject) => {
      generateWorkflow([`--config="${configPath}"`])((error) => {
         if (error) {
            reject(error);
         } else {
            resolve();
         }
      });
   });
};

// нужно проверить что происходит:
// 1. при переименовывании файла == добавление/удаление файла
// 2. при изменении файла
// 3. если файл не менять
describe('gulp/builder/generate-workflow.js', () => {
   before(async() => {
      await initTest();
   });

   it('compile less', async() => {
      const fixtureFolder = path.join(__dirname, 'fixture/builder-generate-workflow/less');
      await prepareTest(fixtureFolder);

      const config = {
         cache: cacheFolder,
         output: outputFolder,
         less: true,
         themes: true,
         modules: [
            {
               name: 'SBIS3.CONTROLS',
               path: path.join(sourceFolder, 'SBIS3.CONTROLS')
            },
            {
               name: 'Модуль',
               path: path.join(sourceFolder, 'Модуль')
            }
         ]
      };
      await fs.writeJSON(configPath, config);

      // запустим таску
      await runWorkflow();

      let resultsFiles;

      // проверим, что все нужные файлы появились в "стенде"
      resultsFiles = await fs.readdir(moduleOutputFolder);
      resultsFiles.should.have.members([
         '.builder',
         'Error.less',
         'ForChange.css',
         'ForChange.less',
         'ForRename_old.css',
         'ForRename_old.less',
         'ForRenameThemed_old.css',
         'ForRenameThemed_old.less',
         'ForRenameThemed_old_online.css',
         'MyComponent.js',
         'Stable.css',
         'Stable.less'
      ]);

      // изменим "исходники"
      await timeoutForMacOS();
      await fs.rename(
         path.join(moduleSourceFolder, 'ForRename_old.less'),
         path.join(moduleSourceFolder, 'ForRename_new.less')
      );
      let filePathForChange, data;
      filePathForChange = path.join(moduleSourceFolder, 'ForChange.less');
      data = await fs.readFile(filePathForChange);
      await fs.writeFile(filePathForChange, `${data.toString()}\n.test-selector2 {}`);

      // запустим повторно таску
      await runWorkflow();

      // проверим, что все нужные файлы появились в "стенде", лишние удалились
      resultsFiles = await fs.readdir(moduleOutputFolder);
      resultsFiles.should.have.members([
         '.builder',
         'Error.less',
         'ForChange.css',
         'ForChange.less',
         'ForRename_new.css',
         'ForRename_new.less',
         'ForRenameThemed_old.css',
         'ForRenameThemed_old.less',
         'ForRenameThemed_old_online.css',
         'MyComponent.js',
         'Stable.css',
         'Stable.less'
      ]);
      config.themes = false;

      // изменим "исходники"
      await timeoutForMacOS();
      await fs.rename(
         path.join(moduleSourceFolder, 'ForRename_new.less'),
         path.join(moduleSourceFolder, 'ForRename_old.less')
      );

      // теперь прогоним тот же самый тест без темизации
      await fs.writeJSON(configPath, config);

      // запустим таску
      await runWorkflow();

      // проверим, что все нужные файлы появились в "стенде"
      resultsFiles = await fs.readdir(moduleOutputFolder);
      resultsFiles.should.have.members([
         '.builder',
         'Error.less',
         'ForChange.css',
         'ForChange.less',
         'ForRename_old.css',
         'ForRename_old.less',
         'ForRenameThemed_old.css',
         'ForRenameThemed_old.less',
         'MyComponent.js',
         'Stable.css',
         'Stable.less'
      ]);

      // изменим "исходники"
      await timeoutForMacOS();
      await fs.rename(
         path.join(moduleSourceFolder, 'ForRename_old.less'),
         path.join(moduleSourceFolder, 'ForRename_new.less')
      );
      filePathForChange = path.join(moduleSourceFolder, 'ForChange.less');
      data = await fs.readFile(filePathForChange);
      await fs.writeFile(filePathForChange, `${data.toString()}\n.test-selector2 {}`);

      // запустим повторно таску
      await runWorkflow();

      // проверим, что все нужные файлы появились в "стенде", лишние удалились
      resultsFiles = await fs.readdir(moduleOutputFolder);
      resultsFiles.should.have.members([
         '.builder',
         'Error.less',
         'ForChange.css',
         'ForChange.less',
         'ForRename_new.css',
         'ForRename_new.less',
         'ForRenameThemed_old.css',
         'ForRenameThemed_old.less',
         'MyComponent.js',
         'Stable.css',
<<<<<<< HEAD
         'Stable.less'
=======
         'Stable.less',
         'contents.js',
         'contents.json',
         'navigation-modules.json',
         'routes-info.json',
         'static_templates.json'
      ]);

      await clearWorkspace();
   });

   it('routes', async() => {
      const fixtureFolder = path.join(__dirname, 'fixture/builder-generate-workflow/routes');
      await prepareTest(fixtureFolder);

      const config = {
         cache: cacheFolder,
         output: outputFolder,
         mode: 'debug',
         builderTests: true,
         modules: [
            {
               name: 'Модуль',
               path: path.join(sourceFolder, 'Модуль')
            }
         ]
      };
      await fs.writeJSON(configPath, config);

      // запустим таску
      await runWorkflow();

      // проверим, что все нужные файлы появились в "стенде"
      let resultsFiles = await fs.readdir(moduleOutputFolder);
      resultsFiles.should.have.members([
         '.builder',
         'ForChange.routes.js',
         'ForRename_old.routes.js',
         'Stable.routes.js',
         'Test1.js',
         'contents.js',
         'contents.json',
         'navigation-modules.json',
         'routes-info.json',
         'static_templates.json'
      ]);
      const routesInfoOutputPath = path.join(moduleOutputFolder, 'routes-info.json');
      let routesInfo = await fs.readJSON(routesInfoOutputPath);
      await routesInfo.should.deep.equal({
         'resources/Modul/ForChange.routes.js': {
            '/ForChange_old.html': {
               controller: 'Modul/Test1',
               isMasterPage: false
            }
         },
         'resources/Modul/ForRename_old.routes.js': {
            '/ForRename.html': {
               controller: 'Modul/Test1',
               isMasterPage: false
            }
         },
         'resources/Modul/Stable.routes.js': {
            '/Stable.html': {
               controller: 'Modul/Test1',
               isMasterPage: false
            }
         }
      });

      // запомним время модификации незменяемого файла и изменяемого в "стенде"
      const stableFileOutputPath = path.join(moduleOutputFolder, 'Stable.routes.js');
      const forChangeFileOutputPath = path.join(moduleOutputFolder, 'ForChange.routes.js');
      const mTimeStableFile = await getMTime(stableFileOutputPath);
      const mTimeForChangeFile = await getMTime(forChangeFileOutputPath);

      // изменим "исходники"
      await timeoutForMacOS();
      await fs.rename(
         path.join(moduleSourceFolder, 'ForRename_old.routes.js'),
         path.join(moduleSourceFolder, 'ForRename_new.routes.js')
      );
      const filePathForChange = path.join(moduleSourceFolder, 'ForChange.routes.js');
      const data = await fs.readFile(filePathForChange);
      await fs.writeFile(filePathForChange, data.toString().replace(/\/ForChange_old.html/g, '/ForChange_new.html'));

      // запустим повторно таску
      await runWorkflow();

      // проверим, что все нужные файлы появились в "стенде", лишние удалились
      resultsFiles = await fs.readdir(moduleOutputFolder);
      resultsFiles.should.have.members([
         '.builder',
         'ForChange.routes.js',
         'ForRename_new.routes.js',
         'Stable.routes.js',
         'Test1.js',
         'contents.js',
         'contents.json',
         'navigation-modules.json',
         'routes-info.json',
         'static_templates.json'
>>>>>>> 52c8177a
      ]);

      await clearWorkspace();
   });

   it('static html', async() => {
      const fixtureFolder = path.join(__dirname, 'fixture/builder-generate-workflow/staticHtml');
      await prepareTest(fixtureFolder);

      const config = {
         cache: cacheFolder,
         output: outputFolder,
         deprecatedWebPageTemplates: true,
         contents: true,
         presentationServiceMeta: true,
         modules: [
            {
               name: 'Модуль',
               path: path.join(sourceFolder, 'Модуль')
            },
            {
               name: 'Тема Скрепка',
               path: path.join(sourceFolder, 'Тема Скрепка')
            }
         ]
      };
      await fs.writeJSON(configPath, config);

      // запустим таску
      await runWorkflow();

      // проверим, что все нужные файлы появились в "стенде"
      let resultsFiles = await fs.readdir(moduleOutputFolder);
      resultsFiles.should.have.members([
         '.builder',
         'ForChange.js',
         'ForChange_old.html',
         'ForRename_old.js',
         'ForRename.html',
         'Stable.js',
         'Stable.html',
         'contents.js',
         'contents.json',
         'navigation-modules.json',
         'routes-info.json',
         'static_templates.json'
      ]);
      const contentsJsonOutputPath = path.join(moduleOutputFolder, 'contents.json');
      let contentsObj = await fs.readJSON(contentsJsonOutputPath);
      await contentsObj.should.deep.equal({
         buildMode: 'debug',
         htmlNames: {
            'Modul/ForChange': 'ForChange_old.html',
            'Modul/ForRename_old': 'ForRename.html',
            'Modul/Stable': 'Stable.html'
         },
         modules: {
            Modul: {
               name: 'Модуль'
            }
         }
      });

      // запомним время модификации незменяемого файла и изменяемого в "стенде"
      const stableJsOutputPath = path.join(moduleOutputFolder, 'Stable.js');
      const stableHtmlOutputPath = path.join(moduleOutputFolder, 'Stable.html');
      const forChangeJsOutputPath = path.join(moduleOutputFolder, 'ForChange.js');
      let forChangeHtmlOutputPath = path.join(moduleOutputFolder, 'ForChange_old.html');
      const mTimeStableJs = await getMTime(stableJsOutputPath);
      const mTimeStableHtml = await getMTime(stableHtmlOutputPath);
      const mTimeForChangeJs = await getMTime(forChangeJsOutputPath);
      const mTimeForChangeHtml = await getMTime(forChangeHtmlOutputPath);

      // проверим сами html
      let stableHtml = await fs.readFile(stableHtmlOutputPath);
      let forChangeHtml = await fs.readFile(forChangeHtmlOutputPath);
      const forRenameHtmlOutputPath = path.join(moduleOutputFolder, 'ForRename.html');
      let forRenameHtml = await fs.readFile(forRenameHtmlOutputPath);
      const staticTemplatesJsonOutputPath = path.join(moduleOutputFolder, 'static_templates.json');
      let staticTemplatesJson = await fs.readFile(staticTemplatesJsonOutputPath);
      removeRSymbol(stableHtml.toString()).should.equal(
         '<STABLE></STABLE>\n' +
            '<TITLE>Stable</TITLE>\n' +
            '<START_DIALOG>Modul/Stable</START_DIALOG>\n' +
            '<INCLUDE><INCLUDE1/>\n' +
            '</INCLUDE>\n' +
            '<RESOURCE_ROOT>resources/</RESOURCE_ROOT>\n' +
            '<WI.SBIS_ROOT>resources/WS.Core/</WI.SBIS_ROOT>\n' +
            '<APPLICATION_ROOT></APPLICATION_ROOT>\n' +
            '<SERVICES_PATH>service/</SERVICES_PATH>\n' +
            '<APPEND_STYLE></APPEND_STYLE>\n' +
            '<APPEND_JAVASCRIPT></APPEND_JAVASCRIPT>\n' +
            '<ACCESS_LIST></ACCESS_LIST>\n' +
            '<CONFIG.USER_PARAMS>%{CONFIG.USER_PARAMS}</CONFIG.USER_PARAMS>\n' +
            '<CONFIG.GLOBAL_PARAMS>%{CONFIG.GLOBAL_PARAMS}</CONFIG.GLOBAL_PARAMS>\n' +
            '<SAVE_LAST_STATE>false</SAVE_LAST_STATE>\n'
      );
      removeRSymbol(forChangeHtml.toString()).should.equal(
         '<FOR_CHANGE_OLD></FOR_CHANGE_OLD>\n' +
            '<TITLE>ForChange_old</TITLE>\n' +
            '<START_DIALOG>Modul/ForChange</START_DIALOG>\n' +
            '<INCLUDE><INCLUDE1/>\n' +
            '</INCLUDE>\n' +
            '<RESOURCE_ROOT>resources/</RESOURCE_ROOT>\n' +
            '<WI.SBIS_ROOT>resources/WS.Core/</WI.SBIS_ROOT>\n' +
            '<APPLICATION_ROOT></APPLICATION_ROOT>\n' +
            '<SERVICES_PATH>service/</SERVICES_PATH>\n' +
            '<APPEND_STYLE></APPEND_STYLE>\n' +
            '<APPEND_JAVASCRIPT></APPEND_JAVASCRIPT>\n' +
            '<ACCESS_LIST></ACCESS_LIST>\n' +
            '<CONFIG.USER_PARAMS>%{CONFIG.USER_PARAMS}</CONFIG.USER_PARAMS>\n' +
            '<CONFIG.GLOBAL_PARAMS>%{CONFIG.GLOBAL_PARAMS}</CONFIG.GLOBAL_PARAMS>\n' +
            '<SAVE_LAST_STATE>false</SAVE_LAST_STATE>\n'
      );
      removeRSymbol(forRenameHtml.toString()).should.equal(
         '<FOR_RENAME></FOR_RENAME>\n' +
            '<TITLE>ForRename</TITLE>\n' +
            '<START_DIALOG>Modul/ForRename_old</START_DIALOG>\n' +
            '<INCLUDE><INCLUDE1/>\n' +
            '</INCLUDE>\n' +
            '<RESOURCE_ROOT>resources/</RESOURCE_ROOT>\n' +
            '<WI.SBIS_ROOT>resources/WS.Core/</WI.SBIS_ROOT>\n' +
            '<APPLICATION_ROOT></APPLICATION_ROOT>\n' +
            '<SERVICES_PATH>service/</SERVICES_PATH>\n' +
            '<APPEND_STYLE></APPEND_STYLE>\n' +
            '<APPEND_JAVASCRIPT></APPEND_JAVASCRIPT>\n' +
            '<ACCESS_LIST></ACCESS_LIST>\n' +
            '<CONFIG.USER_PARAMS>%{CONFIG.USER_PARAMS}</CONFIG.USER_PARAMS>\n' +
            '<CONFIG.GLOBAL_PARAMS>%{CONFIG.GLOBAL_PARAMS}</CONFIG.GLOBAL_PARAMS>\n' +
            '<SAVE_LAST_STATE>false</SAVE_LAST_STATE>\n'
      );
      removeRSymbol(staticTemplatesJson.toString()).should.equal(
         '{\n' +
            '  "/ForChange_old.html": "Modul/ForChange_old.html",\n' +
            '  "/ForRename.html": "Modul/ForRename.html",\n' +
            '  "/Stable.html": "Modul/Stable.html",\n' +
            '  "/Stable/One": "Modul/Stable.html",\n' +
            '  "/Stable/Two": "Modul/Stable.html",\n' +
            '  "/Stable_Three": "Modul/Stable.html"\n' +
            '}'
      );

      // изменим "исходники"
      await timeoutForMacOS();
      await fs.rename(
         path.join(moduleSourceFolder, 'ForRename_old.js'),
         path.join(moduleSourceFolder, 'ForRename_new.js')
      );
      await fs.rename(
         path.join(themesSourceFolder, 'ForRename_old.html'),
         path.join(themesSourceFolder, 'ForRename_new.html')
      );

      const filePathForChangeJs = path.join(moduleSourceFolder, 'ForChange.js');
      const dataJs = await fs.readFile(filePathForChangeJs);
      await fs.writeFile(filePathForChangeJs, dataJs.toString().replace(/ForChange_old/g, 'ForChange_new'));

      const filePathForChangeHtml = path.join(themesSourceFolder, 'ForChange.html');
      const dataHtml = await fs.readFile(filePathForChangeHtml);
      await fs.writeFile(filePathForChangeHtml, dataHtml.toString().replace(/FOR_CHANGE_OLD/g, 'FOR_CHANGE_NEW'));

      // запустим повторно таску
      await runWorkflow();

      // проверим, что все нужные файлы появились в "стенде", лишние удалились
      resultsFiles = await fs.readdir(moduleOutputFolder);
      resultsFiles.should.have.members([
         '.builder',
         'ForChange.js',
         'ForChange_new.html',
         'ForRename_new.js',
         'ForRename.html',
         'Stable.js',
         'Stable.html',
         'contents.js',
         'contents.json',
         'navigation-modules.json',
         'routes-info.json',
         'static_templates.json'
      ]);

      // проверим время модификации незменяемого файла и изменяемого в "стенде"
      // !!! В отличии от остальных файлов, статические HTML всегда пересоздаются заново, т.к. кешировать их сложно,
      // а весь процесс длится меньше 2 секунд.
      forChangeHtmlOutputPath = path.join(moduleOutputFolder, 'ForChange_new.html');
      (await getMTime(stableJsOutputPath)).should.equal(mTimeStableJs);

      // следующая проверка отличается от остальных и это норма
      (await getMTime(stableHtmlOutputPath)).should.not.equal(mTimeStableHtml);
      (await getMTime(forChangeJsOutputPath)).should.not.equal(mTimeForChangeJs);
      (await getMTime(forChangeHtmlOutputPath)).should.not.equal(mTimeForChangeHtml);

      contentsObj = await fs.readJSON(contentsJsonOutputPath);
      await contentsObj.should.deep.equal({
         buildMode: 'debug',
         htmlNames: {
            'Modul/ForChange': 'ForChange_new.html',
            'Modul/ForRename_old': 'ForRename.html',
            'Modul/Stable': 'Stable.html'
         },
         modules: {
            Modul: {
               name: 'Модуль'
            }
         }
      });

      // проверим сами html
      stableHtml = await fs.readFile(stableHtmlOutputPath);
      forChangeHtml = await fs.readFile(forChangeHtmlOutputPath);
      forRenameHtml = await fs.readFile(forRenameHtmlOutputPath);
      staticTemplatesJson = await fs.readFile(staticTemplatesJsonOutputPath);
      removeRSymbol(stableHtml.toString()).should.equal(
         '<STABLE></STABLE>\n' +
            '<TITLE>Stable</TITLE>\n' +
            '<START_DIALOG>Modul/Stable</START_DIALOG>\n' +
            '<INCLUDE><INCLUDE1/>\n' +
            '</INCLUDE>\n' +
            '<RESOURCE_ROOT>resources/</RESOURCE_ROOT>\n' +
            '<WI.SBIS_ROOT>resources/WS.Core/</WI.SBIS_ROOT>\n' +
            '<APPLICATION_ROOT></APPLICATION_ROOT>\n' +
            '<SERVICES_PATH>service/</SERVICES_PATH>\n' +
            '<APPEND_STYLE></APPEND_STYLE>\n' +
            '<APPEND_JAVASCRIPT></APPEND_JAVASCRIPT>\n' +
            '<ACCESS_LIST></ACCESS_LIST>\n' +
            '<CONFIG.USER_PARAMS>%{CONFIG.USER_PARAMS}</CONFIG.USER_PARAMS>\n' +
            '<CONFIG.GLOBAL_PARAMS>%{CONFIG.GLOBAL_PARAMS}</CONFIG.GLOBAL_PARAMS>\n' +
            '<SAVE_LAST_STATE>false</SAVE_LAST_STATE>\n'
      );

      // TODO: в следующей строке ошибка из-за кеширования результата в lib/generate-static-html-for-js.js.
      // должно быть FOR_CHANGE_NEW. пока этим можно пренебречь
      removeRSymbol(forChangeHtml.toString()).should.equal(
         '<FOR_CHANGE_OLD></FOR_CHANGE_OLD>\n' +
            '<TITLE>ForChange_new</TITLE>\n' +
            '<START_DIALOG>Modul/ForChange</START_DIALOG>\n' +
            '<INCLUDE><INCLUDE1/>\n' +
            '</INCLUDE>\n' +
            '<RESOURCE_ROOT>resources/</RESOURCE_ROOT>\n' +
            '<WI.SBIS_ROOT>resources/WS.Core/</WI.SBIS_ROOT>\n' +
            '<APPLICATION_ROOT></APPLICATION_ROOT>\n' +
            '<SERVICES_PATH>service/</SERVICES_PATH>\n' +
            '<APPEND_STYLE></APPEND_STYLE>\n' +
            '<APPEND_JAVASCRIPT></APPEND_JAVASCRIPT>\n' +
            '<ACCESS_LIST></ACCESS_LIST>\n' +
            '<CONFIG.USER_PARAMS>%{CONFIG.USER_PARAMS}</CONFIG.USER_PARAMS>\n' +
            '<CONFIG.GLOBAL_PARAMS>%{CONFIG.GLOBAL_PARAMS}</CONFIG.GLOBAL_PARAMS>\n' +
            '<SAVE_LAST_STATE>false</SAVE_LAST_STATE>\n'
      );

      removeRSymbol(forRenameHtml.toString()).should.equal(
         '<FOR_RENAME></FOR_RENAME>\n' +
            '<TITLE>ForRename</TITLE>\n' +
            '<START_DIALOG>Modul/ForRename_old</START_DIALOG>\n' +
            '<INCLUDE><INCLUDE1/>\n' +
            '</INCLUDE>\n' +
            '<RESOURCE_ROOT>resources/</RESOURCE_ROOT>\n' +
            '<WI.SBIS_ROOT>resources/WS.Core/</WI.SBIS_ROOT>\n' +
            '<APPLICATION_ROOT></APPLICATION_ROOT>\n' +
            '<SERVICES_PATH>service/</SERVICES_PATH>\n' +
            '<APPEND_STYLE></APPEND_STYLE>\n' +
            '<APPEND_JAVASCRIPT></APPEND_JAVASCRIPT>\n' +
            '<ACCESS_LIST></ACCESS_LIST>\n' +
            '<CONFIG.USER_PARAMS>%{CONFIG.USER_PARAMS}</CONFIG.USER_PARAMS>\n' +
            '<CONFIG.GLOBAL_PARAMS>%{CONFIG.GLOBAL_PARAMS}</CONFIG.GLOBAL_PARAMS>\n' +
            '<SAVE_LAST_STATE>false</SAVE_LAST_STATE>\n'
      );
      removeRSymbol(staticTemplatesJson.toString()).should.equal(
         '{\n' +
            '  "/ForChange_new.html": "Modul/ForChange_new.html",\n' +
            '  "/ForRename.html": "Modul/ForRename.html",\n' +
            '  "/Stable.html": "Modul/Stable.html",\n' +
            '  "/Stable/One": "Modul/Stable.html",\n' +
            '  "/Stable/Two": "Modul/Stable.html",\n' +
            '  "/Stable_Three": "Modul/Stable.html"\n' +
            '}'
      );

      await clearWorkspace();
   });

   it('create symlink or copy', async() => {
      const fixtureFolder = path.join(__dirname, 'fixture/builder-generate-workflow/symlink');
      await prepareTest(fixtureFolder);

      const config = {
         cache: cacheFolder,
         output: outputFolder,
         presentationServiceMeta: true,
         deprecatedWebPageTemplates: true,
         htmlWml: true,
         contents: true,
         less: true,
         themes: true,
         builderTests: true,
         modules: [
            {
               name: 'SBIS3.CONTROLS',
               path: path.join(sourceFolder, 'SBIS3.CONTROLS')
            },
            {
               name: 'Модуль',
               path: path.join(sourceFolder, 'Модуль')
            }
         ]
      };
      await fs.writeJSON(configPath, config);

      const check = async() => {
         // запустим таску
         await runWorkflow();

         // файлы из исходников
         (await isSymlink(moduleOutputFolder, 'template.html')).should.equal(true);
         (await isSymlink(moduleOutputFolder, 'TestHtmlTmpl.html.tmpl')).should.equal(true);
         (await isSymlink(moduleOutputFolder, 'TestStaticHtml.js')).should.equal(true);

         // генерируемые файлы из исходников
         (await isRegularFile(moduleOutputFolder, 'StaticHtml.html')).should.equal(true);
         (await isRegularFile(moduleOutputFolder, 'TestHtmlTmpl.html')).should.equal(true);
         (await isRegularFile(moduleOutputFolder, 'TestLess_online.css')).should.equal(true);

         // генерируемые файлы на модуль
         (await isRegularFile(moduleOutputFolder, 'contents.js')).should.equal(true);
         (await isRegularFile(moduleOutputFolder, 'contents.json')).should.equal(true);
         (await isRegularFile(moduleOutputFolder, 'navigation-modules.json')).should.equal(true);
         (await isRegularFile(moduleOutputFolder, 'static_templates.json')).should.equal(true);
      };

      await check();

      // второй раз, чтобы проверить не ломает ли чего инкрементальная сборка
      await check();

      await clearWorkspace();
   });

   // проверим, что js локализации корректно создаются. и что en-US.less попадает в lang/en-US/en-US.css
   it('localization dictionary and style', async() => {
      const fixtureFolder = path.join(__dirname, 'fixture/builder-generate-workflow/localization');
      await prepareTest(fixtureFolder);

      const config = {
         cache: cacheFolder,
         output: outputFolder,
         less: true,
         localization: ['en-US', 'ru-RU'],
         'default-localization': 'ru-RU',
         modules: [
            {
               name: 'SBIS3.CONTROLS',
               path: path.join(sourceFolder, 'SBIS3.CONTROLS')
            },
            {
               name: 'Модуль',
               path: path.join(sourceFolder, 'Модуль')
            }
         ]
      };
      await fs.writeJSON(configPath, config);

      const check = async() => {
         // запустим таску
         await runWorkflow();

         (await isRegularFile(moduleOutputFolder, 'lang/en-US/en-US.css')).should.equal(true);
         (await isRegularFile(moduleOutputFolder, 'lang/en-US/en-US.js')).should.equal(true);
         (await isRegularFile(moduleOutputFolder, 'lang/ru-RU/ru-RU.js')).should.equal(true);

         (await isSymlink(moduleOutputFolder, 'lang/ru-RU/ru-RU.json')).should.equal(true);
      };

      await check();

      // второй раз, чтобы проверить не ломает ли чего инкрементальная сборка
      await check();

      await clearWorkspace();
   });

   it('versionize-meta', async() => {
      const fixtureFolder = path.join(__dirname, 'fixture/builder-generate-workflow/versionize-meta');
      const builderMetaOutput = path.join(moduleOutputFolder, '.builder');
      await prepareTest(fixtureFolder);
      await linkPlatform(sourceFolder);
      const config = {
         cache: cacheFolder,
         output: outputFolder,
         mode: 'release',
         builderTests: true,
         version: 'builder-test',
         localization: false,
         'default-localization': false,
         modules: [
            {
               name: 'Модуль',
               path: path.join(sourceFolder, 'Модуль')
            },
            {
               name: 'WS.Core',
               path: path.join(sourceFolder, 'WS.Core')
            }
         ]
      };
      await fs.writeJSON(configPath, config);

      await runWorkflow();
      (await isRegularFile(builderMetaOutput, 'versioned_modules.json')).should.equal(true);
      let versionedModules = await fs.readJson(path.join(builderMetaOutput, 'versioned_modules.json'));
      versionedModules.should.have.members([
         'Modul/TimeTester.min.tmpl',
         'Modul/browser.min.css',
         'Modul/demo.html'
      ]);

      // прогоним ещё раз, создание мета-файла версионирования должно нормально работать в инкрементальной сборке
      await runWorkflow();
      (await isRegularFile(builderMetaOutput, 'versioned_modules.json')).should.equal(true);
      versionedModules = await fs.readJson(path.join(builderMetaOutput, 'versioned_modules.json'));
      versionedModules.should.have.members([
         'Modul/TimeTester.min.tmpl',
         'Modul/browser.min.css',
         'Modul/demo.html'
      ]);
      await clearWorkspace();
   });

   // проверим, что паковка собственных зависимостей корректно работает при пересборке
   it('packOwnDeps', async() => {
      const fixtureFolder = path.join(__dirname, 'fixture/builder-generate-workflow/packOwnDeps');
      await prepareTest(fixtureFolder);
      await linkPlatform(sourceFolder);
      const config = {
         cache: cacheFolder,
         output: outputFolder,
         wml: true,
         minimize: true,
         deprecatedOwnDependencies: true,
         builderTests: true,
         localization: false,
         'default-localization': false,
         modules: [
            {
               name: 'Модуль',
               path: path.join(sourceFolder, 'Модуль')
            },
            {
               name: 'WS.Core',
               path: path.join(sourceFolder, 'WS.Core')
            },
            {
               name: 'View',
               path: path.join(sourceFolder, 'View')
            },
            {
               name: 'Vdom',
               path: path.join(sourceFolder, 'Vdom')
            },
            {
               name: 'Router',
               path: path.join(sourceFolder, 'Router')
            },
            {
               name: 'WS.Data',
               path: path.join(sourceFolder, 'WS.Data')
            },
            {
               name: 'Controls',
               path: path.join(sourceFolder, 'Controls')
            }
         ]
      };
      await fs.writeJSON(configPath, config);

      await runWorkflow();

      const testJsOutputPath = path.join(moduleOutputFolder, 'Test.min.js');
      let testJsOutputContent = (await fs.readFile(testJsOutputPath)).toString();

      // проверим, что js файл содержит актуальные данные из js, tmpl и wml
      testJsOutputContent.includes('TestClassTmplOld').should.equal(true);
      testJsOutputContent.includes('testFunctionTmplOld').should.equal(true);
      testJsOutputContent.includes('TestClassWmlOld').should.equal(true);
      testJsOutputContent.includes('testFunctionWmlOld').should.equal(true);

      // поменяем js
      const testJsInputPath = path.join(moduleSourceFolder, 'Test.js');
      const testJsInputContent = await fs.readFile(testJsInputPath);
      const newTestJsInputContent = testJsInputContent.toString()
         .replace(/testFunctionTmplOld/g, 'testFunctionTmplNew')
         .replace(/testFunctionWmlOld/g, 'testFunctionWmlNew');
      await fs.writeFile(testJsInputPath, newTestJsInputContent);

      await runWorkflow();

      // проверим, что js файл содержит актуальные данные из js, tmpl и wml
      testJsOutputContent = (await fs.readFile(testJsOutputPath)).toString();
      testJsOutputContent.includes('TestClassTmplOld').should.equal(true);
      testJsOutputContent.includes('TestClassWmlOld').should.equal(true);
      testJsOutputContent.includes('testFunctionTmplNew').should.equal(true);
      testJsOutputContent.includes('testFunctionWmlNew').should.equal(true);

      // поменяем tmpl
      const testTmplInputPath = path.join(moduleSourceFolder, 'Test.tmpl');
      const testTmplInputContent = await fs.readFile(testTmplInputPath);
      await fs.writeFile(testTmplInputPath, testTmplInputContent.toString().replace(/TestClassTmplOld/g, 'TestClassTmplNew'));

      await runWorkflow();

      // проверим, что js файл содержит актуальные данные из js, tmpl и wml
      testJsOutputContent = (await fs.readFile(testJsOutputPath)).toString();
      testJsOutputContent.includes('TestClassTmplNew').should.equal(true);
      testJsOutputContent.includes('TestClassWmlOld').should.equal(true);
      testJsOutputContent.includes('testFunctionTmplNew').should.equal(true);
      testJsOutputContent.includes('testFunctionWmlNew').should.equal(true);

      // поменяем wml
      const testWmlInputPath = path.join(moduleSourceFolder, 'Test.wml');
      const testWmlInputContent = await fs.readFile(testWmlInputPath);
      await fs.writeFile(testWmlInputPath, testWmlInputContent.toString().replace(/TestClassWmlOld/g, 'TestClassWmlNew'));

      await runWorkflow();

      // проверим, что js файл содержит актуальные данные из js, tmpl и wml
      testJsOutputContent = (await fs.readFile(testJsOutputPath)).toString();
      testJsOutputContent.includes('TestClassTmplNew').should.equal(true);
      testJsOutputContent.includes('TestClassWmlNew').should.equal(true);
      testJsOutputContent.includes('testFunctionTmplNew').should.equal(true);
      testJsOutputContent.includes('testFunctionWmlNew').should.equal(true);
      await clearWorkspace();
   });

   // TODO: дополнить тест проверки реакции на изменение файлов
   it('compile es and ts', async() => {
      const checkFiles = async() => {
         const resultsFiles = await fs.readdir(moduleOutputFolder);
         resultsFiles.should.have.members([
            '.builder',
            'StableES.js',
            'StableTS.js',
            'StableES.es',
            'StableTS.ts'
         ]);

         const EsOutputPath = path.join(moduleOutputFolder, 'StableES.js');
         const TsOutputPath = path.join(moduleOutputFolder, 'StableTS.js');

         const EsContent = await fs.readFile(EsOutputPath);
         const TsContent = await fs.readFile(TsOutputPath);

         removeRSymbol(EsContent.toString()).should.equal(
            "define('Modul/StableES', [\n" +
               "    'require',\n" +
               "    'exports',\n" +
               "    'Modul/Di'\n" +
               '], function (require, exports, Di_es_1) {\n' +
               "    'use strict';\n" +
               "    Object.defineProperty(exports, '__esModule', { value: true });\n" +
               '    var Factory = { Di: Di_es_1.default };\n' +
               '    exports.default = Factory;\n' +
               '});'
         );
         removeRSymbol(TsContent.toString()).should.equal(
            "define('Modul/StableTS', [\n" +
               "    'require',\n" +
               "    'exports',\n" +
               "    'Modul/Di'\n" +
               '], function (require, exports, Di_es_1) {\n' +
               "    'use strict';\n" +
               "    Object.defineProperty(exports, '__esModule', { value: true });\n" +
               '    var Factory = { Di: Di_es_1.default };\n' +
               '    exports.default = Factory;\n' +
               '});'
         );
      };

      const fixtureFolder = path.join(__dirname, 'fixture/builder-generate-workflow/esAndTs');
      await prepareTest(fixtureFolder);

      const config = {
         cache: cacheFolder,
         output: outputFolder,
         typescript: true,
         modules: [
            {
               name: 'Модуль',
               path: path.join(sourceFolder, 'Модуль')
            }
         ]
      };
      await fs.writeJSON(configPath, config);

      // запустим таску
      await runWorkflow();

      await checkFiles();

      // запустим повторно таску
      await runWorkflow();

      await checkFiles();

      await clearWorkspace();
   });

   it('compile json to ts', async() => {
      const checkFiles = async() => {
         const resultsFiles = await fs.readdir(moduleOutputFolder);
         resultsFiles.should.have.members([
<<<<<<< HEAD
=======
            '.builder',
            'contents.js',
            'contents.js.gz',
            'contents.json',
            'contents.json.gz',
>>>>>>> 52c8177a
            'currentLanguages.json',
            'currentLanguages.json.js',
            'currentLanguages.json.min.js',
            'currentLanguages.min.json'
         ]);

         const jsonJsOutputPath = path.join(moduleOutputFolder, 'currentLanguages.json.js');
         const jsonMinJsOutputPath = path.join(moduleOutputFolder, 'currentLanguages.json.min.js');

         const jsonJsContent = await fs.readFile(jsonJsOutputPath);
         const jsonMinJsContent = await fs.readFile(jsonMinJsOutputPath);
         const correctCompileJsonJs =
            "define('Modul/currentLanguages.json',[]," +
            'function(){return {' +
            '"ru-RU":"Русский (Россия)",' +
            '"uk-UA":"Українська (Україна)",' +
            '"en-US":"English (USA)"' +
            '};' +
            '});';

         jsonJsContent.toString().should.equal(correctCompileJsonJs);
         jsonMinJsContent.toString().should.equal(correctCompileJsonJs);
      };

      const fixtureFolder = path.join(__dirname, 'fixture/builder-generate-workflow/jsonToJs');
      await prepareTest(fixtureFolder);

      const config = {
         cache: cacheFolder,
         output: outputFolder,
         minimize: true,
         modules: [
            {
               name: 'WS.Core',
               path: path.join(sourceFolder, 'WS.Core')
            },
            {
               name: 'Модуль',
               path: path.join(sourceFolder, 'Модуль')
            }
         ]
      };
      await fs.writeJSON(configPath, config);

      await linkPlatform(sourceFolder);

      // запустим таску
      await runWorkflow();

      await checkFiles();

      // запустим повторно таску
      await runWorkflow();

      await checkFiles();

      await clearWorkspace();
   });

   describe('pack-library', () => {
      const fixtureFolder = path.join(__dirname, 'fixture/builder-generate-workflow/packLibraries');
      const config = {
         cache: cacheFolder,
         output: outputFolder,
         typescript: true,
         minimize: true,
         builderTests: true,
         modules: [
            {
               name: 'WS.Core',
               path: path.join(sourceFolder, 'WS.Core')
            },
            {
               name: 'Modul',
               path: path.join(sourceFolder, 'Modul')
            }
         ]
      };

      /**
       * Набор файлов и папок, который должен получиться по завершении workflow
       * при перезапуске без изменений данный набор также должен сохраниться.
       * @type {string[]}
       */
      const correctOutputContentList = [
         '.builder',
         'Modul.es',
         'Modul.js',
         'Modul.min.js',
         'Modul.modulepack.js',
         '_Cycle_dependence',
         '_es5',
         '_es6',
         'libraryCycle.es',
         'libraryCycle.js',
         'libraryCycle.min.js',
         'libraryCycle.modulepack.js',
         'privateDepCycle.es',
         'privateDepCycle.js',
         'privateDepCycle.min.js',
         'privateDepCycle.modulepack.js'
      ];

      /**
       * Будем хранить правильные исходники для всех тестов паковки
       * библиотек в одном объекте.
       * @type {{}}
       */
      const correctModulesContent = {};
      it('workspace-generated', async() => {
         await prepareTest(fixtureFolder);
         await linkPlatform(sourceFolder);
         await fs.writeJSON(configPath, config);
         await runWorkflow();
         const correctModulesPath = path.join(fixtureFolder, 'compiledCorrectResult');

         await pMap(
            ['Modul.js', 'Modul.modulepack.js', 'libraryCycle.js', 'privateDepCycle.js'],
            async(basename) => {
               const readedFile = await fs.readFile(path.join(correctModulesPath, basename), 'utf8');
               correctModulesContent[basename] = readedFile
                  .slice(readedFile.indexOf('define('), readedFile.length)
                  .replace(/\n$/, '');
            },
            {
               concurrency: 5
            }
         );
      });
      it('test-output-file-content', async() => {
         const resultsFiles = await fs.readdir(moduleOutputFolder);
         resultsFiles.should.have.members(correctOutputContentList);
      });
      it('test-recurse', async() => {
         const compiledEsOutputPath = path.join(moduleOutputFolder, 'Modul.js');
         const packedCompiledEsOutputPath = path.join(moduleOutputFolder, 'Modul.modulepack.js');

         const compiledEsContent = await fs.readFile(compiledEsOutputPath);
         const packedCompiledEsContent = await fs.readFile(packedCompiledEsOutputPath);

         compiledEsContent.toString().should.equal(correctModulesContent['Modul.js']);
         packedCompiledEsContent.toString().should.equal(correctModulesContent['Modul.modulepack.js']);
      });
      it('test-recurse-library-dependencies-in-store', async() => {
         const moduleSourcePath = helpers.unixifyPath(path.join(sourceFolder, 'Modul/Модуль.es'));
         const correctStoreDepsForModule = [
            helpers.unixifyPath(path.join(sourceFolder, 'Modul/_es5/Module.js')),
            helpers.unixifyPath(path.join(sourceFolder, 'Modul/_es6/Модуль.es')),
            helpers.unixifyPath(path.join(sourceFolder, 'Modul/_es6/Модуль2.es'))
         ];
         const currentStore = await fs.readJson(path.join(cacheFolder, 'store.json'));
         currentStore.dependencies[moduleSourcePath].should.have.members(correctStoreDepsForModule);
      });
      it('test-cycle-private-dependency', async() => {
         const compiledEsOutputPath = path.join(moduleOutputFolder, 'privateDepCycle.js');
         const packedCompiledEsOutputPath = path.join(moduleOutputFolder, 'privateDepCycle.modulepack.js');

         const compiledEsContent = await fs.readFile(compiledEsOutputPath);
         const packedCompiledEsContent = await fs.readFile(packedCompiledEsOutputPath);

         compiledEsContent.toString().should.equal(correctModulesContent['privateDepCycle.js']);
         packedCompiledEsContent.toString().should.equal(correctModulesContent['privateDepCycle.js']);
      });
      it('test-cycle-library-dependency', async() => {
         const compiledEsOutputPath = path.join(moduleOutputFolder, 'libraryCycle.js');
         const packedCompiledEsOutputPath = path.join(moduleOutputFolder, 'libraryCycle.modulepack.js');

         const compiledEsContent = await fs.readFile(compiledEsOutputPath);
         const packedCompiledEsContent = await fs.readFile(packedCompiledEsOutputPath);

         compiledEsContent.toString().should.equal(correctModulesContent['libraryCycle.js']);
         packedCompiledEsContent.toString().should.equal(correctModulesContent['libraryCycle.js']);
      });
      it('workflow-rebuilded', async() => {
         await runWorkflow();
      });
      it('test-output-file-content-after-rebuild', async() => {
         const resultsFiles = await fs.readdir(moduleOutputFolder);
         resultsFiles.should.have.members(correctOutputContentList);
      });
      it('test-recurse-library-dependencies-in-store-after-rebuild', async() => {
         const moduleSourcePath = helpers.unixifyPath(path.join(sourceFolder, 'Modul/Модуль.es'));
         const correctStoreDepsForModule = [
            helpers.unixifyPath(path.join(sourceFolder, 'Modul/_es5/Module.js')),
            helpers.unixifyPath(path.join(sourceFolder, 'Modul/_es6/Модуль.es')),
            helpers.unixifyPath(path.join(sourceFolder, 'Modul/_es6/Модуль2.es'))
         ];
         const currentStore = await fs.readJson(path.join(cacheFolder, 'store.json'));
         currentStore.dependencies[moduleSourcePath].should.have.members(correctStoreDepsForModule);
      });
      it('test-recurse-after-rerun-workflow', async() => {
         const resultsFiles = await fs.readdir(moduleOutputFolder);
         resultsFiles.should.have.members(correctOutputContentList);

         const compiledEsOutputPath = path.join(moduleOutputFolder, 'Modul.js');
         const packedCompiledEsOutputPath = path.join(moduleOutputFolder, 'Modul.modulepack.js');

         const compiledEsContent = await fs.readFile(compiledEsOutputPath);
         const packedCompiledEsContent = await fs.readFile(packedCompiledEsOutputPath);

         compiledEsContent.toString().should.equal(correctModulesContent['Modul.js']);
         packedCompiledEsContent.toString().should.equal(correctModulesContent['Modul.modulepack.js']);
      });
      it('test-cycle-private-dependency-after-rebuild', async() => {
         const compiledEsOutputPath = path.join(moduleOutputFolder, 'privateDepCycle.js');
         const packedCompiledEsOutputPath = path.join(moduleOutputFolder, 'privateDepCycle.modulepack.js');

         const compiledEsContent = await fs.readFile(compiledEsOutputPath);
         const packedCompiledEsContent = await fs.readFile(packedCompiledEsOutputPath);

         compiledEsContent.toString().should.equal(correctModulesContent['privateDepCycle.js']);
         packedCompiledEsContent.toString().should.equal(correctModulesContent['privateDepCycle.js']);
      });
      it('test-cycle-library-dependency-after-rebuild', async() => {
         const compiledEsOutputPath = path.join(moduleOutputFolder, 'libraryCycle.js');
         const packedCompiledEsOutputPath = path.join(moduleOutputFolder, 'libraryCycle.modulepack.js');

         const compiledEsContent = await fs.readFile(compiledEsOutputPath);
         const packedCompiledEsContent = await fs.readFile(packedCompiledEsOutputPath);

         compiledEsContent.toString().should.equal(correctModulesContent['libraryCycle.js']);
         packedCompiledEsContent.toString().should.equal(correctModulesContent['libraryCycle.js']);
      });
      it('workspace-cleared', async() => {
         await clearWorkspace();
      });
   });
});<|MERGE_RESOLUTION|>--- conflicted
+++ resolved
@@ -184,111 +184,7 @@
          'ForRenameThemed_old.less',
          'MyComponent.js',
          'Stable.css',
-<<<<<<< HEAD
          'Stable.less'
-=======
-         'Stable.less',
-         'contents.js',
-         'contents.json',
-         'navigation-modules.json',
-         'routes-info.json',
-         'static_templates.json'
-      ]);
-
-      await clearWorkspace();
-   });
-
-   it('routes', async() => {
-      const fixtureFolder = path.join(__dirname, 'fixture/builder-generate-workflow/routes');
-      await prepareTest(fixtureFolder);
-
-      const config = {
-         cache: cacheFolder,
-         output: outputFolder,
-         mode: 'debug',
-         builderTests: true,
-         modules: [
-            {
-               name: 'Модуль',
-               path: path.join(sourceFolder, 'Модуль')
-            }
-         ]
-      };
-      await fs.writeJSON(configPath, config);
-
-      // запустим таску
-      await runWorkflow();
-
-      // проверим, что все нужные файлы появились в "стенде"
-      let resultsFiles = await fs.readdir(moduleOutputFolder);
-      resultsFiles.should.have.members([
-         '.builder',
-         'ForChange.routes.js',
-         'ForRename_old.routes.js',
-         'Stable.routes.js',
-         'Test1.js',
-         'contents.js',
-         'contents.json',
-         'navigation-modules.json',
-         'routes-info.json',
-         'static_templates.json'
-      ]);
-      const routesInfoOutputPath = path.join(moduleOutputFolder, 'routes-info.json');
-      let routesInfo = await fs.readJSON(routesInfoOutputPath);
-      await routesInfo.should.deep.equal({
-         'resources/Modul/ForChange.routes.js': {
-            '/ForChange_old.html': {
-               controller: 'Modul/Test1',
-               isMasterPage: false
-            }
-         },
-         'resources/Modul/ForRename_old.routes.js': {
-            '/ForRename.html': {
-               controller: 'Modul/Test1',
-               isMasterPage: false
-            }
-         },
-         'resources/Modul/Stable.routes.js': {
-            '/Stable.html': {
-               controller: 'Modul/Test1',
-               isMasterPage: false
-            }
-         }
-      });
-
-      // запомним время модификации незменяемого файла и изменяемого в "стенде"
-      const stableFileOutputPath = path.join(moduleOutputFolder, 'Stable.routes.js');
-      const forChangeFileOutputPath = path.join(moduleOutputFolder, 'ForChange.routes.js');
-      const mTimeStableFile = await getMTime(stableFileOutputPath);
-      const mTimeForChangeFile = await getMTime(forChangeFileOutputPath);
-
-      // изменим "исходники"
-      await timeoutForMacOS();
-      await fs.rename(
-         path.join(moduleSourceFolder, 'ForRename_old.routes.js'),
-         path.join(moduleSourceFolder, 'ForRename_new.routes.js')
-      );
-      const filePathForChange = path.join(moduleSourceFolder, 'ForChange.routes.js');
-      const data = await fs.readFile(filePathForChange);
-      await fs.writeFile(filePathForChange, data.toString().replace(/\/ForChange_old.html/g, '/ForChange_new.html'));
-
-      // запустим повторно таску
-      await runWorkflow();
-
-      // проверим, что все нужные файлы появились в "стенде", лишние удалились
-      resultsFiles = await fs.readdir(moduleOutputFolder);
-      resultsFiles.should.have.members([
-         '.builder',
-         'ForChange.routes.js',
-         'ForRename_new.routes.js',
-         'Stable.routes.js',
-         'Test1.js',
-         'contents.js',
-         'contents.json',
-         'navigation-modules.json',
-         'routes-info.json',
-         'static_templates.json'
->>>>>>> 52c8177a
       ]);
 
       await clearWorkspace();
@@ -898,14 +794,7 @@
       const checkFiles = async() => {
          const resultsFiles = await fs.readdir(moduleOutputFolder);
          resultsFiles.should.have.members([
-<<<<<<< HEAD
-=======
             '.builder',
-            'contents.js',
-            'contents.js.gz',
-            'contents.json',
-            'contents.json.gz',
->>>>>>> 52c8177a
             'currentLanguages.json',
             'currentLanguages.json.js',
             'currentLanguages.json.min.js',
