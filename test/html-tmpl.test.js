--- conflicted
+++ resolved
@@ -23,15 +23,11 @@
          },
          'UI Module'
       );
-<<<<<<< HEAD
-      result.includes('application="UI/_base/HTML"').should.equal(true);
-=======
 
       // check if there is a correct base component for current html page
       result.includes('application="UI/_base/HTML"').should.equal(true);
 
       // check if there is localization decorator in current html page
->>>>>>> b75ead60
       result.includes('require([ \'i18n!UI_Module\' ]').should.equal(true);
       result.includes('.requirejs("i18n!UI_Module")').should.equal(true);
    });
