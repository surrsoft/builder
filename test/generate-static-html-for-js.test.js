--- conflicted
+++ resolved
@@ -124,11 +124,7 @@
          } catch (error) {
             result = error;
          }
-<<<<<<< HEAD
-         (result instanceof Error).should.equal(true);
-=======
          (result instanceof Error).should.equal(false);
->>>>>>> 494006ef
       });
       it('paths', async() => {
          const componentInfo = {
