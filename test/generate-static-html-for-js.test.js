--- conflicted
+++ resolved
@@ -40,20 +40,12 @@
          };
          const contents = {};
          const result = await generateStaticHtmlForJs('virtualFile', componentInfo, contents, config, modules, true);
-<<<<<<< HEAD
-         contents.htmlNames['MyModule'].should.equal('testOutFileName.html');
-=======
          contents.htmlNames.MyModule.should.equal('testOutFileName.html');
->>>>>>> 64269888
          result.outFileName.should.equal('testOutFileName.html');
          result.text.should.equal('\n\n\n');
       });
       it('replacePath', async() => {
-<<<<<<< HEAD
-         let test = async(replacePath, expected) => {
-=======
          const test = async(replacePath, expected) => {
->>>>>>> 64269888
             const componentInfo = {
                componentName: 'MyModule',
                webPage: {
@@ -64,11 +56,7 @@
             };
             const contents = {};
             const result = await generateStaticHtmlForJs('virtualFile', componentInfo, contents, config, modules, replacePath);
-<<<<<<< HEAD
-            contents.htmlNames['MyModule'].should.equal('testOutFileName.html');
-=======
             contents.htmlNames.MyModule.should.equal('testOutFileName.html');
->>>>>>> 64269888
             result.outFileName.should.equal('testOutFileName.html');
             result.text.should.equal(expected);
          };
@@ -91,11 +79,7 @@
          };
          const contents = {};
          const result = await generateStaticHtmlForJs('virtualFile', componentInfo, contents, config, modules, true);
-<<<<<<< HEAD
-         contents.htmlNames['MyModule'].should.equal('testOutFileName.html');
-=======
          contents.htmlNames.MyModule.should.equal('testOutFileName.html');
->>>>>>> 64269888
          result.outFileName.should.equal('testOutFileName.html');
          result.text.should.equal('<INCLUDE1/>\n\n' +
             '<INCLUDE2/>\n' +
@@ -112,11 +96,7 @@
          };
          const contents = {};
          const result = await generateStaticHtmlForJs('virtualFile', componentInfo, contents, config, modules, true);
-<<<<<<< HEAD
-         contents.htmlNames['MyModule'].should.equal('testOutFileName.html');
-=======
          contents.htmlNames.MyModule.should.equal('testOutFileName.html');
->>>>>>> 64269888
          result.outFileName.should.equal('testOutFileName.html');
          result.text.should.equal('RESOURCE_ROOT:/resources/\n' +
             'WI.SBIS_ROOT:/ws/\n' +
@@ -134,11 +114,7 @@
          };
          const contents = {};
          const result = await generateStaticHtmlForJs('virtualFile', componentInfo, contents, config, modules, true);
-<<<<<<< HEAD
-         contents.htmlNames['MyModule'].should.equal('testOutFileName.html');
-=======
          contents.htmlNames.MyModule.should.equal('testOutFileName.html');
->>>>>>> 64269888
          result.outFileName.should.equal('testOutFileName.html');
          result.text.should.equal('TITLE:testTitle\n' +
             'START_DIALOG:MyModule\n');
