'use strict';

const initTest = require('./init-test');
const path = require('path');
const workspaceFolder = path.join(__dirname, 'fixture/builder-generate-workflow/packLibraries/Modul');
const { runCompilerAndCheckForErrors } = require('../lib/typescript-compiler');
const { getTranspileOptions } = require('../lib/compile-es-and-ts');

describe('typescript compiler', () => {
   before(async() => {
      await initTest();
   });
   it('should return errors list', async() => {
      const result = await runCompilerAndCheckForErrors(workspaceFolder);
      result.should.have.members([
<<<<<<< HEAD
         'public/publicInterface.ts(7,30): error TS1005: \'{\' expected.',
=======
         'public/publicInterface.ts(15,30): error TS1005: \'{\' expected.',
>>>>>>> fe7ee1cf
         'public/publicInterface.ts(8,33): error TS1005: \')\' expected.'
      ]);
   });
   it('should return corrent compilerOptions in depends of content format(basic ts module or amd-formatted)', () => {
      let tsContent = "define('Module/myComponent', [], function() { return 'test123'; }";
      let result = getTranspileOptions(null, 'Module/someAnotherName', tsContent);

      // if ts module amd-formatted, compilerOptions shouldn't contain "module" option
      result.compilerOptions.hasOwnProperty('module').should.equal(false);

      result = getTranspileOptions(null, 'Module/myComponent', tsContent);

      // if ts module amd-formatted, compilerOptions shouldn't contain "module" option
      result.compilerOptions.hasOwnProperty('module').should.equal(false);

      tsContent = "import { getter } './getterModule; export default getter;'";
      result = getTranspileOptions(null, 'Module/someAnotherName', tsContent);

      result.compilerOptions.hasOwnProperty('module').should.equal(true);
   });
});<|MERGE_RESOLUTION|>--- conflicted
+++ resolved
@@ -13,11 +13,7 @@
    it('should return errors list', async() => {
       const result = await runCompilerAndCheckForErrors(workspaceFolder);
       result.should.have.members([
-<<<<<<< HEAD
-         'public/publicInterface.ts(7,30): error TS1005: \'{\' expected.',
-=======
          'public/publicInterface.ts(15,30): error TS1005: \'{\' expected.',
->>>>>>> fe7ee1cf
          'public/publicInterface.ts(8,33): error TS1005: \')\' expected.'
       ]);
    });
