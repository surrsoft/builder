'use strict';

const initTest = require('./init-test');

const path = require('path'),
   fs = require('fs-extra');

const generateWorkflow = require('../gulp/builder/generate-workflow.js'),
   generateWorkflowOnChange = require('../gulp/builder/generate-workflow-on-change.js');

const workspaceFolder = path.join(__dirname, 'workspace'),
   cacheFolder = path.join(workspaceFolder, 'cache'),
   outputFolder = path.join(workspaceFolder, 'output'),
   sourceFolder = path.join(workspaceFolder, 'source'),
   configPath = path.join(workspaceFolder, 'config.json'),
   moduleOutputFolder = path.join(outputFolder, 'Modul'),
   moduleSourceFolder = path.join(sourceFolder, 'Модуль');

const { isSymlink, isRegularFile } = require('./lib');

const clearWorkspace = function() {
   return fs.remove(workspaceFolder);
};

const prepareTest = async function(fixtureFolder) {
   await clearWorkspace();
   await fs.ensureDir(sourceFolder);
   await fs.copy(fixtureFolder, sourceFolder);
};

const runWorkflowBuild = function() {
   return new Promise((resolve, reject) => {
      generateWorkflow([`--config="${configPath}"`])((error) => {
         if (error) {
            reject(error);
         } else {
            resolve();
         }
      });
   });
};

const runWorkflowBuildOnChange = function(filePath) {
   return new Promise((resolve, reject) => {
      generateWorkflowOnChange([`--config="${configPath}"`, `--filePath="${filePath}"`])((error) => {
         if (error) {
            reject(error);
         } else {
            resolve();
         }
      });
   });
};

describe('gulp/builder/generate-workflow-on-change.js', () => {
   before(async() => {
      await initTest();
   });

   it('compile less with themes', async() => {
      const fixtureFolder = path.join(__dirname, 'fixture/builder-generate-workflow-on-change/less');
      await prepareTest(fixtureFolder);

      const config = {
         cache: cacheFolder,
         output: outputFolder,
         mode: 'debug',
         less: true,
         themes: true,
         modules: [
            {
               name: 'SBIS3.CONTROLS',
               path: path.join(sourceFolder, 'SBIS3.CONTROLS')
            },
            {
               name: 'Модуль',
               path: path.join(sourceFolder, 'Модуль')
            }
         ]
      };
      await fs.writeJSON(configPath, config);

      // запустим таску
      await runWorkflowBuild();

      // проверим, что все нужные файлы есть в "стенде"
      let resultsFiles = await fs.readdir(moduleOutputFolder);
      resultsFiles.should.have.members([
         '.builder',
         'ForRenameThemed_old.css',
         'ForRenameThemed_old.less',
         'ForRenameThemed_old_online.css',
         'ForRename_old.css',
         'ForRename_old.less',
         'MyComponent.js'
      ]);

      const forRenameNewFilePath = path.join(moduleSourceFolder, 'ForRename_new.less');
      const forRenameThemedNewFilePath = path.join(moduleSourceFolder, 'ForRenameThemed_new.less');
      const jsComponentPath = path.join(moduleSourceFolder, 'MyComponent.js');
      const jsComponent = await fs.readFile(jsComponentPath, 'utf8');
      await fs.rename(path.join(moduleSourceFolder, 'ForRename_old.less'), forRenameNewFilePath);
      await fs.rename(path.join(moduleSourceFolder, 'ForRenameThemed_old.less'), forRenameThemedNewFilePath);

      // поменяем темизируемую зависимость
      await fs.writeFile(
         jsComponentPath,
         jsComponent.replace('ForRenameThemed_old', 'ForRenameThemed_new')
      );

      await runWorkflowBuildOnChange(forRenameNewFilePath);

      // проверим, что все нужные файлы появились в "стенде"
      // старый файл ForRename_old остаётся. это нормально
      resultsFiles = await fs.readdir(moduleOutputFolder);
      resultsFiles.should.have.members([
         '.builder',
         'ForRenameThemed_old.css',
         'ForRenameThemed_old.less',
         'ForRenameThemed_old_online.css',
         'ForRename_old.css',
         'ForRename_old.less',
         'ForRename_new.css',
         'ForRename_new.less',
         'MyComponent.js'
      ]);
      (await isRegularFile(moduleOutputFolder, 'ForRename_new.css')).should.equal(true);
      (await isRegularFile(moduleOutputFolder, 'ForRename_new_online.css')).should.equal(false);

      // запустим таску повторно
      await runWorkflowBuild();

      // проверим, что все лишние файлы (ForRename_old.css) удалились
      resultsFiles = await fs.readdir(moduleOutputFolder);
      resultsFiles.should.have.members([
         '.builder',
         'ForRenameThemed_new.css',
         'ForRenameThemed_new.less',
         'ForRenameThemed_new_online.css',
         'ForRename_new.css',
         'ForRename_new.less',
         'MyComponent.js'
      ]);

      await clearWorkspace();
   });
   it('compile less without themes', async() => {
      const fixtureFolder = path.join(__dirname, 'fixture/builder-generate-workflow-on-change/less');
      await prepareTest(fixtureFolder);

      const config = {
         cache: cacheFolder,
         output: outputFolder,
         less: true,
         themes: false,
         modules: [
            {
               name: 'SBIS3.CONTROLS',
               path: path.join(sourceFolder, 'SBIS3.CONTROLS')
            },
            {
               name: 'Модуль',
               path: path.join(sourceFolder, 'Модуль')
            }
         ]
      };
      await fs.writeJSON(configPath, config);

      // запустим таску
      await runWorkflowBuild();

      // проверим, что все нужные файлы есть в "стенде"
      let resultsFiles = await fs.readdir(moduleOutputFolder);
      resultsFiles.should.have.members([
         '.builder',
         'ForRenameThemed_old.css',
         'ForRenameThemed_old.less',
         'ForRename_old.css',
         'ForRename_old.less',
         'MyComponent.js'
      ]);

      const forRenameNewFilePath = path.join(moduleSourceFolder, 'ForRename_new.less');
      const forRenameThemedNewFilePath = path.join(moduleSourceFolder, 'ForRenameThemed_new.less');
      const jsComponentPath = path.join(moduleSourceFolder, 'MyComponent.js');
      const jsComponent = await fs.readFile(jsComponentPath, 'utf8');
      await fs.rename(path.join(moduleSourceFolder, 'ForRename_old.less'), forRenameNewFilePath);
      await fs.rename(path.join(moduleSourceFolder, 'ForRenameThemed_old.less'), forRenameThemedNewFilePath);

      // поменяем темизируемую зависимость
      await fs.writeFile(
         jsComponentPath,
         jsComponent.replace('ForRenameThemed_old', 'ForRenameThemed_new')
      );

      await runWorkflowBuildOnChange(forRenameNewFilePath);

      // проверим, что все нужные файлы появились в "стенде"
      // старый файл ForRename_old остаётся. это нормально
      resultsFiles = await fs.readdir(moduleOutputFolder);
      resultsFiles.should.have.members([
         '.builder',
         'ForRenameThemed_old.css',
         'ForRenameThemed_old.less',
         'ForRename_old.css',
         'ForRename_old.less',
         'ForRename_new.css',
         'ForRename_new.less',
         'MyComponent.js'
      ]);
      (await isRegularFile(moduleOutputFolder, 'ForRename_new.css')).should.equal(true);

      // запустим таску повторно
      await runWorkflowBuild();

      // проверим, что все лишние файлы (ForRename_old.css) удалились
      resultsFiles = await fs.readdir(moduleOutputFolder);
      resultsFiles.should.have.members([
         '.builder',
         'ForRenameThemed_new.css',
         'ForRenameThemed_new.less',
         'ForRename_new.css',
         'ForRename_new.less',
         'MyComponent.js'
      ]);

      await clearWorkspace();
   });

   it('create symlink or copy', async() => {
      const fixtureFolder = path.join(__dirname, 'fixture/builder-generate-workflow-on-change/symlink');
      await prepareTest(fixtureFolder);

      const config = {
         cache: cacheFolder,
         output: outputFolder,
         builderTests: true,
         modules: [
            {
               name: 'Модуль',
               path: path.join(sourceFolder, 'Модуль')
            }
         ]
      };
      await fs.writeJSON(configPath, config);

      // запустим таску
      await runWorkflowBuild();

      // проверим, что все нужные файлы есть в "стенде"
      let resultsFiles = await fs.readdir(moduleOutputFolder);
      resultsFiles.should.have.members([
<<<<<<< HEAD
         'Test.js'
=======
         '.builder',
         'Test.js',
         'contents.js',
         'contents.json',
         'navigation-modules.json',
         'routes-info.json',
         'static_templates.json'
>>>>>>> 52c8177a
      ]);

      // проверим, что запуск на несуществующем файле вне проекта нормально проходит
      await runWorkflowBuildOnChange(path.join(path.dirname(moduleSourceFolder), 'Test_new.js'));

      // проверим как работает build-on-change при переименовывании файла
      const newFilePath = path.join(moduleSourceFolder, 'Test_new.js');
      await fs.rename(path.join(moduleSourceFolder, 'Test.js'), newFilePath);

      await runWorkflowBuildOnChange(newFilePath);

      // проверим, что все нужные файлы появились в "стенде"
      // старый файл Test.js остаётся. это нормально
      resultsFiles = await fs.readdir(moduleOutputFolder);
      resultsFiles.should.have.members([
         '.builder',
         'Test_new.js',
         'Test.js'
      ]);
      (await isSymlink(moduleOutputFolder, 'Test_new.js')).should.equal(true);

      // запустим таску повторно
      await runWorkflowBuild();

      // проверим, что все лишние файлы (Test.js) удалились
      resultsFiles = await fs.readdir(moduleOutputFolder);
      resultsFiles.should.have.members([
<<<<<<< HEAD
         'Test_new.js'
=======
         '.builder',
         'Test_new.js',
         'contents.js',
         'contents.json',
         'navigation-modules.json',
         'routes-info.json',
         'static_templates.json'
>>>>>>> 52c8177a
      ]);

      await clearWorkspace();
   });

   // если модуль расположен по симлинку, слежение за файлами всё равно должно работать.
   it('module as symlink', async() => {
      const fixtureFolder = path.join(__dirname, 'fixture/builder-generate-workflow-on-change/symlink');
      const sourceModuleCopied = path.join(workspaceFolder, 'sourceCopied', 'Модуль');
      const sourceModuleSymlink = path.join(sourceFolder, 'Модуль');
      await clearWorkspace();
      await fs.ensureDir(sourceFolder);
      await fs.copy(path.join(fixtureFolder, 'Модуль'), sourceModuleCopied);
      await fs.symlink(sourceModuleCopied, sourceModuleSymlink);

      const config = {
         cache: cacheFolder,
         output: outputFolder,
         builderTests: true,
         modules: [
            {
               name: 'Модуль',
               path: path.join(sourceFolder, 'Модуль')
            }
         ]
      };
      await fs.writeJSON(configPath, config);

      // запустим таску
      await runWorkflowBuild();

      // проверим, что все нужные файлы есть в "стенде"
      let resultsFiles = await fs.readdir(moduleOutputFolder);
      resultsFiles.should.have.members([
<<<<<<< HEAD
         'Test.js'
=======
         '.builder',
         'Test.js',
         'contents.js',
         'contents.json',
         'navigation-modules.json',
         'routes-info.json',
         'static_templates.json'
>>>>>>> 52c8177a
      ]);

      // переименуем файл Test.js в скопированном каталоге
      await fs.move(path.join(sourceModuleCopied, 'Test.js'), path.join(sourceModuleCopied, 'Test_new.js'));

      // запустим пересборку из скопированной папки
      await runWorkflowBuildOnChange(path.join(sourceModuleCopied, 'Test_new.js'));

      // проверим, что Test_new.js появился в стенде
      resultsFiles = await fs.readdir(moduleOutputFolder);
      resultsFiles.should.have.members([
         '.builder',
         'Test_new.js',
         'Test.js'
      ]);

      await clearWorkspace();
   });
});<|MERGE_RESOLUTION|>--- conflicted
+++ resolved
@@ -250,17 +250,8 @@
       // проверим, что все нужные файлы есть в "стенде"
       let resultsFiles = await fs.readdir(moduleOutputFolder);
       resultsFiles.should.have.members([
-<<<<<<< HEAD
+         '.builder',
          'Test.js'
-=======
-         '.builder',
-         'Test.js',
-         'contents.js',
-         'contents.json',
-         'navigation-modules.json',
-         'routes-info.json',
-         'static_templates.json'
->>>>>>> 52c8177a
       ]);
 
       // проверим, что запуск на несуществующем файле вне проекта нормально проходит
@@ -288,17 +279,8 @@
       // проверим, что все лишние файлы (Test.js) удалились
       resultsFiles = await fs.readdir(moduleOutputFolder);
       resultsFiles.should.have.members([
-<<<<<<< HEAD
+         '.builder',
          'Test_new.js'
-=======
-         '.builder',
-         'Test_new.js',
-         'contents.js',
-         'contents.json',
-         'navigation-modules.json',
-         'routes-info.json',
-         'static_templates.json'
->>>>>>> 52c8177a
       ]);
 
       await clearWorkspace();
@@ -333,17 +315,8 @@
       // проверим, что все нужные файлы есть в "стенде"
       let resultsFiles = await fs.readdir(moduleOutputFolder);
       resultsFiles.should.have.members([
-<<<<<<< HEAD
+         '.builder',
          'Test.js'
-=======
-         '.builder',
-         'Test.js',
-         'contents.js',
-         'contents.json',
-         'navigation-modules.json',
-         'routes-info.json',
-         'static_templates.json'
->>>>>>> 52c8177a
       ]);
 
       // переименуем файл Test.js в скопированном каталоге
