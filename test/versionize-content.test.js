--- conflicted
+++ resolved
@@ -197,20 +197,22 @@
       currentFile.versioned.should.equal(true);
 
       currentFile = {
-<<<<<<< HEAD
+         contents: 'src="../build/pdf.min.js"',
+         base,
+         path: filePath
+      };
+      result = versionizeContent.versionizeTemplates(currentFile, currentModuleInfo);
+      result.newText.should.equal('src="../build/pdf.min.js?x_version=%{MODULE_VERSION_STUB=MyModule}"');
+      result.errors.should.equal(false);
+      currentFile.versioned.should.equal(true);
+
+      currentFile = {
          contents: 'src="/materials/resources/contents.js"',
-=======
-         contents: 'src="../build/pdf.min.js"',
->>>>>>> 773c63f5
-         base,
-         path: filePath
-      };
-      result = versionizeContent.versionizeTemplates(currentFile, currentModuleInfo);
-<<<<<<< HEAD
+         base,
+         path: filePath
+      };
+      result = versionizeContent.versionizeTemplates(currentFile, currentModuleInfo);
       result.newText.should.equal('src="/materials/resources/contents.min.js?x_version=%{MODULE_VERSION_STUB=MyModule}"');
-=======
-      result.newText.should.equal('src="../build/pdf.min.js?x_version=%{MODULE_VERSION_STUB=MyModule}"');
->>>>>>> 773c63f5
       result.errors.should.equal(false);
       currentFile.versioned.should.equal(true);
 
