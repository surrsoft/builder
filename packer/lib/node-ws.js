--- conflicted
+++ resolved
@@ -53,16 +53,6 @@
 };
 
 const wsLogger = {
-<<<<<<< HEAD
-   error(tag, msg) {
-      logger.info(`WS error: ${tag}::${msg}`);
-   },
-   info(tag, msg) {
-      logger.debug(`WS info: ${tag}::${msg}`);
-   },
-   log(tag, msg) {
-      logger.debug(`WS log: ${tag}::${msg}`);
-=======
    error(tag, msg, err) {
       let stack = '';
       if (err && err.hasOwnProperty('stack')) {
@@ -75,7 +65,6 @@
    },
    log(tag, msg) {
       logger.debug(`WS log: ${tag}::${formatMessage(msg)}`);
->>>>>>> af791fd1
    }
 };
 
