--- conflicted
+++ resolved
@@ -135,11 +135,7 @@
                   // Remove initial collection from DOM
                   removeDomCollection(result.nodes);
 
-<<<<<<< HEAD
-                  let cssTarget, parentTargetNode, openComment, closeComment;
-=======
                   let cssTarget, parentTargetNode;
->>>>>>> 9f6937d7
                   if (ext === 'css') {
                      cssTarget = dom.getElementById('ws-include-css');
 
@@ -151,12 +147,6 @@
                      }
 
                      parentTargetNode = cssTarget.parentNode;
-<<<<<<< HEAD
-                     openComment = mkCommentNode(cssTarget.ownerDocument, '[packedScripts]');
-                     closeComment = mkCommentNode(cssTarget.ownerDocument, '[/packedScripts]');
-                     parentTargetNode.insertBefore(openComment, cssTarget);
-=======
->>>>>>> 9f6937d7
                   }
 
                   // For each packed file create new DOM node and attach it to document
@@ -170,10 +160,6 @@
                         dom.getElementsByTagName('head')[0].appendChild(newNode);
                      }
                   });
-
-                  if (ext === 'css') {
-                     parentTargetNode.insertBefore(closeComment, cssTarget);
-                  }
 
                   // update HTML
                   fs.writeFileSync(f, stringify(dom));
