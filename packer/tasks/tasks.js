--- conflicted
+++ resolved
@@ -1,21 +1,11 @@
-<<<<<<< HEAD
-/* eslint-disable no-unlimited-disable*/
-/* eslint-disable */
-=======
 /* eslint-disable no-invalid-this */
->>>>>>> 766ea9d2
 'use strict';
 
 const async = require('async');
 const path = require('path');
 const modDeps = require('./../lib/moduleDependencies');
 const packHTML = require('./lib/packHTML');
-<<<<<<< HEAD
-const packOwnDeps = require('./lib/packOwnDeps');
-=======
 const packOwnDeps = require('./lib/pack-own-deps');
-const customPackage = require('./lib/customPackage');
->>>>>>> 766ea9d2
 const makeDependenciesGraph = require('./lib/collectDependencies');
 const packCSS = require('./lib/packCSS').gruntPackCSS;
 const packJS = require('./lib/packJS');
@@ -112,11 +102,7 @@
          return;
       }
 
-<<<<<<< HEAD
-      dg = modDeps.getDependencyGraphSync(applicationRoot);
-=======
-      const dg = modDeps.getDependencyGraph(applicationRoot);
->>>>>>> 766ea9d2
+      const dg = modDeps.getDependencyGraphSync(applicationRoot);
 
       // Передаем root, чтобы относительно него изменялись исходники в loaders
       await packOwnDeps(dg, root, applicationRoot, this.data.splittedCore);
@@ -144,166 +130,6 @@
 
 }
 
-<<<<<<< HEAD
-=======
-/**
- * Пользовательская паковка
- * @param grunt
- * @return {Function}
- */
-function gruntCustomPack(grunt) {
-   return function() {
-      grunt.log.ok(grunt.template.today('hh:MM:ss') + ': Запускается задача создания кастомных пакетов.');
-
-      let
-         root = this.data.root,
-         applicationRoot = path.join(root, this.data.application),
-         configsFiles = [],
-         done = this.async(),
-         dblSlashes = /\\/g,
-         bundlesPath = 'ext/requirejs',
-         wsRoot = grunt.file.exists(applicationRoot, 'resources/WS.Core') ? 'resources/WS.Core' : 'ws',
-         bundlesRoutePath,
-         taskDone, dg, configsArray, generateIntersectsConfig, collectDepsAndIntersectsDone,
-         deleteIntersectsFromPackages, startCreateCustomPacks;
-
-      generateIntersectsConfig = function() {
-         let
-            namespacesForConfigs = {},
-            intersects = Object.keys(bundlesOptions.intersects),
-            configPath = '';
-
-            //Генерим для неймспейсов orderQueue и создаём для них конфигурации для кастомной паковки
-         getNameSpaces(intersects).forEach(function(namespace) {
-            const modulesWithCurrentNamespace = intersects.filter(function(module) {
-               const regexp = new RegExp(`^${namespace}|^js!${namespace}`);
-               return regexp.test(module);
-            });
-            namespacesForConfigs[namespace] = [];
-            for (let i = 0; i < modulesWithCurrentNamespace.length; i++) {
-               namespacesForConfigs[namespace].push(bundlesOptions.intersects[modulesWithCurrentNamespace[i]]);
-            }
-            let
-               moduleRoot = namespacesForConfigs[namespace][0].fullPath.replace(applicationRoot, '').split('/');
-            moduleRoot = moduleRoot.length > 2 ? path.join(moduleRoot[0], moduleRoot[1]) : moduleRoot[0];
-            configPath = path.join(moduleRoot, namespace.replace('.', '-').toLowerCase() + '-intersects').replace(dblSlashes, '/');
-            configsArray.push({
-               outputFile: path.join(applicationRoot, configPath + '.js'),
-               orderQueue: namespacesForConfigs[namespace],
-               packagePath: configPath
-            });
-
-            //также добавляем конфиг пересечений для данного неймспейса в бандлы
-            bundlesOptions.bundles[configPath] = namespacesForConfigs[namespace];
-         });
-
-      };
-
-      collectDepsAndIntersectsDone = function() {
-         applicationRoot = applicationRoot.replace(dblSlashes, '/');
-         deleteIntersectsFromPackages();
-      };
-
-      deleteIntersectsFromPackages = function() {
-         async.eachLimit(configsArray, 10, function(config, done) {
-            config.orderQueue = config.orderQueue.filter(function(node) {
-               return !bundlesOptions.intersects[node.fullName];
-
-            });
-
-            //также убираем пересечения из конфига конкретного бандла
-            if (bundlesOptions.bundles[config.packagePath]) {
-               bundlesOptions.bundles[config.packagePath] = bundlesOptions.bundles[config.packagePath].filter(function(module) {
-                  return !bundlesOptions.intersects[module];
-               });
-            }
-            done();
-         }, startCreateCustomPacks);
-      };
-
-      startCreateCustomPacks = function() {
-         generateIntersectsConfig();
-         customPackage.createGruntPackage(grunt, configsArray, root, badConfigs, bundlesOptions, taskDone);
-      };
-
-      taskDone = function(errors) {
-         const packageNames = Object.keys(errors);
-         if (packageNames.length > 0) {
-            packageNames.forEach(function(packageName) {
-               logger.error(`Ошибка в кастомном пакете ${packageName}: ${errors[packageName]}`);
-            });
-            logger.error('Fatal error: Некоторые кастомные пакеты не были созданы. Данные пакеты будут проигнорированы и не попадут в бандлы. Подробнее в логах билдера');
-         } else {
-            logger.debug('Задача создания кастомных пакетов выполнена.');
-         }
-
-         applicationRoot = applicationRoot.replace(dblSlashes, '/');
-         if (wsRoot !== 'ws') {
-            saveBundlesForEachModule(grunt, applicationRoot);
-         }
-         bundlesRoutePath = path.join(wsRoot, bundlesPath, 'bundlesRoute').replace(dblSlashes, '/');
-         grunt.file.write(path.join(applicationRoot, wsRoot, bundlesPath, 'bundles.json'), `${JSON.stringify(bundlesOptions.bundles)}`);
-         logger.debug(`Записали bundles.json по пути: ${path.join(applicationRoot, wsRoot, bundlesPath, 'bundles.js')}`);
-         grunt.file.write(path.join(applicationRoot, wsRoot, bundlesPath, 'bundles.js'), `bundles=${JSON.stringify(bundlesOptions.bundles)};`);
-         logger.debug(`Записали bundles.js по пути: ${path.join(applicationRoot, wsRoot, bundlesPath, 'bundles.js')}`);
-
-         grunt.file.write(path.join(applicationRoot, wsRoot, bundlesPath, 'output.json'), `${JSON.stringify(bundlesOptions.outputs)}`);
-         logger.debug(`Записали output.json по пути: ${path.join(applicationRoot, wsRoot, bundlesPath, 'output.json')}`);
-         grunt.file.write(path.join(applicationRoot, `${bundlesRoutePath}.json`), JSON.stringify(bundlesOptions.modulesInBundles));
-         logger.debug(`Записали bundlesRoute.json по пути: ${path.join(applicationRoot, `${bundlesRoutePath}.json`)}`);
-         grunt.file.write(path.join(applicationRoot, `${bundlesRoutePath}.js`), `define("${bundlesRoutePath}",[],function(){return ${JSON.stringify(bundlesOptions.modulesInBundles)};});`);
-
-         /**
-            * Таска минификации выполняется до кастомной паковки, поэтому мы должны для СП также
-            * сохранить .min бандл
-            */
-         if (bundlesOptions.splittedCore) {
-            grunt.file.write(path.join(applicationRoot, wsRoot, bundlesPath, 'bundles.min.js'), `bundles=${JSON.stringify(bundlesOptions.bundles)};`);
-            logger.debug(`Записали bundles.min.js по пути: ${path.join(applicationRoot, wsRoot, bundlesPath, 'bundles.min.js')}`);
-         }
-         done();
-      };
-
-      if (!modDeps.checkModuleDependenciesSanity(applicationRoot, taskDone)) {
-         return;
-      }
-
-      dg = modDeps.getDependencyGraph(applicationRoot);
-
-      let sourceFiles = grunt.file.expand({cwd: applicationRoot}, this.data.src);
-
-      /**
-         * Не рассматриваем конфигурации, которые расположены в директории ws, если сборка
-         * для Сервиса Представлений, поскольку конфигурации из ws являются дублями конфигураций
-         * из WS.Core и один и тот же код парсится дважды.
-         */
-      if (wsRoot !== 'ws') {
-         sourceFiles = sourceFiles.filter(function(pathToSource) {
-            return !/^ws/.test(pathToSource);
-         });
-      }
-
-      sourceFiles.forEach(function(pathToSource) {
-         configsFiles.push(path.join(applicationRoot, pathToSource));
-      });
-
-      configsArray = customPackage.getConfigs(grunt, configsFiles, applicationRoot, badConfigs);
-
-      if (badConfigs && badConfigs.length > 0) {
-         let errorMessage = '[ERROR] Опция "include" отсутствует или является пустым массивом!' +
-                ' Список конфигурационных файлов с данной ошибкой: ';
-         errorMessage += badConfigs.map(function(item) {
-            return '"' + item.path + '"';
-         }).join(', ');
-         logger.error(errorMessage);
-      }
-
-      bundlesOptions.splittedCore = this.data.splittedCore;
-      customPackage.collectDepsAndIntersects(dg, configsArray, applicationRoot, wsRoot, bundlesOptions, collectDepsAndIntersectsDone);
-   };
-}
-
->>>>>>> 766ea9d2
 function gruntPackCSS(grunt) {
    return function() {
       logger.debug('Запускается задача паковки css.');
