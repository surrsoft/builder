'use strict';

const path = require('path');
const async = require('async');
const dblSlashes = /\\/g;
const packerDictionary = require('./packDictionary');
const commonPackage = require('./../../lib/commonPackage');
const excludeCore = ['^Core/*', '^Deprecated/*', '^Transport/*'];
const logger = require('../../../lib/logger').logger();
const fs = require('fs-extra');
const packCSS = require('./packCSS').packCSS;

/**
 * Путь до original файла
 * @param {String} path
 * @return {string}
 */
function originalPath(path) {
   return path.indexOf('.original.') > -1 ? path : path.replace(/(\.js)$/, '.original$1');
}

/**
 * Путь до выходного файла
 * @param {String} output
 * @param {String} applicationRoot
 * @param {DepGraph} dg
 * @return {string}
 */
function getOutputFile(cfg, applicationRoot, dg, bundlesOptions) {
   let
      mDepsPath = dg.getNodeMeta(cfg.output).path,
      outputFile;

   if (mDepsPath) {
      outputFile = mDepsPath;
   } else {
      outputFile = path.join(path.dirname(cfg.path), path.normalize(cfg.output));
   }
   if (bundlesOptions.splittedCore && !mDepsPath) {
      outputFile = outputFile.replace(/(\.js)$/, '.min$1');
   }

   return path.join(path.normalize(applicationRoot), outputFile).replace(dblSlashes, '/');
}

/**
 * Экранируем строку для RegExp
 * @param {String} str
 * @return {string}
 */
function escapeRegExp(str) {
   return str.replace(/[\-\[\]\/\{\}\(\)\*\+\?\.\\\^\$\|]/g, '\\$&');
}

/**
 * Экранируем строку для RegExp без экранирования *, она заменена на .*
 * @param {String} str
 * @return {string}
 */
function escapeRegExpWithoutAsterisk(str) {
   return str.replace(/[\-\[\]\/\{\}\(\)\+\?\.\\\^\$\|]/g, '\\$&').replace('*', '.*');
}

/**
 * Формируем RegExp для фильтрации модулей
 * @param {Array} modules
 * @return {RegExp}
 */
function generateRegExp(modules) {
   let regexpStr = '';

   if (!modules || !modules.length) {
      return null;
   }

   modules.forEach(function(module) {
      if (typeof module !== 'string') {
         return;
      }

      if (module.indexOf('*') > -1) {
         regexpStr += (regexpStr ? '|' : '') + '(' + escapeRegExpWithoutAsterisk(module) + ')';
      } else {
         regexpStr += (regexpStr ? '|' : '') + '(' + escapeRegExp(module) + '$)';
      }
   });

   return new RegExp(`^(.+?!)?${regexpStr}`);
}

/**
 * Получаем список вершин
 * @param {DepGraph} dg
 * @param {Array} modules
 * @return {Array}
 */
function findAllModules(dg, modules) {
   const nodes = dg.getNodes();
   const regexp = generateRegExp(modules);

   return nodes.filter(function(node) {
      return regexp.test(node);
   });
}

/**
 * Получаем отфильтрованный граф
 * @param {DepGraph} dg
 * @param {Object} cfg
 * @param {String} applicationRoot - полный путь до корня сервиса
 * @return {Array}
 */
function getOrderQueue(dg, cfg, applicationRoot) {
   //если особый пакет(вебинары), то оставляем старый способ паковки
   if (!cfg.includeCore && cfg.modules) {
      cfg.modules.forEach(function(expression) {
         if (!cfg.include.includes(expression)) {
            cfg.include.push(expression);
         }
      });
      var excludeCoreReg = generateRegExp(excludeCore);
   }
   const modules = findAllModules(dg, !cfg.includeCore && !cfg.modules ? cfg.include : cfg.modules);
   const include = generateRegExp(cfg.include);
   const exclude = generateRegExp(cfg.exclude);

   const orderQueue = dg.getLoadOrder(modules);

   return commonPackage.prepareOrderQueue(dg, orderQueue, applicationRoot)
      .filter(function(module) {
         return include ? include.test(module.fullName) : true;
      })
      .filter(function(module) {
         return exclude ? !exclude.test(module.fullName) : true;
      })
      .filter(function(module) {
         return excludeCoreReg ? !excludeCoreReg.test(module.fullName) : true;
      });
}

/**
 * Получаем физический путь для названия пакета
 * @param {DepGraph} dg
 * @param {String} currentPackageName - текущее название для пакета
 * @return {String}
 */
function getBundlePath(currentOutput, applicationRoot, wsRoot) {
   currentOutput = currentOutput.replace(applicationRoot.replace(/\\/g, '/'), '');
   if (wsRoot === 'resources/WS.Core') {
      currentOutput = currentOutput.replace(/^ws/, wsRoot);
   }
   return currentOutput
      .replace(/\\/g, '/')
      .replace(/\.js/g, '');
}

/**
 * Проверяет наличие стиля или шаблона в списке на запись
 * @param module - Полное имя модуля(с плагинами)
 * @param orderQueue - список модулей на запись
 */
function checkForIncludeInOrderQueue(module, orderQueue) {
   const
      moduleWithoutPlugin = module.split('!').pop(),
      founded = {};

   orderQueue.forEach(currentModule => {
      const currentModuleParts = new Set(currentModule.fullName.split('!'));
      if (currentModuleParts.has(moduleWithoutPlugin)) {
         if (currentModuleParts.has('css')) {
            founded.css = true;
         }
         if (currentModuleParts.has('tmpl')) {
            founded.tmpl = true;
         }
         if (currentModuleParts.has('html')) {
            founded.xhtml = true;
         }
      }
   });
   return founded;
}

/**
 * проверяем, сгенерирован ли шаблон и стоит ли его включать в пакет.
 * P.S. эта функция работает исключительно для анонимных шаблонов, которые
 * любят глубоко в callback тянуть через require
 * @param templatePath
 */
function checkTemplateForAMD(templatePath) {
   const data = fs.readFileSync(templatePath, 'utf8');
   return data.indexOf('define(') === 0;
}

/**
 * Генерирует кастомный пакет для requirejs конфигурации.
 * @param {Object} orderQueue - очередь модулей на запись в пакет.
 * @return {Array}
 */
function generateBundle(orderQueue, splittedCore) {
   const
      bundle = [],
      moduleExtReg = /(\.module)?(\.min)?(\.original)?\.js$/,
      modulesToPushToOrderQueue = [];

   orderQueue.forEach(function(node) {
      const
         isJSModuleWithoutJSPlugin = node.fullName.indexOf('!') === -1 && node.plugin === 'js',
         modulePath = node.fullPath ? node.fullPath : node.moduleYes.fullPath ? node.moduleYes.fullPath : node.moduleNo.fullPath,
         moduleHaveTmpl = fs.existsSync(modulePath.replace(moduleExtReg, '.tmpl')),
         moduleHaveXhtml = fs.existsSync(modulePath.replace(moduleExtReg, '.xhtml')),
         moduleHaveCSS = fs.existsSync(modulePath.replace(moduleExtReg, '.css'));

      if (node.amd) {
         /**
          * Если модуль без плагина js и у него есть шаблон или стиль, мы должны удостовериться,
          * что они также попадут в бандлы и будут запакованы, иначе require будет вызывать
          * кастомный пакет, но с соответствующим расширением
          */
         if (isJSModuleWithoutJSPlugin && (moduleHaveTmpl || moduleHaveXhtml || moduleHaveCSS)) {
            const foundedElements = checkForIncludeInOrderQueue(node.fullName, orderQueue);
            let config;
            if (moduleHaveTmpl && !foundedElements.tmpl) {
               config = {
                  fullName: `tmpl!${node.fullName}`,
                  fullPath: modulePath.replace(moduleExtReg, splittedCore ? '.min.tmpl' : '.tmpl'),
                  plugin: 'tmpl'
               };
               config.amd = checkTemplateForAMD(config.fullPath);
               modulesToPushToOrderQueue.push(config);

            }
            if (moduleHaveXhtml && !foundedElements.xhtml) {
               config = {
                  fullName: `tmpl!${node.fullName}`,
                  fullPath: modulePath.replace(moduleExtReg, splittedCore ? '.min.xhtml' : '.xhtml'),
                  plugin: 'html',
                  amd: true
               };
               config.amd = checkTemplateForAMD(config.fullPath);
               modulesToPushToOrderQueue.push(config);
            }
            if (moduleHaveCSS && !foundedElements.css) {
               modulesToPushToOrderQueue.push({
                  fullName: `css!${node.fullName}`,
                  fullPath: modulePath.replace(moduleExtReg, splittedCore ? '.min.css' : '.css'),
                  plugin: 'css'
               });
            }
         }
         bundle.push(node.fullName);
      } else if (node.plugin === 'css' || node.plugin === 'text') {
         bundle.push(node.fullName);
      }
   });

   modulesToPushToOrderQueue.forEach(module => orderQueue.push(module));
   return bundle;
}

/**
 * Генерирует список: модуль и путь до пакета, в котором он лежит
 * @param currentBundle - текущий бандл
 * @param pathToBundle - физический путь до бандла
 * @param bundlesRoutingObject - результирующий список
 */
function generateBundlesRouting(currentBundle, pathToBundle, bundlesRoutingObject) {
   for (let i = 0; i < currentBundle.length; i++) {
      if (currentBundle[i].indexOf('css!') === -1) {
         bundlesRoutingObject[currentBundle[i]] = pathToBundle;
      }
   }
}

/**
 * Создает кастомный пакет по заданной конфигурации.
 * @param {Object} grunt
 * @param {DepGraph} dg - граф завивимостей
 * @param {Object} cfg - конфигурация
 * @param {Array} cfg.modules - массив вершин графа
 * @param {Array} [cfg.include] - массив модулей, который нужно оставить
 * @param {Array} [cfg.exclude] - массив модулей, которые надо исключить
 * @param {String} cfg.output - имя выходного файла, может быть именем модуля
 * @param {String} root - корень статики
 * @param {String} applicationRoot - полный путь до корня сервиса
 * @param {Object} bundlesOptions - Объект с пакетами для requirejs конфигурации. Включает 2 опции: bundles - конфигурация для requirejs, modulesInBundles - модули и пути до пакетов с данными модулями.
 * @param {Function} done - коллбек типа done
 */
function _createGruntPackage(grunt, cfg, root, bundlesOptions, done) {
   function callBack(err) {
      if (err) {
         done(err);
      } else {
         commonPackage.limitingNativePackFiles(cfg.orderQueue, 10, root, function(err, result) {
            if (err) {
               //удаляем из бандлов конфигурацию, если пакет по итогу не смог собраться
               delete bundlesOptions.bundles[cfg.packagePath];
               done(err);
            } else {
               grunt.file.write(cfg.outputFile, result ? result.reduce(function concat(res, modContent) {
                  return res + (res ? '\n' : '') + modContent;
               }, '') : '');

               done(null);
            }
         });
      }
   }

   // Не будем портить оригинальный файл.
   if (grunt.file.exists(cfg.outputFile) && !grunt.file.exists(originalPath(cfg.outputFile))) {
      commonPackage.copyFile(cfg.outputFile, originalPath(cfg.outputFile), callBack);
   } else {
      callBack();
   }
}

//собираем зависимости для конкретной конфигурации кастомной паковки
function _collectDepsAndIntersects(dg, cfg, applicationRoot, wsRoot, bundlesOptions, done) {
   const
      outputFile = getOutputFile(cfg, applicationRoot, dg, bundlesOptions),
      packagePath = getBundlePath(outputFile, applicationRoot, wsRoot),
      pathToCustomCSS = outputFile.replace(/\.js$/, '.css');

   let
      orderQueue, cssModulesFromOrderQueue = [];

   orderQueue = getOrderQueue(dg, cfg, applicationRoot)
      .filter(function(node) {
         if (node.plugin === 'js' || node.plugin === 'tmpl' || node.plugin === 'html') {
            return node.amd;
         }
         if (node.fullName.includes('css!')) {
            cssModulesFromOrderQueue.push(node);
            
            /**
             * пока оставляем и jsное обьявление для обратной совместимости с онлайном на rtpackage без VDOM.
             * После необходимых правок со стороны СП мы уберём полностью css.
             */
            return true;
         }
         return true;
      });

   /**
    * пишем все стили по пути кастомного пакета в css-файл.
    */
   cssModulesFromOrderQueue = commonPackage.prepareResultQueue(cssModulesFromOrderQueue, applicationRoot);
   if (cssModulesFromOrderQueue.css.length > 0) {
      packCSS(cssModulesFromOrderQueue.css.filter(function removeControls(module) {
         if (cfg.themeName) {
            return !module.fullName.startsWith('css!SBIS3.CONTROLS/') && !module.fullName.startsWith('css!Controls/');
         }
         return true;
      }).map(function onlyPath(module) {
         return module.fullPath;
<<<<<<< HEAD
      }), applicationRoot, (err, result) => fs.writeFileSync(pathToCustomCSS, result));
=======
      }), applicationRoot, (err, result) => fs.outputFileSync(pathToCustomCSS, result));
>>>>>>> 2ff27474
   }

   if (cfg.platformPackage || !cfg.includeCore) {
      bundlesOptions.bundles[packagePath] = generateBundle(orderQueue, bundlesOptions.splittedCore);
      generateBundlesRouting(bundlesOptions.bundles[packagePath], packagePath, bundlesOptions.modulesInBundles);
   }

   orderQueue = packerDictionary.deleteModulesLocalization(orderQueue);
   orderQueue = packerDictionary.packerCustomDictionary(orderQueue, applicationRoot);

   cfg.outputFile = outputFile;
   cfg.packagePath = packagePath;
   cfg.orderQueue = orderQueue;
   bundlesOptions.outputs[cfg.outputFile] = 1;
   done();
}

/**
 * Проверяем конфигурационный файл на обязательное наличие опции include и чтобы она не была пустым массивом.
 * В случае успеха кладём его в configsArray, иначе в badConfigs.
 * @param {Object} config - json-файл формата name.package.json
 * @param {String} cfgPath - полный путь до данного конфигурационного файла
 * @param {String} applicationRoot - путь до корня
 * @param {Array} badConfigs - json-файлы формата name.package.json, которые будут проигнорированы паковщиком
 * @param {Array} configsArray - корректные json-файлы формата name.package.json
 * @return {Array}
 */
function checkConfigForIncludeOption(config, cfgPath, applicationRoot, badConfigs, configsArray) {
   config.path = cfgPath.replace(applicationRoot, '');
   if (config.includeCore || config.include && config.include.length > 0) {
      configsArray.push(config);
   } else {
      badConfigs.push(config);
   }
}

/**
 * Обходим конфигурационные файлы, складываем все содержащиеся внутри объекты в configsArray
 * Если конфиг плохой, складываем его в badConfigs
 * По каждому объекту будет создан свой пакет.
 * @param {Object} grunt
 * @param {Array} configsFiles - json-файлы формата name.package.json
 * @param {String} applicationRoot - путь до корня
 * @param {Array} badConfigs - json-файлы формата name.package.json, которые будут проигнорированы паковщиком
 * @return {Array}
 */
function getConfigs(grunt, configsFiles, applicationRoot, badConfigs) {
   const configsArray = [];
   configsFiles.forEach(function(cfgPath) {
      let cfgContent = grunt.file.readJSON(cfgPath),
         packageName = path.basename(cfgPath);

      if (cfgContent instanceof Array) {
         for (let i = 0; i < cfgContent.length; i++) {
            const cfgObj = cfgContent[i];
            cfgObj.packageName = packageName;
            cfgObj.configNum = i + 1;
            checkConfigForIncludeOption(cfgObj, cfgPath, applicationRoot, badConfigs, configsArray);
         }
      } else {
         cfgContent.packageName = packageName;
         checkConfigForIncludeOption(cfgContent, cfgPath, applicationRoot, badConfigs, configsArray);
      }
   });

   return configsArray;
}

/**
 * @callback createGruntPackage~callback
 * @param {Error} [error]
 */
/**
 * Создаем пакеты по конфигурациям
 * @param {Object} grunt
 * @param {DepGraph} dg - граф зависимостей
 * @param {Array} configs - массив конфигураций
 * @param {Array} configs.modules - массив вершин графа
 * @param {Array} [configs.include] - массив модулей, который нужно оставить
 * @param {Array} [configs.exclude] - массив модулей, которые надо исключить
 * @param {String} configs.output - имя выходного файла, может быть именем модуля
 * @param {String} root - корень статики
 * @param {String} applicationRoot - полный путь до корня сервиса
 * @param {Object} bundles - пакеты для requirejs конфигурации
 * @param {createGruntPackage~callback} taskDone - callback
 */
function createGruntPackage(grunt, configs, root, badConfigs, bundlesOptions, taskDone) {
   if (badConfigs.length > 0) {
      grunt.log.ok(grunt.template.today('hh:MM:ss') + ': Будет проигронировано ' + badConfigs.length + ' конфигураций кастомной паковки. Смотри описание ошибки выше.');
   }
   grunt.log.ok(grunt.template.today('hh:MM:ss') + ': Обнаружено ' + configs.length + ' конфигураций кастомной паковки');

   const errors = {};
   async.eachLimit(configs, 3, function(config, callback) {
      const configNum = config.configNum ? 'конфигурация №' + config.configNum : '';

      _createGruntPackage(grunt, config, root, bundlesOptions, function(err) {
         if (err) {
            errors[config.packageName] = err;

            /**
             * Ошибка создания пакета. Удаляем все его упоминания из бандлов.
             */
            Object.keys(bundlesOptions.modulesInBundles).forEach(function(moduleName) {
               if (bundlesOptions.modulesInBundles[moduleName] === config.packagePath) {
                  delete bundlesOptions.modulesInBundles[moduleName];
               }
            });
            logger.error({
               message: `Ошибка создания кастомного пакета по конфигурационному файлу ${config.packageName} - ${configNum}`,
               error: err
            });
         } else {
            logger.debug(`Создан кастомный пакет по конфигурационному файлу ${config.packageName} - ${configNum}`);
         }

         /**
          * даже в случае ошибки передавать в итеративный callback ошибку мы не будем,
          * поскольку согласно документации async это прерывает выполнение всех остальных
          * работающих в данный момент потоков, в результате чего мы имеем половину нерабочих
          * нерабочих пакетов при сломавшемся одном
          */
         callback();
      });
   }, function(err, result) {
      taskDone(errors, result);
   });
}

function collectDepsAndIntersects(dg, configs, applicationRoot, wsRoot, bundlesOptions, collectDepsAndIntersectsDone) {
   async.eachLimit(configs, 3, function(config, callback) {
      _collectDepsAndIntersects(dg, config, applicationRoot, wsRoot, bundlesOptions, function(err) {
         callback(err);
      });
   }, function() {
      collectDepsAndIntersectsDone(configs);
   });
}

module.exports = {
   getConfigs: getConfigs,
   createGruntPackage: createGruntPackage,
   collectDepsAndIntersects: collectDepsAndIntersects
};<|MERGE_RESOLUTION|>--- conflicted
+++ resolved
@@ -354,11 +354,7 @@
          return true;
       }).map(function onlyPath(module) {
          return module.fullPath;
-<<<<<<< HEAD
-      }), applicationRoot, (err, result) => fs.writeFileSync(pathToCustomCSS, result));
-=======
       }), applicationRoot, (err, result) => fs.outputFileSync(pathToCustomCSS, result));
->>>>>>> 2ff27474
    }
 
    if (cfg.platformPackage || !cfg.includeCore) {
