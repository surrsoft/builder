--- conflicted
+++ resolved
@@ -162,22 +162,7 @@
       bundle = [];
 
    orderQueue.forEach(function(node) {
-<<<<<<< HEAD
-      const
-         isJSModuleWithoutJSPlugin = node.fullName.indexOf('!') === -1 && node.plugin === 'js',
-         modulePath = node.fullPath ? node.fullPath
-            : node.moduleYes.fullPath ? node.moduleYes.fullPath : node.moduleNo.fullPath,
-         moduleHaveTemplate = fs.pathExistsSync(modulePath.replace(moduleExtReg, '.xhtml')) ||
-            fs.pathExistsSync(modulePath.replace(moduleExtReg, '.tmpl'));
-
-      if (node.amd) {
-         if (!(isJSModuleWithoutJSPlugin && moduleHaveTemplate)) {
-            bundle.push(node.fullName);
-         }
-      } else if (node.plugin === 'css' || node.plugin === 'text') {
-=======
-      if (node.amd || node.plugin === 'css') {
->>>>>>> b8d17159
+      if (node.amd || node.plugin === 'css' || node.plugin === 'text') {
          bundle.push(node.fullName);
       }
    });
