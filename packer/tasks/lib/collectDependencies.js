'use strict';

const esprima = require('esprima');
const traverse = require('estraverse').traverse;
const async = require('async');
const path = require('path');
const fs = require('fs-extra');
const DepGraph = require('./../../lib/dependencyGraph');
const getMeta = require('./../../lib/getDependencyMeta');
const logger = require('../../../lib/logger').logger();

const rjsPaths = global.requirejs.s.contexts._.config.paths || {};
const requirejsPathResolver = global.requirejs('Core/pathResolver');
const i18n = global.requirejs('Core/i18n');
const availableLangs = Object.keys(i18n.getAvailableLang());

let supportedPlugins = ['js', 'html', 'css', 'json', 'xml', 'text', 'native-css', 'browser', 'optional', 'i18n', 'tmpl'];
const pluginsOnlyDeps = ['cdn', 'preload', 'remote'];
const systemModules = ['module', 'require', 'exports'];
const reIsRemote = /^http[s]?:|^\/\//i;
const firstDot = /^\.\/|\.\\\\/;
const dblSlashes = /\\/g;
const isCss = /\.css$/;
const isWS = /^\.\.\/ws/;

supportedPlugins = supportedPlugins.concat(pluginsOnlyDeps);

/**
 * @typedef {Object} Meta
 * @property {String} fullName - module name with plugin
 * @property {String} fullPath - module full path
 * @property {String} plugin - plugin name
 * @property {String} module - module name
 * @property {Object} [moduleYes] - is plugin, module yes
 * @property {Object} [moduleNo] - is plugin, module no
 * @property {String} [moduleFeature] - is plugin, module feature
 * @property {Boolean} [amd] - module is amd notation
 * @property {Array} [deps] - module dependencies
 */


/**
 * Определяем, нужен ли включать плагин в зависимости
 * @param {Meta} meta
 * @return {boolean}
 */
function needPlugin(meta) {
   if (meta.plugin === 'js') {
      // Проверим на пути requirejs
      const firstFolder = meta.module && meta.module.split('/')[0];
      if (firstFolder && rjsPaths[firstFolder]) {
         return false;
      }
   }

   return true;
}

/**
 * Есть ли элемент в массиве
 * @param {Array} arr
 * @param {*} val
 * @return {boolean}
 */
function hasValue(arr, val) {
   return arr.indexOf(val) !== -1;
}

/**
 * Есть ли плагин в белом списке
 * @param {Meta} meta
 * @return {boolean}
 */
function whitelistedPlugin(meta) {
   if (meta.plugin === 'is') {
      return (meta.moduleYes ? hasValue(supportedPlugins, meta.moduleYes.plugin) : true) &&
         (meta.moduleNo ? hasValue(supportedPlugins, meta.moduleNo.plugin) : true);
   }
   if (meta.plugin === 'browser' || meta.plugin === 'optional') {
      return meta.moduleIn ? hasValue(supportedPlugins, meta.moduleIn.plugin) : true;
   }
   return hasValue(supportedPlugins, meta.plugin);
}

/**
 * Проверяет, является ли модуль "удаленным", то есть находится не на текущей статике
 * @param {Meta} meta
 * @return {boolean}
 */
function notRemoteFile(meta) {
   if (meta.plugin === 'is') {
      return (meta.moduleYes ? !reIsRemote.test(meta.moduleYes.module) : true) &&
         (meta.moduleNo ? !reIsRemote.test(meta.moduleNo.module) : true);
   }
   if (meta.plugin === 'browser' || meta.plugin === 'optional') {
      return meta.moduleIn ? !reIsRemote.test(meta.moduleIn.module) : true;
   }
   return meta.module && !reIsRemote.test(meta.module);
}

/**
 * Проверяет, является ли модуль "служебным", то есть необрабатываемым
 * @param {Meta} meta
 * @return {boolean}
 */
function notSystemModule(meta) {
   return meta.module && !hasValue(systemModules, meta.module);
}

/**
 * Удаляет лидирующую точку в пути модуля
 * @param {Meta} meta
 * @return {Meta}
 */
function replaceFirstDot(meta) {
   meta.fullName = meta.fullName.replace(firstDot, '');
   return meta;
}

/**
 * Получает массив зависимостей для модуля
 * @param {Object} grunt
 * @param {String} fullPath - полный путь до js файла
 * @param {Array} deps - массив зависимостей
 * @return {Array}
 */
function getDependencies(grunt, fullPath, deps) {
   const plugins = [];
   deps = deps && deps instanceof Array ? deps : [];
   deps = deps
      .map(function getValue(i) {
         if (!i || i.type !== 'Literal') {
            logger.debug(`Warning! Dependencies is not literal. ${fullPath}. ${JSON.stringify(i)}`);
            return '';
         }
         return i.value;
      })
      .map(getMeta)
      .filter(whitelistedPlugin)
      .filter(notRemoteFile)
      .filter(notSystemModule)
      .map(replaceFirstDot);

   deps.forEach(function collectPlugins(i) {
      if (i.plugin && !hasValue(plugins, i.plugin) && needPlugin(i)) {
         plugins.push(i.plugin);
      }

      if (i.plugin === 'is') {
         const yesPlugin = i.moduleYes && i.moduleYes.plugin;
         const noPlugin = i.moduleNo && i.moduleNo.plugin;
         if (yesPlugin && !hasValue(plugins, yesPlugin) && needPlugin(i.moduleYes)) {
            plugins.push(yesPlugin);
         }
         if (noPlugin && !hasValue(plugins, noPlugin) && needPlugin(i.moduleNo)) {
            plugins.push(noPlugin);
         }
      } else if (i.plugin === 'browser' || i.plugin === 'optional') {
         const inPlugin = i.moduleIn && i.moduleIn.plugin;
         if (inPlugin && !hasValue(plugins, inPlugin) && needPlugin(i.moduleIn)) {
            plugins.push(inPlugin);
         }
      }
   });

   deps = deps.filter(function(i) {
      if (i.plugin === 'is') {
         const yesPlugin = i.moduleYes && i.moduleYes.plugin;
         const noPlugin = i.moduleNo && i.moduleNo.plugin;
         return !hasValue(pluginsOnlyDeps, yesPlugin) && !hasValue(pluginsOnlyDeps, noPlugin);
      } else if (i.plugin === 'browser' || i.plugin === 'optional') {
         const inPlugin = i.moduleIn && i.moduleIn.plugin;
         return !hasValue(pluginsOnlyDeps, inPlugin);
      } else {
         return !hasValue(pluginsOnlyDeps, i.plugin);
      }
   });

   //формируем объект зависимости для плагина и вставляем в начало массива зависимостей
   plugins.map(function(name) {
      return {
         fullName: name,
         amd: true
      };
   }).forEach(function pushPluginsDependencies(plugin) {
      deps.unshift(plugin);
   });

   return deps;
}

/**
 * Возвращает полный путь для модуля
 * @param {Object} grunt
 * @param {Meta} dep
 * @param {string} plugin
 * @return {string}
 */
function getModulePath(grunt, dep, plugin, errMes) {
   /**
    * Набор плагинов для модулей типа plugin1!plugin2!SomeModule
    * чтобы независимо от порядка плагинов правильно определять наличие
    * определённого плагина.
    */
   const modulePlugins = new Set([plugin, dep.plugin]);
   let pathToModule = '';
   try {
      if (dep.module) {
         if (dep.plugin === 'text' || dep.plugin === 'native-css') {
            pathToModule = dep.module;
         } else if (dep.plugin === 'i18n') {
            let jsPath, cssPath, countryPath;

            /**
             * Перебираем все доступные языки и пытаемся получить путь до любой css или json
             */
            availableLangs.forEach(function(lang) {
               jsPath = i18n.getDictPath(dep.module, lang, 'json');
               cssPath = i18n.getDictPath(dep.module, lang, 'css');
               countryPath = i18n.getDictPath(dep.module, lang.split('-')[1], 'css');

               pathToModule = jsPath || cssPath || countryPath || '';
            });

         } else {
            pathToModule = requirejsPathResolver(dep.module, dep.plugin);
         }
      } else {
         pathToModule = dep.fullName;
      }

      pathToModule = pathToModule ? path.normalize(pathToModule).replace(dblSlashes, '/') : '';

      if (pathToModule) {
         //добавляем расширение модуля в путь до работы функции requirejs.toUrl, поскольку она требует обязательного наличия расширения.
         let ext = path.extname(pathToModule).substr(1);
         if (!ext || (dep.plugin === 'html' ? ext !== 'xhtml' : dep.plugin !== 'text' ? ext !== dep.plugin : false)) {
            switch (dep.plugin) {
               case 'html':
                  ext = 'xhtml';
                  break;
               case 'i18n':
                  ext = '';
                  break;
               case 'native-css':
                  ext = 'css';
                  break;
               default:
                  if (!dep.plugin) {
                     ext = 'js';
                  } else {
                     ext = dep.plugin;
                  }
                  break;
            }
            pathToModule = pathToModule + (ext ? '.' + ext : '');
         }
         pathToModule = global.requirejs.toUrl(pathToModule);

         /**
          * Если какие-то файлы локализации присутствуют, оставляем путь до папки верхнего уровня,
          * чтобы в i18nLoader найти в ней словари для всех доступных языков.
          */
         if (dep.plugin === 'i18n') {
            pathToModule = pathToModule.split('lang/')[0];
         }

         /**
          * Если плагин optional и сформированного пути не существует, тогда нету смысла помещать
          * данный путь в module dependencies
          */
<<<<<<< HEAD
         if (modulePlugins.has('optional')) {
            if (!grunt.file.exists(pathToModule)) {
=======
         if (plugin === 'optional') {
            if (!fs.pathExistsSync(pathToModule)) {
>>>>>>> 072a4c62
               return '';
            }
         }
      }
   } catch (e) {
<<<<<<< HEAD
      if (!modulePlugins.has('optional') && !rjsPaths[dep.fullName]) {
         grunt.log.warn(e + errMes);
=======
      if (plugin !== 'optional' && !rjsPaths[dep.fullName]) {
         logger.warning({
            message: errMes,
            error: e
         });
>>>>>>> 072a4c62
      }
   }

   return pathToModule;
}

/**
 * Регистрирует модуль как ноду, если он еще не зарегистрирован
 * @param {Object} grunt
 * @param {DepGraph} graph
 * @param {String} applicationRoot - полный путь до корня сервиса
 * @param {Meta} dep
 * @param {string} plugin
 */
function registerNodeMaybe(grunt, graph, applicationRoot, dep, plugin, errMes) {
   // Встретили зависимость, для которой еще нет ноды в графе
   if (dep && !graph.hasNode(dep.fullName)) {
      let pathToModule;
      try {
         pathToModule = getModulePath(grunt, dep, plugin, errMes);
      } catch (e) {
         //pass;
         // ловим эксепшн из pathResolver, чтобы не хламить сборку
      }

      if (pathToModule) {
         dep.fullPath = pathToModule;

         graph.registerNode(dep.fullName, {
            path: parsePathForPresentationService(applicationRoot, dep.fullPath)
         });
      }
   }
}


/**
 * Регистрирует зависимость модуля, если она еще не зарегистрирована
 * @param {Object} grunt
 * @param {DepGraph} graph
 * @param {String} applicationRoot - полный путь до корня сервиса
 * @param {Meta} dep
 * @return {String}
 */
function registerDependencyMayBe(grunt, graph, applicationRoot, errMes, dep) {
   if (dep.plugin === 'is') {
      registerNodeMaybe(grunt, graph, applicationRoot, dep.moduleYes, dep.plugin, errMes);
      registerNodeMaybe(grunt, graph, applicationRoot, dep.moduleNo, dep.plugin, errMes);
   } else if (dep.plugin === 'browser' || dep.plugin === 'optional') {
      registerNodeMaybe(grunt, graph, applicationRoot, dep.moduleIn, dep.plugin, errMes);
      getComponentForTmpl(grunt, graph, applicationRoot, dep.moduleIn);
   } else {
      registerNodeMaybe(grunt, graph, applicationRoot, dep, dep.plugin, errMes);
      getComponentForTmpl(grunt, graph, applicationRoot, dep);
      getDependenciesForI18N(grunt, graph, applicationRoot, dep);
   }

   return dep.fullName;
}

/**
 * Добавляет зависимости для tmpl плагина
 * @param {Object} grunt
 * @param {DepGraph} graph
 * @param {String} applicationRoot - полный путь до корня сервиса
 * @param {Meta} mod
 */
function getComponentForTmpl(grunt, graph, applicationRoot, mod) {
   if (mod && mod.plugin === 'tmpl' && mod.fullPath) {
      try {
         // Можем не прочитать, так как подключили через optional
         const text = fs.readFileSync(mod.fullPath);
         if (text) {
            const tmplstr = global.requirejs('Core/tmpl/tmplstr');
            const arr = tmplstr.getComponents(text).map(function(dp) {
               return {
                  type: 'Literal',
                  value: dp
               };
            });
            const d = getDependencies(grunt, mod.fullPath, arr);
            const errMes = '-------- Parent name: "' + mod.fullName + '"; Parent path: "' + mod.fullPath + '"';
            graph.addDependencyFor(mod.fullName, d.map(registerDependencyMayBe.bind(undefined, grunt, graph, applicationRoot, errMes)));
         }
      } catch (err) {
         logger.warning({
            error: err
         });
      }
   }
}

/**
 * Добавляет зависимости для i18n плагина
 * @param {Object} grunt
 * @param {DepGraph} graph
 * @param {String} applicationRoot - полный путь до корня сервиса
 * @param {Meta} mod
 */
function getDependenciesForI18N(grunt, graph, applicationRoot, mod) {
   if (mod && mod.plugin === 'i18n' && mod.fullPath) {
      try {
         const deps = [];
         const resourceRoot = path.join(applicationRoot, 'resources');
         availableLangs.forEach(function(lang) {
            const country = lang.split('-')[1];
            const jsonPath = path.join(mod.fullPath, 'lang', lang, lang + '.json');
            const dictPath = jsonPath.replace('.json', '.js');
            const dictModule = path.relative(resourceRoot, dictPath).replace(dblSlashes, '/').replace(isWS, 'WS').replace('.js', '');

            const cssPath = path.join(mod.fullPath, 'lang', lang, lang + '.css');
            const cssModule = 'native-css!' + path.relative(resourceRoot, cssPath).replace(dblSlashes, '/').replace(isCss, '').replace(isWS, 'WS');

            const countryPath = path.join(mod.fullPath, 'lang', country, country + '.css');
            const countryModule = 'native-css!' + path.relative(resourceRoot, countryPath).replace(dblSlashes, '/').replace(isCss, '').replace(isWS, 'WS');

            if (fs.existsSync(cssPath)) {
               deps.push({plugin: 'native-css', fullPath: cssPath, fullName: cssModule});
            }
            if (fs.existsSync(countryPath)) {
               deps.push({plugin: 'native-css', fullPath: countryPath, fullName: countryModule});
            }

            if (fs.existsSync(dictPath)) {
               deps.push({plugin: 'js', fullPath: dictPath, fullName: dictModule});
            }
         });

         deps.forEach(function(dep) {
            if (!graph.hasNode(dep.fullName)) {
               graph.registerNode(dep.fullName, {
                  path: path.relative(applicationRoot, dep.fullPath)
               });
            }
         });

         graph.addDependencyFor(mod.fullName, deps.map(function(dep) {
            return dep.fullName;
         }));
      } catch (err) {
         logger.warning({
            error: err
         });
      }
   }
}

/**
 * Получаем AST дерево из js файла
 * @param {String} text
 * @return {Object|Error}
 */
function parseModule(text) {
   let res;
   try {
      res = esprima.parse(text);
   } catch (e) {
      res = e;
   }
   return res;
}

/**
 * Перестраивает пути до WS модулей в случае сборки для Сервиса Представлений
 * Таска tmpl-build работает по module-dependencies и она не в курсе существования
 * WS.Core и WS.Deprecated.
 * @param {String} applicationRoot - полный путь до корня сервиса
 * @param {String} fullPath - полный путь до модуля
 */
function parsePathForPresentationService(applicationRoot, fullPath) {
   let
      presentationService = fs.pathExistsSync(path.join(applicationRoot, 'resources', 'WS.Core')),
      modulePath = path.relative(applicationRoot, fullPath),
      parts;

   if (presentationService) {
      parts = modulePath.split(path.sep);
      if (parts[0] === 'ws') {
         if (parts[1] === 'deprecated') {
            modulePath = modulePath.replace([parts[0], parts[1]].join(path.sep), 'WS.Deprecated');
         } else {
            modulePath = modulePath.replace(/^ws/, 'WS.Core');
         }
         modulePath = `resources${path.sep}${modulePath}`;
      }
   }
   return modulePath;
}

/**
 * @callback collectDependencies~callback
 * @param {Error} error
 * @param {String} [graph]
 */

/**
 * Ищет и регистрирует все модули и их зависимости в файле module-dependencies.json
 * @param {Object} grunt
 * @param {DepGraph} graph
 * @param {Array.<String>} jsFiles - массив путей до js файлов, в которых ищем модули
 * @param {Object} jsModules - объект известных модулей с учетом перекрытия
 * @param {String} applicationRoot - полный путь до корня сервиса
 * @param {collectDependencies~callback} taskDone
 */
function collectDependencies(grunt, graph, jsFiles, jsModules, applicationRoot, taskDone) {
   logger.debug(`Building dependencies tree on ${jsFiles.length} files`);
   async.eachSeries(jsFiles, function(fullPath, done) {
      logger.debug(`Loading dependencies for ${fullPath}`);
      fs.readFile(fullPath, 'utf8', function moduleParser(err, res) {
         if (err) {
            done(err);
         } else {
            const ast = parseModule(res);

            if (ast instanceof Error) {
               ast.message += '\nPath: ' + fullPath;
               return done(ast);
            }

            let myName, meta, deps = [], errMes;
            traverse(ast, {
               enter: function getModuleNameAndDependencies(node) {
                  if (node.type === 'CallExpression' && node.callee.type === 'Identifier' &&
                     node.callee.name === 'define') {

                     if (node.arguments[0].type === 'Literal' && typeof node.arguments[0].value === 'string') {
                        myName = node.arguments[0].value;
                        if (node.arguments[1].type === 'ArrayExpression') {
                           deps = getDependencies(grunt, fullPath, node.arguments[1].elements);
                        }
                     } else if (node.arguments[0].type === 'ArrayExpression' || node.arguments[0].type === 'FunctionExpression') {
                        logger.debug(`Ignore anonymous define ${fullPath}`);
                        return;
                     } else {
                        logger.debug(`Fail parse ${fullPath}`);
                        return;
                     }

                     meta = getMeta(myName);

                     let needToRegister = meta.plugin === 'js' && (!jsModules[meta.module] || jsModules[meta.module] == fullPath) || meta.plugin !== 'js',
                        registeredDependencies;

                     //deps = addI18NDep(meta, deps);

                     errMes = `-------- Parent module: "${myName}"; Parent path: "${fullPath}"`;

                     registeredDependencies = deps.map(registerDependencyMayBe.bind(undefined, grunt, graph, applicationRoot, errMes));

                     if (needToRegister) {
                        /**
                         * nodes['(supportedPlugins)!NAME.SPACE.MODULE'] = { path: '/path/to/module/file' }
                         */
                        graph.registerNode(myName, {
                           path: parsePathForPresentationService(applicationRoot, fullPath),
                           amd: true
                        });

                        /**
                         * links['(supportedPlugins)!NAME.SPACE.MODULE'] = [ '(supportedPlugins)!NAME.SPACE.MODULE', ... ]
                         */
                        graph.addDependencyFor(myName, registeredDependencies);
                     }
                  }
               }
            });

            done();
         }
      });
   }, function(err) {
      if (err) {
         taskDone(err);
      } else {
         taskDone(null, graph.toJSON());
      }
   });
}

function addRoot(root) {
   return function(p) {
      return root ? path.join(root, p) : p;
   };
}

function merge(obj1, obj2) {
   const result = {};
   Object.keys(obj1).forEach(function(name) {
      result[name] = path.normalize(obj1[name]);
   });

   Object.keys(obj2).forEach(function(name) {
      result[name] = result[name] || path.normalize(obj2[name]);
   });

   return result;
}

function map(obj, fn) {
   const result = {};
   Object.keys(obj).forEach(function(name) {
      result[name] = fn(obj[name]);
   });
   return result;
}

//TODO отказываемся от автоматического добавления зависомостей i18n. Удалить в 3.17.350.
/*
function addI18NDep(meta, deps) {
    if (meta.plugin === 'js' && meta.module.indexOf('SBIS3') == 0) {
        var hasLocalization = false;

        deps.forEach(function (dep) {
            if (dep.module == meta.module && dep.plugin === 'i18n') {
                hasLocalization = true;
    }
        });

        if (!hasLocalization) {
            deps.push(
               { fullName: 'i18n!' + meta.module,
                plugin: 'i18n',
                module: meta.module,
                encode: false })
        }
    }

    return deps;
}*/

function makeDependenciesGraph(grunt, root, applicationRoot, jsFiles, done) {
   const graph = new DepGraph(),
      _const = global.requirejs('Core/constants'),
      jsCoreModules = map(_const.jsCoreModules, addRoot(path.join(applicationRoot, 'ws'))),
      jsModules = map(_const.jsModules, addRoot(root)),
      modules = merge(jsCoreModules, jsModules);

   collectDependencies(grunt, graph, jsFiles, modules, applicationRoot, done);
}

module.exports = makeDependenciesGraph;<|MERGE_RESOLUTION|>--- conflicted
+++ resolved
@@ -269,28 +269,18 @@
           * Если плагин optional и сформированного пути не существует, тогда нету смысла помещать
           * данный путь в module dependencies
           */
-<<<<<<< HEAD
          if (modulePlugins.has('optional')) {
-            if (!grunt.file.exists(pathToModule)) {
-=======
-         if (plugin === 'optional') {
             if (!fs.pathExistsSync(pathToModule)) {
->>>>>>> 072a4c62
                return '';
             }
          }
       }
    } catch (e) {
-<<<<<<< HEAD
       if (!modulePlugins.has('optional') && !rjsPaths[dep.fullName]) {
-         grunt.log.warn(e + errMes);
-=======
-      if (plugin !== 'optional' && !rjsPaths[dep.fullName]) {
          logger.warning({
             message: errMes,
             error: e
          });
->>>>>>> 072a4c62
       }
    }
 
