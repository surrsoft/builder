'use strict';

const fs = require('fs-extra'),
   humanize = require('humanize'),
   path = require('path'),
   async = require('async'),
   runUglifyJs = require('../lib/run-uglify-js'),
   extensions = [/(\.modulepack)?(\.js)$/, /\.tmpl$/, /\.xhtml$/, /\.jstpl$/, /\.json$/],
   helpers = require('../lib/helpers'),
   logger = require('../lib/logger').logger();

function getCurrentEXT(currentPath) {
   for (let i = 0; i < extensions.length; i++) {
      if (currentPath.match(extensions[i])) {
         // если расширение .js или .modulepack.js, надо вернуть полный результат
         if (i === 0) {
            return currentPath.match(extensions[i])[0];
         }
         return extensions[i];
      }
   }
   return '';
}

/**
 * Функция возвращает путь до минифицированного файла в зависимости от расширения
 * и паковки собственных зависимостей
 * @String currentPath - путь до оригинала
 * @RegExp currentEXT - текущее расширение
 * @String currentEXTString
 * @returns {String} minModulePath
 */
function getMinModulePath(currentPath, currentEXT, currentEXTString) {
   switch (currentEXTString) {
      case '.xhtml':
      case '.tmpl':
         return currentPath;
      case '.js': {
         let ext = '';

         // packed own dependencies
         if (fs.existsSync(currentPath.replace(currentEXT, '.modulepack.js'))) {
            ext = '.min.original.js';
         } else {
            ext = '.min.js';
         }
         return currentPath.replace(currentEXT, ext);
      }
      default:
         return currentPath.replace(currentEXT, `.min${currentEXTString.replace('.modulepack', '')}`);
   }
}

module.exports = function register(grunt) {
   grunt.registerMultiTask('uglify', 'Задача минификации JS',

      /** @this grunt */
      function uglifyJsTask() {
         grunt.log.ok(`${humanize.date('H:i:s')} : Запускается задача uglify.`);
         const taskDone = this.async(),
            applicationRoot = path.join(this.data.root, this.data.application);

         /**
          * Опция splittedCore описывает, распиленное ядро или обычное мы используем.
          * Она нам пригодится, чтобы на Препроцессоре не генерить SourceMaps, поскольку в целях отладки
          * там присутствует /debug
          */
         const { splittedCore } = this.data;
         const getAvailableFiles = function(filesArray) {
            return filesArray.filter((filepath) => {
               if (!grunt.file.exists(filepath)) {
                  logger.warning(`Source file ${filepath} not found`);
                  return false;
               }
               return true;
            });
         };

         const mDeps = JSON.parse(fs.readFileSync(path.join(applicationRoot, 'resources', 'module-dependencies.json'))),
            nodes = Object.keys(mDeps.nodes);

         nodes.forEach((node) => {
            const modulePath = mDeps.nodes[node].path.replace(/\\/g, '/');
            mDeps.nodes[node].path = modulePath;
         });

         // Iterate over all src-dest file pairs.
         async.eachSeries(
            this.files,
            (currentFile, done) => {
               const availableFiles = getAvailableFiles(currentFile.src);
               if (availableFiles.length === 0) {
                  logger.warning(`Destination ${currentFile.dest} not written because src files were empty.`);
                  return;
               }
               availableFiles.forEach((file) => {
                  const currentPath = path.normalize(file),
                     originalText = fs.readFileSync(currentPath, 'utf8'),
                     isMarkup = originalText.match(/define\("(tmpl!|html!)/),
                     currentEXT = getCurrentEXT(currentPath),
                     timeBeforeUglify = new Date();

                  const currentNodePath = helpers.prettifyPath(
                        helpers.removeLeadingSlash(currentPath.replace(applicationRoot, '')).replace('.modulepack', '')
                     ),
                     currentNode = nodes.filter(node => mDeps.nodes[node].path === currentNodePath);

                  let currentEXTString = currentEXT.toString(),
                     sourceMapUrl,
                     minModulePath,
                     minMapPath;

                  currentEXTString = currentEXTString.match(/\.js$/)
                     ? currentEXTString
                     : currentEXTString.slice(2, currentEXTString.length - 2);

                  /**
                   * Если шаблон не был сгенерен, тогда минифицировать нечего и обработку файла завершаем.
                   */
                  if ((currentEXTString.match(extensions[1]) || currentEXTString.match(extensions[2])) && !isMarkup) {
                     logger.debug(
                        `Template ${currentPath} doesnt generated. Check tmpl/xhtml-build task logs for errors. `
                     );
                     return;
                  }
                  if (splittedCore) {
                     minModulePath = getMinModulePath(currentPath, currentEXT, currentEXTString);
                     minMapPath = `${minModulePath}.map`;
                     if (currentEXTString.match(extensions[0]) && !minModulePath.includes('.original.js')) {
                        sourceMapUrl = path.basename(minMapPath);
                     }
                  }

                  const targetPath = minModulePath || currentPath;

                  try {
                     if (splittedCore && currentEXTString === '.jstpl') {
                        /**
                         * jstpl копируем напрямую, их минифицировать никак нельзя,
                         * но .min файл присутствовать должен во избежание 404х
                         */
                        fs.writeFileSync(minModulePath, originalText);
                     } else if (splittedCore && currentEXTString === '.json') {
                        /**
                         * Для json воспользуемся нативной функцией JSON.stringify, чтобы избавиться
                         * от табуляции и получить минифицированный вариант
                         */
                        try {
                           fs.writeFileSync(minModulePath, JSON.stringify(JSON.parse(originalText)));
                           if (splittedCore && currentNode.length > 0) {
                              currentNode.forEach((node) => {
                                 mDeps.nodes[node].path = mDeps.nodes[node].path.replace(currentEXT, '.min.json');
                              });
                           }
                        } catch (err) {
                           logger.error({
                              message: 'Проблема с парсингом и сохранением json-файла',
                              error: err,
                              filePath: currentPath
                           });
                        }
                     } else {
                        /**
                         * для остальных модулей выполняем стандартную минификацию
                         */
                        const minified = runUglifyJs(currentPath, originalText, isMarkup, sourceMapUrl);

                        if (splittedCore && currentNode.length > 0 && currentEXTString === '.js') {
                           currentNode.forEach((node) => {
                              mDeps.nodes[node].path = mDeps.nodes[node].path.replace(currentEXT, '.min.js');
                           });
                        }

                        fs.writeFileSync(targetPath, minified.code);
                        if (minified.hasOwnProperty('map') && minified.map) {
                           fs.writeFileSync(minMapPath, minified.map);
                        }
                     }
                  } catch (error) {
                     logger.error({
                        message: 'Ошибка при минификации файла',
                        error,
                        filePath: currentPath
                     });
                     fs.writeFileSync(targetPath, originalText);
                  }

                  const
                     timeAfterUglify = new Date(),
                     difference = timeAfterUglify - timeBeforeUglify;

                  // если минификация длится больше 5 секунд, предупреждаем об этом
                  if (difference >= 5000) {
                     logger.warning({
                        message: `Долгий процесс минификации для файла: ${difference / 1000} секунд`,
                        filePath: file
                     });
                  }
               });
<<<<<<< HEAD
=======
               fs.writeFileSync(targetPath, originalText);
            }
            const
               timeAfterUglify = new Date(),
               difference = timeAfterUglify - timeBeforeUglify;

            // если минификация длится больше 5 секунд, предупреждаем об этом
            if (difference >= 5000) {
               logger.info({
                  message: `Долгий процесс минификации для файла: ${difference / 1000} секунд`,
                  filePath: file
               });
            }
         });
>>>>>>> 7de08708

               /**
                * используем такой способ возвращения callback'а итеративной функции, поскольку
                * в противном случае мы получим переполнение размера стека вызовов. Подробнее
                * можно почитать здесь:
                * https://github.com/caolan/async/blob/master/intro.md#synchronous-iteration-functions
                */
               setImmediate(done);
            },
            (err) => {
               if (err) {
                  logger.error({
                     error: err
                  });
               }
               if (splittedCore) {
                  fs.writeFileSync(
                     path.join(applicationRoot, 'resources/module-dependencies.json'),
                     JSON.stringify(mDeps, null, 3)
                  );
               }

               grunt.log.ok(`${humanize.date('H:i:s')} : Задача uglify выполнена.`);
               taskDone();
            }
         );
      });
};<|MERGE_RESOLUTION|>--- conflicted
+++ resolved
@@ -191,29 +191,12 @@
 
                   // если минификация длится больше 5 секунд, предупреждаем об этом
                   if (difference >= 5000) {
-                     logger.warning({
+                     logger.info({
                         message: `Долгий процесс минификации для файла: ${difference / 1000} секунд`,
                         filePath: file
                      });
                   }
                });
-<<<<<<< HEAD
-=======
-               fs.writeFileSync(targetPath, originalText);
-            }
-            const
-               timeAfterUglify = new Date(),
-               difference = timeAfterUglify - timeBeforeUglify;
-
-            // если минификация длится больше 5 секунд, предупреждаем об этом
-            if (difference >= 5000) {
-               logger.info({
-                  message: `Долгий процесс минификации для файла: ${difference / 1000} секунд`,
-                  filePath: file
-               });
-            }
-         });
->>>>>>> 7de08708
 
                /**
                 * используем такой способ возвращения callback'а итеративной функции, поскольку
