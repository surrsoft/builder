--- conflicted
+++ resolved
@@ -12,19 +12,8 @@
    return !!(matchs && matchs[1]);
 }
 
-<<<<<<< HEAD
-function getName(filePath, isResources, isRootApp, sep) {
-   let splittedPath;
-
-   if (sep) {
-      splittedPath = filePath.split(sep);
-   } else {
-      splittedPath = filePath.split('/');
-   }
-=======
-function getName(path, isResources, isRootApp) {
-   const splitPath = path.replace(/\\/g, '/').split('/');
->>>>>>> 69102d1d
+function getName(filePath, isResources, isRootApp) {
+   const splittedPath = path.replace(/\\/g, '/').split('/');
 
    if (splittedPath.indexOf('ws') > -1) {
       return '';
