'use strict';

const path = require('path'),
   fs = require('fs'),
   helpers = require('../lib/helpers'),
   convertHtmlTmpl = require('../lib/convert-html-tmpl'),
   parseJsComponent = require('../lib/parse-js-component'),
   logger = require('../lib/logger').logger(),
   generateStaticHtmlForJs = require('../lib/generate-static-html-for-js');

function convertTmpl(resourcesRoot, filePattern, componentsProperties, cb) {
   helpers.recurse(resourcesRoot, function(fullPath, callback) {
      // фильтр по файлам .html.tmpl
      if (!helpers.validateFile(fullPath, filePattern)) {
         setImmediate(callback);
         return;
      }

      helpers.readFile(fullPath, function(err, html) {
         if (err) {
            logger.error(`Ошибка чтения файла ${fullPath}: ${err}`);
            setImmediate(callback);
            return;
         }

         convertHtmlTmpl(html, fullPath, componentsProperties)
            .then(
               result => {
                  const newFullPath = fullPath.replace(/\.tmpl$/, '');

                  // если файл уже есть, удалим
                  if (helpers.existsSync(newFullPath)) {
                     helpers.unlinkSync(newFullPath);
                  }

                  // создадим файл с новым содержимым
                  helpers.writeFile(newFullPath, result.toString(), callback);
               },
               error => {
                  logger.error({
                     message: 'Ошибка при обработке шаблона',
                     error: error,
                     filePath: fullPath
                  });
                  setImmediate(callback);
               }
            );
      });
   }, cb);
}

<<<<<<< HEAD
module.exports = function(grunt) {
   const servicesPath = (grunt.option('services_path') || '').replace(/["']/g, '');
   const userParams = grunt.option('user_params') || false;
   const globalParams = grunt.option('global_params') || false;

   grunt.registerMultiTask('html-tmpl', 'Generate static html from .html.tmpl files', function() {
      logger.debug('Запускается задача html-tmpl.');
      const start = Date.now(),
         done = this.async(),
         root = this.data.root,
         application = this.data.application,
         applicationRoot = path.join(root, application),
         resourcesRoot = path.join(applicationRoot, 'resources'),
         filePattern = this.data.filePattern,
         componentsProperties = {}; //TODO

      convertTmpl(resourcesRoot, filePattern, componentsProperties, function(err) {
         if (err) {
            logger.error({error: err});
         }

         logger.debug(`Duration: ${(Date.now() - start) / 1000} sec`);
         done();
      });
   });

   grunt.registerMultiTask('static-html', 'Generate static html from modules', function() {
      logger.debug('Запускается задача static-html.');
      const
         start = Date.now(),
         done = this.async(),
         root = this.data.root,
         application = this.data.application,
         applicationRoot = path.join(root, application),
         resourcesRoot = path.join(applicationRoot, 'resources'),
         patterns = this.data.src,
         oldHtml = grunt.file.expand({cwd: applicationRoot}, this.data.html),
         modulesOption = (grunt.option('modules') || '').replace('"', ''),
         forPresentationService = (grunt.option('includes') !== undefined) ? !grunt.option('includes') : false;

      const pathsModules = grunt.file.readJSON(modulesOption);
      if (!Array.isArray(pathsModules)) {
         logger.error('Parameter "modules" incorrect');
         return;
      }
      const modules = new Map();
      for (let pathModule of pathsModules) {
         modules.set(path.basename(pathModule), pathModule);
      }

      let contents = {};
      try {
         contents = grunt.file.readJSON(path.join(resourcesRoot, 'contents.json'));
      } catch (err) {
         logger.warning({
            message: 'Error while requiring contents.json',
            error: err
         });
      }

      if (oldHtml && oldHtml.length) {
         let start = Date.now();
         oldHtml.forEach(function(file) {
            const filePath = path.join(applicationRoot, file);
=======
function parseObjectExpression(properties) {
    let obj = {};
    properties.forEach(function (prop) {
        obj[prop.key.name] = prop.value.value;
    });
    return obj;
}

module.exports = function (grunt) {
    const srvPath = (grunt.option('services_path') || '').replace(/"|'/g, '');
    const userParams = grunt.option('user_params') || false;
    const globalParams = grunt.option('global_params') || false;
    let htmlNames = {};

    function getReplaceOpts(root, application) {
        return {
            WINDOW_TITLE: '',
            APPEND_STYLE: '',
            APPEND_JAVASCRIPT: '',
            ACCESS_LIST: '',
            APPLICATION_ROOT: application,
            SBIS_ROOT: application + 'ws/',
            RESOURCE_ROOT: application + 'resources/',
            SERVICES_PATH: srvPath || application + 'service/',
            USER_PARAMS: userParams,
            GLOBAL_PARAMS: globalParams,
            SAVE_LAST_STATE: false,
            ROOT: root,
            START_DIALOG: ''
        };
    }

    function generateHTML(htmlTemplate, outFileName, replaceOpts, applicationRoot, cb, inclReplace) {
        let templatePath = '';
        if (!htmlTemplate) {
            templatePath = path.join(__dirname, './../resources/index.html');
            console.log(templatePath);
        } else {
            templatePath = path.join(applicationRoot, 'resources', htmlTemplate);
        }

        if (cache[templatePath]) {
            let text = replaceIncludes(cache[templatePath], replaceOpts, inclReplace);
            helpers.writeFile(path.join(applicationRoot, outFileName), text, cb);
        } else {
            fs.readFile(templatePath, (err, text) => {
                if (err) {
                    grunt.fail.fatal(err);
                    return cb(err);
                }

                cache[templatePath] = text.toString();
                text = replaceIncludes(cache[templatePath], replaceOpts, inclReplace);
                helpers.writeFile(path.join(applicationRoot, outFileName), text, cb);
            });
        }
    }

    function parseOpts(opts, application, replaceOpts, applicationRoot, cb, inclReplace) {
        let
            moduleName = opts.moduleName,
            webPage = opts.webPage || {},
            htmlTemplate = webPage.htmlTemplate || '',
            outFileName = webPage.outFileName;
        replaceOpts.WINDOW_TITLE = opts.title || '';
        replaceOpts.START_DIALOG = moduleName || '';

        if (!outFileName) {
            return cb();
        } else if (!htmlTemplate) {
            grunt.log.ok(`Using default template for output file ${outFileName}.html`);
        }

        htmlNames[moduleName] = application.replace('/', '') + outFileName + '.html';

        htmlTemplate = transliterate(htmlTemplate.replace(dblSlashes, '/'));

        generateHTML(htmlTemplate, outFileName + '.html', replaceOpts, applicationRoot, cb, inclReplace);
    }

    grunt.registerMultiTask('static-html', 'Generate static html from modules', function () {
        grunt.log.ok(`${humanize.date('H:i:s')}: Запускается задача static-html.`);
        let start = Date.now();
        const
            done = this.async(),
            root = this.data.root,
            application = this.data.application,
            applicationRoot = path.join(root, application),
            resourcesRoot = path.join(applicationRoot, 'resources'),
            patterns = this.data.src,
            oldHtml = grunt.file.expand({cwd: applicationRoot}, this.data.html),
            inclReplace = getTypeApp();

       function getTypeApp() {
          //поддержка совместимости
          if (grunt.option('includes') !== undefined) {
             return grunt.option('includes');
          }

          let
             splittedCore = (grunt.option('splitted-core') === undefined) ? false : grunt.option('splitted-core'),
             multiService = (grunt.option('multi-service') === undefined) ? false : grunt.option('multi-service');

          if (splittedCore && multiService) {
             return false;
          }

          return true;
       }

        let contents = {};

        try {
            contents = grunt.file.readJSON(path.join(resourcesRoot, 'contents.json'));
            htmlNames = contents.htmlNames || {};
        } catch (err) {
            grunt.log.warn('Error while requiring contents.json', err);
        }

        if (oldHtml && oldHtml.length) {
            let start = Date.now();
            oldHtml.forEach(function (file) {
                const filePath = path.join(applicationRoot, file);
                try {
                    fs.unlinkSync(path.join(applicationRoot, file));
                } catch (err) {
                    console.log('Can\'t delete old html: ', filePath, err);
                }
            });
            grunt.log.ok(`${humanize.date('H:i:s')}: Удаление ресурсов завершено(${(Date.now() - start) / 1000} sec)`);
        }

        helpers.recurse(applicationRoot, function (file, callback) {
            if (helpers.validateFile(path.relative(applicationRoot, file), patterns)) {
                fs.readFile(file, (err, text) => {
                    if (err) {
                        grunt.fail.fatal(err);
                        return callback(err);
                    }

                    let ast = helpers.parseModule(text.toString());

                    if (ast instanceof Error) {
                        ast.message += '\nPath: ' + file;
                        grunt.fail.fatal(ast);
                        return callback(ast);
                    }

                    let arrExpr = [];
                    let ReturnStatement = null;
                    let moduleName = '';

                    traverse(ast, {
                        enter: function getModuleName(node) {
                            if (findExpression(node, 'webPage') && node.expression.right && node.expression.right.type == 'ObjectExpression') {
                                arrExpr.push(node.expression);
                            }

                            if (findExpression(node, 'title') && node.expression.right && node.expression.right.type == 'Literal') {
                                arrExpr.push(node.expression);
                            }

                            if (node.type == 'CallExpression' && node.callee.type == 'Identifier' &&
                                node.callee.name == 'define') {
                                if (node.arguments[0].type == 'Literal' && typeof node.arguments[0].value == 'string') {
                                    moduleName = node.arguments[0].value;
                                }

                                let fnNode = null;
                                if (node.arguments[1] && node.arguments[1].type == 'FunctionExpression') {
                                    fnNode = node.arguments[1].body;
                                } else if (node.arguments[2] && node.arguments[2].type == 'FunctionExpression') {
                                    fnNode = node.arguments[2].body;
                                }
                                if (fnNode) {
                                    if (fnNode.body && fnNode.body instanceof Array) {
                                        fnNode.body.forEach(function (i) {
                                            if (i.type == 'ReturnStatement') {
                                                ReturnStatement = i.argument;
                                            }
                                        });
                                    }
                                }
                            }
                        }
                    });

                    if (arrExpr.length && ReturnStatement) {
                        let opts = {};
                        opts.moduleName = moduleName;
                        arrExpr.forEach(function (expr) {
                            try {
                                expr.left.object.name == ReturnStatement.name ? opts[expr.left.property.name] =
                                        expr.right.type == 'ObjectExpression' ? parseObjectExpression(expr.right.properties)
                                            : expr.right.value : false;
                            } catch (err) {
                                grunt.log.error(err);
                            }
                        });

                        parseOpts(opts, application, getReplaceOpts(root, application), applicationRoot, callback, inclReplace);
                    } else {
                        callback();
                    }
                });
            } else {
                callback();
            }
        }, function (err) {
            if (err) {
                grunt.fail.fatal(err);
            }

>>>>>>> 7d455e89
            try {
               fs.unlinkSync(path.join(applicationRoot, file));
            } catch (err) {
               logger.warning({
                  message: 'Can\'t delete old html',
                  filePath: filePath,
                  error: err
               });
            }
         });
         logger.debug(`Удаление ресурсов завершено(${(Date.now() - start) / 1000} sec)`);
      }

      const config = {
         root: root,
         application: application,
         servicesPath: servicesPath,
         userParams: userParams,
         globalParams: globalParams
      };

      helpers.recurse(applicationRoot, function(file, callback) {
         if (helpers.validateFile(path.relative(applicationRoot, file), patterns)) {
            fs.readFile(file, (err, text) => {
               if (err) {
                  logger.error({
                     error: err
                  });
                  return callback();
               }
               let componentInfo = {};
               try {
                  componentInfo = parseJsComponent(text.toString());
               } catch (error) {
                  return callback(error);
               }

               generateStaticHtmlForJs(file, componentInfo, contents, config, modules, forPresentationService)
                  .then(
                     result => {
                        if (result) {
                           const outputPath = path.join(applicationRoot, result.outFileName);
                           helpers.writeFile(outputPath, result.text, callback);
                        } else {
                           callback();
                        }
                     },
                     error => {
                        logger.error({
                           message: 'Ошибка при генерации статической html для JS',
                           filePath: file,
                           error: error
                        });
                        callback();
                     }
                  );
            });
         } else {
            callback();
         }
      }, function(err) {
         if (err) {
            logger.error({
               error: err
            });
         }

         try {
            const sorted = helpers.sortObject(contents);

            grunt.file.write(path.join(resourcesRoot, 'contents.json'), JSON.stringify(sorted, null, 2));
            grunt.file.write(path.join(resourcesRoot, 'contents.js'), 'contents=' + JSON.stringify(sorted));
         } catch (error) {
            logger.error({
               error: error
            });
         }

         logger.debug(`Duration: ${(Date.now() - start) / 1000} sec`);
         done();
      });
   });
};<|MERGE_RESOLUTION|>--- conflicted
+++ resolved
@@ -49,7 +49,6 @@
    }, cb);
 }
 
-<<<<<<< HEAD
 module.exports = function(grunt) {
    const servicesPath = (grunt.option('services_path') || '').replace(/["']/g, '');
    const userParams = grunt.option('user_params') || false;
@@ -88,7 +87,7 @@
          patterns = this.data.src,
          oldHtml = grunt.file.expand({cwd: applicationRoot}, this.data.html),
          modulesOption = (grunt.option('modules') || '').replace('"', ''),
-         forPresentationService = (grunt.option('includes') !== undefined) ? !grunt.option('includes') : false;
+         forPresentationService = getTypeApp();
 
       const pathsModules = grunt.file.readJSON(modulesOption);
       if (!Array.isArray(pathsModules)) {
@@ -98,6 +97,23 @@
       const modules = new Map();
       for (let pathModule of pathsModules) {
          modules.set(path.basename(pathModule), pathModule);
+      }
+
+      function getTypeApp() {
+         //поддержка совместимости
+         if (grunt.option('includes') !== undefined) {
+            return grunt.option('includes');
+         }
+
+         let
+            splittedCore = (grunt.option('splitted-core') === undefined) ? false : grunt.option('splitted-core'),
+            multiService = (grunt.option('multi-service') === undefined) ? false : grunt.option('multi-service');
+
+         if (splittedCore && multiService) {
+            return false;
+         }
+
+         return true;
       }
 
       let contents = {};
@@ -114,221 +130,6 @@
          let start = Date.now();
          oldHtml.forEach(function(file) {
             const filePath = path.join(applicationRoot, file);
-=======
-function parseObjectExpression(properties) {
-    let obj = {};
-    properties.forEach(function (prop) {
-        obj[prop.key.name] = prop.value.value;
-    });
-    return obj;
-}
-
-module.exports = function (grunt) {
-    const srvPath = (grunt.option('services_path') || '').replace(/"|'/g, '');
-    const userParams = grunt.option('user_params') || false;
-    const globalParams = grunt.option('global_params') || false;
-    let htmlNames = {};
-
-    function getReplaceOpts(root, application) {
-        return {
-            WINDOW_TITLE: '',
-            APPEND_STYLE: '',
-            APPEND_JAVASCRIPT: '',
-            ACCESS_LIST: '',
-            APPLICATION_ROOT: application,
-            SBIS_ROOT: application + 'ws/',
-            RESOURCE_ROOT: application + 'resources/',
-            SERVICES_PATH: srvPath || application + 'service/',
-            USER_PARAMS: userParams,
-            GLOBAL_PARAMS: globalParams,
-            SAVE_LAST_STATE: false,
-            ROOT: root,
-            START_DIALOG: ''
-        };
-    }
-
-    function generateHTML(htmlTemplate, outFileName, replaceOpts, applicationRoot, cb, inclReplace) {
-        let templatePath = '';
-        if (!htmlTemplate) {
-            templatePath = path.join(__dirname, './../resources/index.html');
-            console.log(templatePath);
-        } else {
-            templatePath = path.join(applicationRoot, 'resources', htmlTemplate);
-        }
-
-        if (cache[templatePath]) {
-            let text = replaceIncludes(cache[templatePath], replaceOpts, inclReplace);
-            helpers.writeFile(path.join(applicationRoot, outFileName), text, cb);
-        } else {
-            fs.readFile(templatePath, (err, text) => {
-                if (err) {
-                    grunt.fail.fatal(err);
-                    return cb(err);
-                }
-
-                cache[templatePath] = text.toString();
-                text = replaceIncludes(cache[templatePath], replaceOpts, inclReplace);
-                helpers.writeFile(path.join(applicationRoot, outFileName), text, cb);
-            });
-        }
-    }
-
-    function parseOpts(opts, application, replaceOpts, applicationRoot, cb, inclReplace) {
-        let
-            moduleName = opts.moduleName,
-            webPage = opts.webPage || {},
-            htmlTemplate = webPage.htmlTemplate || '',
-            outFileName = webPage.outFileName;
-        replaceOpts.WINDOW_TITLE = opts.title || '';
-        replaceOpts.START_DIALOG = moduleName || '';
-
-        if (!outFileName) {
-            return cb();
-        } else if (!htmlTemplate) {
-            grunt.log.ok(`Using default template for output file ${outFileName}.html`);
-        }
-
-        htmlNames[moduleName] = application.replace('/', '') + outFileName + '.html';
-
-        htmlTemplate = transliterate(htmlTemplate.replace(dblSlashes, '/'));
-
-        generateHTML(htmlTemplate, outFileName + '.html', replaceOpts, applicationRoot, cb, inclReplace);
-    }
-
-    grunt.registerMultiTask('static-html', 'Generate static html from modules', function () {
-        grunt.log.ok(`${humanize.date('H:i:s')}: Запускается задача static-html.`);
-        let start = Date.now();
-        const
-            done = this.async(),
-            root = this.data.root,
-            application = this.data.application,
-            applicationRoot = path.join(root, application),
-            resourcesRoot = path.join(applicationRoot, 'resources'),
-            patterns = this.data.src,
-            oldHtml = grunt.file.expand({cwd: applicationRoot}, this.data.html),
-            inclReplace = getTypeApp();
-
-       function getTypeApp() {
-          //поддержка совместимости
-          if (grunt.option('includes') !== undefined) {
-             return grunt.option('includes');
-          }
-
-          let
-             splittedCore = (grunt.option('splitted-core') === undefined) ? false : grunt.option('splitted-core'),
-             multiService = (grunt.option('multi-service') === undefined) ? false : grunt.option('multi-service');
-
-          if (splittedCore && multiService) {
-             return false;
-          }
-
-          return true;
-       }
-
-        let contents = {};
-
-        try {
-            contents = grunt.file.readJSON(path.join(resourcesRoot, 'contents.json'));
-            htmlNames = contents.htmlNames || {};
-        } catch (err) {
-            grunt.log.warn('Error while requiring contents.json', err);
-        }
-
-        if (oldHtml && oldHtml.length) {
-            let start = Date.now();
-            oldHtml.forEach(function (file) {
-                const filePath = path.join(applicationRoot, file);
-                try {
-                    fs.unlinkSync(path.join(applicationRoot, file));
-                } catch (err) {
-                    console.log('Can\'t delete old html: ', filePath, err);
-                }
-            });
-            grunt.log.ok(`${humanize.date('H:i:s')}: Удаление ресурсов завершено(${(Date.now() - start) / 1000} sec)`);
-        }
-
-        helpers.recurse(applicationRoot, function (file, callback) {
-            if (helpers.validateFile(path.relative(applicationRoot, file), patterns)) {
-                fs.readFile(file, (err, text) => {
-                    if (err) {
-                        grunt.fail.fatal(err);
-                        return callback(err);
-                    }
-
-                    let ast = helpers.parseModule(text.toString());
-
-                    if (ast instanceof Error) {
-                        ast.message += '\nPath: ' + file;
-                        grunt.fail.fatal(ast);
-                        return callback(ast);
-                    }
-
-                    let arrExpr = [];
-                    let ReturnStatement = null;
-                    let moduleName = '';
-
-                    traverse(ast, {
-                        enter: function getModuleName(node) {
-                            if (findExpression(node, 'webPage') && node.expression.right && node.expression.right.type == 'ObjectExpression') {
-                                arrExpr.push(node.expression);
-                            }
-
-                            if (findExpression(node, 'title') && node.expression.right && node.expression.right.type == 'Literal') {
-                                arrExpr.push(node.expression);
-                            }
-
-                            if (node.type == 'CallExpression' && node.callee.type == 'Identifier' &&
-                                node.callee.name == 'define') {
-                                if (node.arguments[0].type == 'Literal' && typeof node.arguments[0].value == 'string') {
-                                    moduleName = node.arguments[0].value;
-                                }
-
-                                let fnNode = null;
-                                if (node.arguments[1] && node.arguments[1].type == 'FunctionExpression') {
-                                    fnNode = node.arguments[1].body;
-                                } else if (node.arguments[2] && node.arguments[2].type == 'FunctionExpression') {
-                                    fnNode = node.arguments[2].body;
-                                }
-                                if (fnNode) {
-                                    if (fnNode.body && fnNode.body instanceof Array) {
-                                        fnNode.body.forEach(function (i) {
-                                            if (i.type == 'ReturnStatement') {
-                                                ReturnStatement = i.argument;
-                                            }
-                                        });
-                                    }
-                                }
-                            }
-                        }
-                    });
-
-                    if (arrExpr.length && ReturnStatement) {
-                        let opts = {};
-                        opts.moduleName = moduleName;
-                        arrExpr.forEach(function (expr) {
-                            try {
-                                expr.left.object.name == ReturnStatement.name ? opts[expr.left.property.name] =
-                                        expr.right.type == 'ObjectExpression' ? parseObjectExpression(expr.right.properties)
-                                            : expr.right.value : false;
-                            } catch (err) {
-                                grunt.log.error(err);
-                            }
-                        });
-
-                        parseOpts(opts, application, getReplaceOpts(root, application), applicationRoot, callback, inclReplace);
-                    } else {
-                        callback();
-                    }
-                });
-            } else {
-                callback();
-            }
-        }, function (err) {
-            if (err) {
-                grunt.fail.fatal(err);
-            }
-
->>>>>>> 7d455e89
             try {
                fs.unlinkSync(path.join(applicationRoot, file));
             } catch (err) {
