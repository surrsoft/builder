'use strict';

const path = require('path');
const fs = require('fs');
const traverse = require('estraverse').traverse;
const transliterate = require('./../lib/utils/transliterate');
const replaceIncludes = require('./../lib/utils/include-replacer');
const helpers = require('./../lib/utils/helpers');
const humanize = require('humanize');
const async = require('async');

const dblSlashes = /\\/g;

let cache = {};

function findExpression(node, left) {
    return node.type == 'ExpressionStatement' && node.expression.type == 'AssignmentExpression' &&
        node.expression.operator == '=' && node.expression.left.type == 'MemberExpression' &&
        node.expression.left.property.name == left && node.expression.left.object &&
        node.expression.left.object.type == 'Identifier';
}

function parseObjectExpression(properties) {
    let obj = {};
    properties.forEach(function (prop) {
        obj[prop.key.name] = prop.value.value;
    });
    return obj;
}

module.exports = function (grunt) {
    const srvPath = (grunt.option('services_path') || '').replace(/"|'/g, '');
    const userParams = grunt.option('user_params') || false;
    const globalParams = grunt.option('global_params') || false;
    let htmlNames = {};

    function getReplaceOpts(root, application) {
        return {
            WINDOW_TITLE: '',
            APPEND_STYLE: '',
            APPEND_JAVASCRIPT: '',
            ACCESS_LIST: '',
            APPLICATION_ROOT: application,
            SBIS_ROOT: application + 'ws/',
            RESOURCE_ROOT: application + 'resources/',
            SERVICES_PATH: srvPath || application + 'service/',
            USER_PARAMS: userParams,
            GLOBAL_PARAMS: globalParams,
            SAVE_LAST_STATE: false,
            ROOT: root,
            START_DIALOG: ''
        };
    }

    function generateHTML(htmlTemplate, outFileName, replaceOpts, applicationRoot, cb, inclReplace) {
        let templatePath = '';
        if (!htmlTemplate) {
            templatePath = path.join(__dirname, './../resources/index.html');
            console.log(templatePath);
        } else {
            templatePath = path.join(applicationRoot, 'resources', htmlTemplate);
        }

        if (cache[templatePath]) {
            let text = replaceIncludes(cache[templatePath], replaceOpts, inclReplace);
            helpers.writeFile(path.join(applicationRoot, outFileName), text, cb);
        } else {
            fs.readFile(templatePath, (err, text) => {
                if (err) {
                    grunt.fail.fatal(err);
                    return cb(err);
                }

                cache[templatePath] = text.toString();
                text = replaceIncludes(cache[templatePath], replaceOpts, inclReplace);
                helpers.writeFile(path.join(applicationRoot, outFileName), text, cb);
            });
        }
    }

    function parseOpts(opts, application, replaceOpts, applicationRoot, cb, inclReplace) {
        let
            moduleName = opts.moduleName,
            webPage = opts.webPage || {},
            htmlTemplate = webPage.htmlTemplate || '',
            outFileName = webPage.outFileName;
        replaceOpts.WINDOW_TITLE = opts.title || '';
        replaceOpts.START_DIALOG = moduleName || '';

        if (!outFileName) {
            return cb();
        } else if (!htmlTemplate) {
            grunt.log.ok(`Using default template for output file ${outFileName}.html`);
        }

        htmlNames[moduleName] = application.replace('/', '') + outFileName + '.html';

        htmlTemplate = transliterate(htmlTemplate.replace(dblSlashes, '/'));

        generateHTML(htmlTemplate, outFileName + '.html', replaceOpts, applicationRoot, cb, inclReplace);
    }

    grunt.registerMultiTask('static-html', 'Generate static html from modules', function () {
        grunt.log.ok(`${humanize.date('H:i:s')}: Запускается задача static-html.`);
        let start = Date.now();
        const
            done = this.async(),
            root = this.data.root,
            application = this.data.application,
            applicationRoot = path.join(root, application),
            resourcesRoot = path.join(applicationRoot, 'resources'),
            patterns = this.data.src,
            oldHtml = grunt.file.expand({cwd: applicationRoot}, this.data.html),
            inclReplace =  (grunt.option('includes') !== undefined) ? grunt.option('includes') : true;
<<<<<<< HEAD

        console.log(inclReplace);
=======
>>>>>>> 0d0ae379

        let contents = {};

        try {
            contents = grunt.file.readJSON(path.join(resourcesRoot, 'contents.json'));
            htmlNames = contents.htmlNames || {};
        } catch (err) {
            grunt.log.warn('Error while requiring contents.json', err);
        }

        if (oldHtml && oldHtml.length) {
            let start = Date.now();
            oldHtml.forEach(function (file) {
                const filePath = path.join(applicationRoot, file);
                try {
                    fs.unlinkSync(path.join(applicationRoot, file));
                } catch (err) {
                    console.log('Can\'t delete old html: ', filePath, err);
                }
            });
            grunt.log.ok(`${humanize.date('H:i:s')}: Удаление ресурсов завершено(${(Date.now() - start) / 1000} sec)`);
        }

        helpers.recurse(applicationRoot, function (file, callback) {
            if (helpers.validateFile(path.relative(applicationRoot, file), patterns)) {
                fs.readFile(file, (err, text) => {
                    if (err) {
                        grunt.fail.fatal(err);
                        return callback(err);
                    }

                    let ast = helpers.parseModule(text.toString());

                    if (ast instanceof Error) {
                        ast.message += '\nPath: ' + file;
                        grunt.fail.fatal(ast);
                        return callback(ast);
                    }

                    let arrExpr = [];
                    let ReturnStatement = null;
                    let moduleName = '';

                    traverse(ast, {
                        enter: function getModuleName(node) {
                            if (findExpression(node, 'webPage') && node.expression.right && node.expression.right.type == 'ObjectExpression') {
                                arrExpr.push(node.expression);
                            }

                            if (findExpression(node, 'title') && node.expression.right && node.expression.right.type == 'Literal') {
                                arrExpr.push(node.expression);
                            }

                            if (node.type == 'CallExpression' && node.callee.type == 'Identifier' &&
                                node.callee.name == 'define') {
                                if (node.arguments[0].type == 'Literal' && typeof node.arguments[0].value == 'string') {
                                    moduleName = node.arguments[0].value;
                                }

                                let fnNode = null;
                                if (node.arguments[1] && node.arguments[1].type == 'FunctionExpression') {
                                    fnNode = node.arguments[1].body;
                                } else if (node.arguments[2] && node.arguments[2].type == 'FunctionExpression') {
                                    fnNode = node.arguments[2].body;
                                }
                                if (fnNode) {
                                    if (fnNode.body && fnNode.body instanceof Array) {
                                        fnNode.body.forEach(function (i) {
                                            if (i.type == 'ReturnStatement') {
                                                ReturnStatement = i.argument;
                                            }
                                        });
                                    }
                                }
                            }
                        }
                    });

                    if (arrExpr.length && ReturnStatement) {
                        let opts = {};
                        opts.moduleName = moduleName;
                        arrExpr.forEach(function (expr) {
                            try {
                                expr.left.object.name == ReturnStatement.name ? opts[expr.left.property.name] =
                                        expr.right.type == 'ObjectExpression' ? parseObjectExpression(expr.right.properties)
                                            : expr.right.value : false;
                            } catch (err) {
                                grunt.log.error(err);
                            }
                        });

                        parseOpts(opts, application, getReplaceOpts(root, application), applicationRoot, callback, inclReplace);
                    } else {
                        callback();
                    }
                });
            } else {
                callback();
            }
        }, function (err) {
            if (err) {
                grunt.fail.fatal(err);
            }

            try {
                contents.htmlNames = htmlNames;
                let sorted = helpers.sortObject(contents);

                grunt.file.write(path.join(resourcesRoot, 'contents.json'), JSON.stringify(sorted, null, 2));
                grunt.file.write(path.join(resourcesRoot, 'contents.js'), 'contents=' + JSON.stringify(sorted));
            } catch (err) {
                grunt.fail.fatal(err);
            }

            console.log(`Duration: ${(Date.now() - start) / 1000} sec`);

            done();
        });
    });

    grunt.registerMultiTask('xml-deprecated', 'Convert deprecated xml', function () {
        grunt.log.ok(`${humanize.date('H:i:s')}: Запускается задача xml-deprecated.`);
        const start = Date.now();
        const
            done = this.async(),
            root = this.data.root,
            application = this.data.application,
            applicationRoot = path.join(root, application),
            patterns = this.data.src;

        helpers.recurse(applicationRoot, function (file, callback) {
            if (helpers.validateFile(path.relative(applicationRoot, file), patterns)) {
                fs.readFile(file, (err, text) => {
                    if (err) {
                        grunt.fail.fatal(err);
                        return callback(err);
                    }

                    text = replaceIncludes(text.toString(), getReplaceOpts(root, application));
                    fs.unlink(file, () => {
                    });
                    helpers.writeFile(file.replace('.deprecated', ''), text, callback);
                });
            } else {
                callback();
            }
        }, function (err) {
            if (err) {
                grunt.fail.fatal(err);
            }

            console.log(`Duration: ${(Date.now() - start) / 1000} sec`);
            done();
        });
    });

    grunt.registerMultiTask('html-deprecated', 'Convert deprecated html', function () {
        grunt.log.ok(`${humanize.date('H:i:s')}: Запускается задача html-deprecated.`);
        const start = Date.now();
        const
            done = this.async(),
            root = this.data.root,
            application = this.data.application,
            applicationRoot = path.join(root, application),
            patterns = this.data.src;

        helpers.recurse(applicationRoot, function (file, callback) {
            if (helpers.validateFile(path.relative(applicationRoot, file), patterns)) {
                const parts = file.split('#');
                const basename = path.basename(parts[1] || parts[0], '.deprecated');

                fs.readFile(file, (err, text) => {
                    if (err) {
                        grunt.fail.fatal(err);
                        return callback(err);
                    }

                    text = replaceIncludes(text.toString(), getReplaceOpts(root, application));
                    fs.unlink(file, () => {});
                    helpers.writeFile(path.join(applicationRoot, basename), text, callback);
                });
            } else {
                callback();
            }
        }, function (err) {
            if (err) {
                grunt.fail.fatal(err);
            }

            console.log(`Duration: ${(Date.now() - start) / 1000} sec`);
            done();
        });
    });
};<|MERGE_RESOLUTION|>--- conflicted
+++ resolved
@@ -112,11 +112,6 @@
             patterns = this.data.src,
             oldHtml = grunt.file.expand({cwd: applicationRoot}, this.data.html),
             inclReplace =  (grunt.option('includes') !== undefined) ? grunt.option('includes') : true;
-<<<<<<< HEAD
-
-        console.log(inclReplace);
-=======
->>>>>>> 0d0ae379
 
         let contents = {};
 
