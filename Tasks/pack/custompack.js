--- conflicted
+++ resolved
@@ -48,15 +48,10 @@
          const results = await customPacker.generatePackageJsonConfigs(
             depsTree,
             configsArray,
-<<<<<<< HEAD
-            applicationRoot,
+            self.data.root,
+            self.data.application,
             bundlesOptions.splittedCore,
             Object.keys(coreConstants.availableLanguage)
-=======
-            self.data.root,
-            self.data.application,
-            bundlesOptions.splittedCore
->>>>>>> 08447909
          );
          results.bundlesJson = results.bundles;
          await customPacker.saveCustomPackResults(results, applicationRoot, bundlesOptions.splittedCore);
