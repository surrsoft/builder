'use strict';

const path = require('path');
const fs = require('fs');
const helpers = require('./../lib/utils/helpers');
const humanize = require('humanize');
const async = require('async');
const DoT = global.requirejs('Core/js-template-doT');
const UglifyJS = require('uglify-js');
const tmplLocalizator = require('./../lib/i18n/tmplLocalizator');
const dblSlashes = /\\/g;
const isTMPL = /(\.tmpl)$/;
const isHTML = /(\.x?html)$/;

function warnTmplBuild(err, fullPath) {
    grunt.log.warn(`resources error. An ERROR occurred while building template! ${err.message}, in file: ${fullPath}`);
}

function errorTmplBuild(err, fullName, fullPath) {
    grunt.log.error(`Resources error. An ERROR occurred while building template!
    ---------File name: ${fullName}
    ---------File path: ${fullPath}`);
    grunt.fail.fatal(err);
}

function stripBOM(x) {
    if (x.charCodeAt(0) === 0xFEFF) {
        return x.slice(1);
    }

    return x;
}

module.exports = function (grunt) {
    grunt.registerMultiTask('tmpl-build', 'Generate static html from modules', function () {
        grunt.log.ok(`${humanize.date('H:i:s')}: Запускается задача tmpl-build.`);
        let start = Date.now();
        const
            done = this.async(),
            root = this.data.root,
            application = this.data.application,
            applicationRoot = path.join(root, application),
            mDeps = JSON.parse(fs.readFileSync(path.join(applicationRoot, 'resources', 'module-dependencies.json'))),
            nodes = mDeps.nodes;

        let deps = ['Core/tmpl/tmplstr', 'Core/tmpl/config'];

        const cache = grunt.option('json-cache').replace(/"/g, '');
        const jsonOutput = cache || path.join(__dirname, '../../../../jsDoc-json-cache');
        const componentsProperties = tmplLocalizator.readAllJSON(jsonOutput);

        global.requirejs(deps.concat(['optional!Core/tmpl/js/tclosure']), function (tmpl, config, tclosure) {
            let tclosureStr = '';
            if (tclosure) {
                deps.push('Core/tmpl/js/tclosure');
                tclosureStr = 'var tclosure=deps[0];';
            }

            async.eachOfLimit(nodes, 50, function (value, fullName, callback) {
                if (fullName.indexOf('tmpl!') == 0) {
                    let filename = value.path.replace(dblSlashes, '/'),
                        fullPath = path.join(applicationRoot, filename).replace(dblSlashes, '/'),
                        _deps = JSON.parse(JSON.stringify(deps)),
                        result = ['var templateFunction = '];
                    if (value.amd) {
                        return setImmediate(callback);
                    }


                    let conf = {config: config, filename: filename, fromBuilderTmpl: true, createResultDictionary: true, componentsProperties: componentsProperties};
                    fs.readFile(fullPath, 'utf8', function (err, html) {
                        if (err) {
                            console.log(`Potential 404 error: ${err}`);
                            warnTmplBuild(err, fullPath);
                            return callback();
                        }

                        var templateRender = Object.create(tmpl);

                        let original = html;
                        html = stripBOM(html);

                        if (html.indexOf('define') == 0) {
                            return callback();
                        }

                        try {
                            templateRender.getComponents(html).forEach(function (dep) {
                                _deps.push(dep);
                            });

                            tmplLocalizator.parseTmpl(grunt, html, filename).addCallback(function (traversedObj) {
                                const traversed = traversedObj.astResult;
                                try {
                                    if (traversed.__newVersion === true) {
                                        /**
                                         * Новая версия рендера, для шаблонизатора. В результате функция в строке.
                                         */
                                        let tmplFunc = templateRender.func(traversed, conf);
                                        result.push(tmplFunc.toString() + ';');

                                        if (tmplFunc.includedFunctions) {
                                            result.push('templateFunction.includedFunctions = {');
                                            /*Сократим размер пакета, т.к. функции сейчас генерируются в опциях
                                             Но оставим определение, т.к. возможны обращения к свойству внутри WS
                                             Object.keys(tmplFunc.includedFunctions).forEach(function (elem, index, array) {
                                             result.push('"' + elem + '": ' + tmplFunc.includedFunctions[elem]);
                                             if (index !== array.length - 1) {
                                             result.push(',');
                                             }
                                             });
                                             */
                                            result.push('};');
                                        }
                                    } else {
                                        result.push('function loadTemplateData(data, attributes) {');
                                        result.push('return tmpl.html(' + JSON.stringify(traversed) + ', data, {config: config, filename: "' + fullName + '"}, attributes);};');
                                    }

                                    result.push('templateFunction.stable = true;');
                                    result.push('templateFunction.toJSON = function() {return {$serialized$: "func", module: "' + fullName + '"}};');
                                    result.push('return templateFunction;');

                                    _deps.splice(0, 2);
                                    let
                                        depsStr = 'var _deps = {};',
                                        i = tclosure ? 1 : 0;
                                    for (; i < _deps.length; i++) {
                                        depsStr += '_deps["' + _deps[i] + '"] = deps[' + i + '];';
                                    }
                                    let data = `define("${fullName}",${JSON.stringify(_deps)},function(){var deps=Array.prototype.slice.call(arguments);${tclosureStr + depsStr + result.join('')}});`;

<<<<<<< HEAD
                                   try {
                                      let minified = UglifyJS.minify(data, { mangle: { eval: true } });
                                      if (!minified.error && minified.code) data = minified.code;
                                   } catch (minerr) {
                                      grunt.log.warn(`resources error. An ERROR occurred while minifying template! ${minerr.message}, in file: ${fullPath}`);
                                   }
=======
                                    try {
                                        let minified = UglifyJS.minify(data);
                                        if (!minified.error && minified.code) data = minified.code;
                                    } catch (minerr) {
                                        grunt.log.warn(`resources error. An ERROR occurred while minifying template! ${minerr.message}, in file: ${fullPath}`);
                                    }
>>>>>>> 6e3acec4
                                    fs.writeFile(fullPath.replace(isTMPL, '.original$1'), original, function () {
                                        fs.writeFile(fullPath, data, function (err) {
                                            if (!err) {
                                                nodes[fullName].amd = true;
                                            }
                                            callback(err, fullName, fullPath);
                                        });
                                    });
                                } catch (err) {
                                    warnTmplBuild(err, fullPath);
                                    callback();
                                }
                            }).addErrback(function (err) {
                                warnTmplBuild(err, fullPath);
                                callback();
                            });
                        } catch(err) {
                            errorTmplBuild(err, fullName, fullPath);
                        }
                    });
                } else {
                    setImmediate(callback);
                }
            }, function (err, fullName, fullPath) {
                if (err) {
                    errorTmplBuild(err, fullName, fullPath);
                }

                try {
                    mDeps.nodes = nodes;
                    grunt.file.write(path.join(applicationRoot, 'resources', 'module-dependencies.json'), JSON.stringify(mDeps, null, 2));
                } catch (err) {
                    grunt.fail.fatal(err);
                }

                console.log(`Duration: ${(Date.now() - start) / 1000} sec`);

                done();
            });
        });
    });

    grunt.registerMultiTask('xhtml-build', 'Generate static html from modules', function () {
        grunt.log.ok(`${humanize.date('H:i:s')}: Запускается задача xhtml-build.`);
        let start = Date.now();
        const
            done = this.async(),
            root = this.data.root,
            application = this.data.application,
            applicationRoot = path.join(root, application),
            mDeps = JSON.parse(fs.readFileSync(path.join(applicationRoot, 'resources', 'module-dependencies.json'))),
            nodes = mDeps.nodes;

        async.eachOfLimit(nodes, 50, function (value, fullName, callback) {
            if (fullName.indexOf('html!') == 0) {
                let filename = value.path.replace(dblSlashes, '/'),
                    fullPath = path.join(applicationRoot, filename).replace(dblSlashes, '/');

                if (value.amd) {
                    return callback();
                }

                fs.readFile(fullPath, 'utf8', function (err, html) {
                    if (err) {
                        console.log(`Potential 404 error: ${err}`);
                        warnTmplBuild(err, fullPath);
                        return callback();
                    }

                    let original = html;
                    html = stripBOM(html);

                    if (html.indexOf('define') == 0) {
                        return callback();
                    }

                    try {
                        let config, template;

                        config = DoT.getSettings();

                        if (module.encode) {
                            config.encode = config.interpolate;
                        }

                        template = DoT.template(html, config);

                        let data = `define("${fullName}",function(){var f=${template.toString().replace(/[\n\r]/g, '')};f.toJSON=function(){return {$serialized$:"func", module:"${fullName}"}};return f;});`;

                        let minified = UglifyJS.minify(data);
                        if (!minified.error && minified.code) data = minified.code;

                        fs.writeFile(fullPath.replace(isHTML, '.original$1'), original, function () {
                            fs.writeFile(fullPath, data, function (err) {
                                if (!err) {
                                    nodes[fullName].amd = true;
                                }
                                callback(err, fullName, fullPath);
                            });
                        });
                    } catch (err) {
                        warnTmplBuild(err, fullPath);
                        callback();
                    }
                });
            } else {
                callback();
            }
        }, function (err, fullName, fullPath) {
            if (err) {
                errorTmplBuild(err, fullName, fullPath);
            }

            try {
                mDeps.nodes = nodes;
                grunt.file.write(path.join(applicationRoot, 'resources', 'module-dependencies.json'), JSON.stringify(mDeps, null, 2));
            } catch (err) {
                grunt.fail.fatal(err);
            }

            console.log(`Duration: ${(Date.now() - start) / 1000} sec`);

            done();
        });
    });
};<|MERGE_RESOLUTION|>--- conflicted
+++ resolved
@@ -130,21 +130,12 @@
                                     }
                                     let data = `define("${fullName}",${JSON.stringify(_deps)},function(){var deps=Array.prototype.slice.call(arguments);${tclosureStr + depsStr + result.join('')}});`;
 
-<<<<<<< HEAD
                                    try {
                                       let minified = UglifyJS.minify(data, { mangle: { eval: true } });
                                       if (!minified.error && minified.code) data = minified.code;
                                    } catch (minerr) {
                                       grunt.log.warn(`resources error. An ERROR occurred while minifying template! ${minerr.message}, in file: ${fullPath}`);
                                    }
-=======
-                                    try {
-                                        let minified = UglifyJS.minify(data);
-                                        if (!minified.error && minified.code) data = minified.code;
-                                    } catch (minerr) {
-                                        grunt.log.warn(`resources error. An ERROR occurred while minifying template! ${minerr.message}, in file: ${fullPath}`);
-                                    }
->>>>>>> 6e3acec4
                                     fs.writeFile(fullPath.replace(isTMPL, '.original$1'), original, function () {
                                         fs.writeFile(fullPath, data, function (err) {
                                             if (!err) {
