'use strict';

const path = require('path');
const fs = require('fs');
const humanize = require('humanize');
const async = require('async');
const logger = require('../lib/logger').logger();
const DoT = global.requirejs('Core/js-template-doT');
const tmplLocalizator = require('../lib/i18n/tmpl-localizator');
const oldToNew = require('sbis3-ws/ws/core/resources/deprecatedModules.json');
const dblSlashes = /\\/g;
const extFile = /(\.tmpl|\.x?html)$/;
const runJsonGenerator = require('../lib/i18n/run-json-generator');
const helpers = require('../lib/helpers');
const WSCoreReg = /(^ws\/)(deprecated)?/;
const requirejsPaths = global.requirejs.s.contexts._.config.paths;

function getModulenamesForPaths(mDeps, templateMask) {
   const namesForPaths = {};
   Object.keys(mDeps.nodes).forEach(function(node) {
      if (node.includes(templateMask)) {
         let path = helpers.prettifyPath(mDeps.nodes[node].path);
         if (!namesForPaths[path]) {
            namesForPaths[path] = [];
         }
         namesForPaths[path].push(node);
      }
   });
   return namesForPaths;
}

function removeLastSymbolIfSlash(path) {
   const lastSymbol = path[path.length - 1];

   if (lastSymbol === '/' || lastSymbol === '\\') {
      return path.slice(0, path.length - 1);
   }
   return path;
}

function checkPathForInterfaceModule(currentPath, application) {
   let resultPath = '', resultNode = '';
   //Учитываем возможность наличия application
   currentPath = helpers.removeLeadingSlash(helpers.prettifyPath(path.join(application, currentPath)));
   Object.keys(requirejsPaths).forEach(function(node) {
<<<<<<< HEAD
      const nodePath = helpers.prettifyPath(requirejsPaths[node]);
      if (path.indexOf(nodePath) === 0 && nodePath.length > resultPath.length) {
=======
      let nodePath = helpers.prettifyPath(requirejsPaths[node]);
      if (currentPath.indexOf(nodePath) === 0 && nodePath.length > resultPath.length) {
>>>>>>> 7e641c21
         resultPath = nodePath;
         resultNode = node;
      }
   });
   return resultPath ? currentPath.replace(resultPath, resultNode) : currentPath;
}

function errorTmplBuild(err, currentNode, fullPath) {
   logger.error({
      message: `Resources error. An ERROR occurred while building template ${currentNode}!`,
      filePath: fullPath,
      error: err
   });
}

function stripBOM(x) {
   if (x.charCodeAt(0) === 0xFEFF) {
      return x.slice(1);
   }

   return x;
}

/**
 * Создаёт шаблон в зависимости от типа шаблона (tmpl, xhtml, html)
 * @param {String} nameModule - имя шаблона
 * @param {String} contents - конент для вствки в тело define
 * @param {String} original - оригинальный файл
 * @param {Object} nodes - список всех узлов из module-dependencies.json
 * @param {String} applicationRoot - путь до сревиса
 * @param {Function} callback - функция коллбэк
 * @param {Object} deps - список зависмостей для вставки в зависимости define
 */
function createTemplate(templateOptions, namesForCurrentTemplate, nodes, applicationRoot, splittedCore, callback) {
   const
      fullPath = templateOptions.fullPath,
      contents = templateOptions.contents,
      original = templateOptions.original,
      deps = templateOptions.deps;

   let
      nameModule = templateOptions.currentNode,
      nameNotPlugin = nameModule.substr(nameModule.lastIndexOf('!') + 1),
      plugin = nameModule.substr(0, nameModule.lastIndexOf('!') + 1),
      needPushJs = false,
      data,
      jsPath,
      jsModule,
      secondName;


   //TODO на время переходного периода при отказе от contents.json
   /* При компиляции из xhtml в js у нас билдяться со старыми именами и в результате по новому имени
    шаблон уже не доступен. Поэтому здесь проверяем, чтобы старые имена не были заюзаны. Для этого
    создали список модулей которые подверглись переименованию и проверяем есть ли данный шаблон в списке.
    https://online.sbis.ru/opendoc.html?guid=f11afc8b-d8d2-462f-a836-a3172c7839a3
    */
   for (const name in oldToNew) {
      if (oldToNew.hasOwnProperty(name)) {
         if (name === nameNotPlugin && oldToNew[name] !== nameNotPlugin) {
            secondName = nameModule;
            nameNotPlugin = oldToNew[name];
            nameModule = plugin + oldToNew[name];
            break;
         }
         if (oldToNew[name] === nameNotPlugin && nameNotPlugin !== name) {
            secondName = plugin + name;
            break;
         }
      }
   }

   if (nodes.hasOwnProperty(nameNotPlugin)) {
      needPushJs = true;
      jsPath = path.join(applicationRoot, nodes[nameNotPlugin].path).replace(dblSlashes, '/');
      jsModule = fs.readFileSync(jsPath);
   }

   if (plugin.indexOf('html!') > -1) {
      data = `define("${nameModule}",function(){var f=${contents};f.toJSON=function(){return {$serialized$:"func", module:"${nameModule}"}};return f;});`;
   } else if (plugin.indexOf('tmpl!') > -1) {
      data = `define("${nameModule}",${JSON.stringify(deps)},function(){var deps=Array.prototype.slice.call(arguments);${contents}});`;
   }

   if (namesForCurrentTemplate && namesForCurrentTemplate.length > 1) {
      let firstName = namesForCurrentTemplate.shift();
      namesForCurrentTemplate.forEach(function(moduleName) {
         data += `\ndefine("${moduleName}",["${firstName}"],function(template){return template;});`;
      });
   }

   if (secondName) {
      data += `\ndefine("${secondName}",["${nameModule}"],function(module){return module;});`;
   }


   //TODO костыль на время переходного периода при отказе от contents.json
   /*
    В резудьтате отказа от плагина js! и переименования модулей возникла гонка,
    require дефайнит и модуль, и шаблон под одним именем, но так как в шаблоне нет js модуля он
    считает, что модуля по данному имени нет. Временным решением принято дефайнить js в шаблоне,
    чтобы если первым прелетит шаблон, модуль был найден.
    https://online.sbis.ru/opendoc.html?guid=bcedfcf8-494d-451e-92f9-d9144e11ecac
    */
   if (needPushJs) {
      data += jsModule;
   }

   /**
    * Позорный костыль для обратной поддержки препроцессора
    */
   if (splittedCore) {
      fs.writeFile(fullPath.replace(extFile, '.min$1'), data, function(err) {
         if (!err && nodes.hasOwnProperty(nameModule)) {
            nodes[nameModule].amd = true;
            nodes[nameModule].path = nodes[nameModule].path.replace(extFile, '.min$1');
            if (nodes[secondName]) {
               try {
                  nodes[secondName].amd = true;
                  nodes[secondName].path = nodes[secondName].path.replace(extFile, '.min$1');
               } catch (e) {
                  console.dir(e.stack);
               }
            }
            //Если имеются дополнительные дефайны для шаблонов, меняем пути и для них
            if (namesForCurrentTemplate && namesForCurrentTemplate[0] !== nameModule) {
               namesForCurrentTemplate.forEach(function(moduleName) {
                  nodes[moduleName].amd = true;
                  nodes[moduleName].path = nodes[moduleName].path.replace(extFile, '.min$1');
               });
            }
         }
         setImmediate(callback.bind(null, err, nameModule, fullPath));
      });
   } else {
      fs.writeFile(fullPath.replace(extFile, '.original$1'), original, function() {
         fs.writeFile(fullPath, data, function(err) {
            if (!err && nodes.hasOwnProperty(nameModule)) {
               nodes[nameModule].amd = true;
               if (nodes[secondName]) {
                  nodes[secondName].amd = true;
               }
            }
            setImmediate(callback.bind(null, err, nameModule, fullPath));
         });
      });
   }
}

module.exports = function(grunt) {
   const splittedCore = grunt.option('splitted-core');

   if (splittedCore) {
      Object.keys(requirejsPaths).forEach(function(path) {
         const result = requirejsPaths[path].match(WSCoreReg);
         if (result && result[2]) {
            requirejsPaths[path] = removeLastSymbolIfSlash(requirejsPaths[path].replace(WSCoreReg, 'resources/WS.Deprecated/'));
         }
         requirejsPaths[path] = removeLastSymbolIfSlash(requirejsPaths[path].replace(WSCoreReg, 'resources/WS.Core/'));
      });
   }

   grunt.registerMultiTask('tmpl-build', 'Generate static html from modules', async function() {
      grunt.log.ok(`${humanize.date('H:i:s')}: Запускается задача tmpl-build.`);
      const start = Date.now();
      const
         self = this,
         done = self.async(),
         root = self.data.root,
         application = self.data.application,
         applicationRoot = path.join(root, application),
         mDeps = JSON.parse(fs.readFileSync(path.join(applicationRoot, 'resources', 'module-dependencies.json'))),
         nodes = mDeps.nodes,
         namesForPaths = getModulenamesForPaths(mDeps, 'tmpl!');

      let componentsProperties = {};

      //запускаем только при наличии задач локализации
      if (grunt.option('prepare-xhtml' || grunt.option('make-dict') || grunt.option('index-dict'))) {
         const optModules = grunt.option('modules').replace(/"/g, '');
         const optJsonCache = grunt.option('json-cache').replace(/"/g, '');
         const folders = await fs.readJSON(optModules);
         const resultJsonGenerator = await runJsonGenerator(folders, optJsonCache);
         for (const error of resultJsonGenerator.errors) {
            logger.warning({
               message: 'Ошибка при разборе JSDoc комментариев',
               filePath: error.filePath,
               error: error.error
            });
         }
         componentsProperties = resultJsonGenerator.index;
      }

      const deps = ['View/Builder/Tmpl', 'View/config'];

      global.requirejs(deps.concat(['optional!View/Runner/tclosure']), function(tmpl, config, tclosure) {
         let tclosureStr = '';
         if (tclosure) {
            deps.push('View/Runner/tclosure');
            tclosureStr = 'var tclosure=deps[0];';
         }

         async.eachOfLimit(self.files, 20, function(value, index, callback) {
            let
               fullPath = helpers.prettifyPath(value.dest),
               filename = helpers.removeLeadingSlash(fullPath.replace(helpers.prettifyPath(applicationRoot), '')),
               _deps = JSON.parse(JSON.stringify(deps)),
               result = ['var templateFunction = '],
               currentNode = namesForPaths[filename] ? namesForPaths[filename][0] : null;

            /**
             * Если имени узла для шаблона в module-dependencies не определено, генерим его автоматически
             * с учётом путей до интерфейсных модулей, заданных в path в конфигурации для requirejs
             */
            if (!currentNode) {
               currentNode = `tmpl!${checkPathForInterfaceModule(filename, application).replace(/(\.min)?\.tmpl$/g, '')}`;
            }

            const conf = {config: config, filename: filename, fromBuilderTmpl: true};
            fs.readFile(fullPath, 'utf8', function(err, html) {
               if (err) {
                  logger.warning({
                     message: 'Potential 404 error. An ERROR occurred while building template',
                     filePath: fullPath,
                     error: err
                  });
                  return setImmediate(callback);
               }
               if (splittedCore) {
                  /**
                   * пишем сразу оригинал в .min файл. В случае успешной генерации .min будет перебит сгенеренным шаблоном. В случае
                   * ошибки мы на клиенте не будем получать 404х ошибок на плохие шаблоны, а разрабам сразу прилетит в консоль ошибка,
                   * когда шаблон будет генерироваться находу, как в дебаге.
                   */
                  fs.writeFileSync(fullPath.replace(extFile, '.min$1'), html);
               }
               const templateRender = Object.create(tmpl);

               const original = html;
               html = stripBOM(html);

               if (html.indexOf('define') === 0) {
                  return setImmediate(callback);
               }

               try {
                  templateRender.getComponents(html).forEach(function(dep) {
                     _deps.push(dep);
                  });

                  tmplLocalizator.parseTmpl(html, filename, componentsProperties)
                     .then(function(traversedObj) {
                        const traversed = traversedObj.astResult;
                        try {
                           if (traversed.__newVersion === true) {
                              /**
                               * Новая версия рендера, для шаблонизатора. В результате функция в строке.
                               */
                              const tmplFunc = templateRender.func(traversed, conf);
                              result.push(tmplFunc.toString() + ';');

                              if (tmplFunc.includedFunctions) {
                                 result.push('templateFunction.includedFunctions = {');
                                 result.push('};');
                              }
                           } else {
                              result.push('function loadTemplateData(data, attributes) {');
                              result.push('return tmpl.html(' + JSON.stringify(traversed) + ', data, {config: config, filename: "' + currentNode + '"}, attributes);};');
                           }

                           result.push('templateFunction.stable = true;');
                           result.push('templateFunction.toJSON = function() {return {$serialized$: "func", module: "' + currentNode + '"}};');
                           result.push('return templateFunction;');

                           _deps.splice(0, 2);
                           let
                              depsStr = 'var _deps = {};',
                              i = tclosure ? 1 : 0;
                           for (; i < _deps.length; i++) {
                              depsStr += '_deps["' + _deps[i] + '"] = deps[' + i + '];';
                           }

                           const contents = tclosureStr + depsStr + result.join('');

                           const templateOptions = {
                              fullPath: fullPath,
                              currentNode: currentNode,
                              contents: contents,
                              original: original,
                              deps: _deps
                           };
                           createTemplate(templateOptions, namesForPaths[filename], nodes, applicationRoot, splittedCore, callback);

                        } catch (error) {
                           logger.warning({
                              message: 'An ERROR occurred while building template',
                              filePath: fullPath,
                              error: error
                           });
                           setImmediate(callback);
                        }
                     }, function(error) {
                        logger.warning({
                           message: 'An ERROR occurred while building template',
                           filePath: fullPath,
                           error: error
                        });
                        setImmediate(callback);
                     });
               } catch (error) {
                  errorTmplBuild(error, currentNode, fullPath);
                  setImmediate(callback);
               }
            });
         }, function(err, currentNode, fullPath) {
            if (err) {
               errorTmplBuild(err, currentNode, fullPath);
            }

            try {
               mDeps.nodes = nodes;
               grunt.file.write(path.join(applicationRoot, 'resources', 'module-dependencies.json'), JSON.stringify(mDeps, null, 2));
            } catch (error) {
               logger.error({error: error});
               grunt.fail.fatal(error);
            }

            logger.debug(`Duration: ${(Date.now() - start) / 1000} sec`);
            done();
         });
      });
   });

   grunt.registerMultiTask('xhtml-build', 'Generate static html from modules', function() {
      grunt.log.ok(`${humanize.date('H:i:s')}: Запускается задача xhtml-build.`);
      const start = Date.now();
      const
         self = this,
         done = self.async(),
         root = self.data.root,
         application = self.data.application,
         applicationRoot = path.join(root, application),
         mDeps = JSON.parse(fs.readFileSync(path.join(applicationRoot, 'resources', 'module-dependencies.json'))),
         nodes = mDeps.nodes,
         namesForPaths = getModulenamesForPaths(mDeps, 'html!');

      async.eachOfLimit(self.files, 2, function(value, index, callback) {
         let
            fullPath = helpers.prettifyPath(value.dest),
            filename = helpers.removeLeadingSlash(fullPath.replace(helpers.prettifyPath(applicationRoot), '')),
            currentNode = namesForPaths[filename] ? namesForPaths[filename][0] : null;

         /**
          * Если имени узла для шаблона в module-dependencies не определено, генерим его автоматически
          * с учётом путей до интерфейсных модулей, заданных в path в конфигурации для requirejs
          */
         if (!currentNode) {
            currentNode = `html!${checkPathForInterfaceModule(filename, application).replace(/(\.min)?\.xhtml$/g, '')}`;
         }

         fs.readFile(fullPath, 'utf8', function(err, html) {
            if (err) {
               logger.warning({
                  message: 'Potential 404 error. An ERROR occurred while building template',
                  filePath: fullPath,
                  error: err
               });
               return setImmediate(callback);
            }
            if (splittedCore) {
               /**
                * пишем сразу оригинал в .min файл. В случае успешной генерации .min будет перебит сгенеренным шаблоном. В случае
                * ошибки мы на клиенте не будем получать 404х ошибок на плохие шаблоны, а разрабам сразу прилетит в консоль ошибка,
                * когда шаблон будет генерироваться находу, как в дебаге.
                */
               fs.writeFileSync(fullPath.replace(extFile, '.min$1'), html);
            }
            const original = html;
            html = stripBOM(html);

            if (html.indexOf('define') === 0) {
               return setImmediate(callback);
            }

            try {
               let config, template;

               config = DoT.getSettings();

               if (module.encode) {
                  config.encode = config.interpolate;
               }

               template = DoT.template(html, config);

               const contents = template.toString().replace(/[\n\r]/g, '');

               const templateOptions = {
                  fullPath: fullPath,
                  currentNode: currentNode,
                  contents: contents,
                  original: original
               };
               createTemplate(templateOptions, namesForPaths[filename], nodes, applicationRoot, splittedCore, callback);

            } catch (error) {
               logger.warning({
                  message: 'An ERROR occurred while building template',
                  filePath: fullPath,
                  error: error
               });
               setImmediate(callback);
            }
         });
      }, function(err, currentNode, fullPath) {
         if (err) {
            errorTmplBuild(err, currentNode, fullPath);
         }

         try {
            mDeps.nodes = nodes;
            grunt.file.write(path.join(applicationRoot, 'resources', 'module-dependencies.json'), JSON.stringify(mDeps, null, 2));
         } catch (error) {
            grunt.fail.fatal(error);
         }

         logger.debug(`Duration: ${(Date.now() - start) / 1000} sec`);

         done();
      });
   });
};<|MERGE_RESOLUTION|>--- conflicted
+++ resolved
@@ -43,13 +43,8 @@
    //Учитываем возможность наличия application
    currentPath = helpers.removeLeadingSlash(helpers.prettifyPath(path.join(application, currentPath)));
    Object.keys(requirejsPaths).forEach(function(node) {
-<<<<<<< HEAD
       const nodePath = helpers.prettifyPath(requirejsPaths[node]);
-      if (path.indexOf(nodePath) === 0 && nodePath.length > resultPath.length) {
-=======
-      let nodePath = helpers.prettifyPath(requirejsPaths[node]);
       if (currentPath.indexOf(nodePath) === 0 && nodePath.length > resultPath.length) {
->>>>>>> 7e641c21
          resultPath = nodePath;
          resultNode = node;
       }
