'use strict';

const path = require('path');
const fs = require('fs-extra');
const async = require('async');
const helpers = require('./../lib/utils/helpers');
const transliterate = require('./../lib/utils/transliterate');
const traverse = require('estraverse').traverse;
const humanize = require('humanize');
const spawn = require('child_process').spawn;
const os = require('os');

const dblSlashes = /\\/g;
const isXmlDeprecated = /\.xml\.deprecated$/;
const isHtmlDeprecated = /\.html\.deprecated$/;
const isModuleJs = /\.module\.js$/;

let
    contents = {},
    contentsModules = {},
    xmlContents = {},
    htmlNames = {},
    jsModules = {},
    requirejsPaths = {};

function removeLeadingSlash(path) {
   if (path) {
      var head = path.charAt(0);
      if (head == '/' || head == '\\') {
         path = path.substr(1);
      }
   }
   return path;
}

function getModuleName(tsdModuleName, abspath, input, node) {
    if (node.type == 'CallExpression' && node.callee.type == 'Identifier' &&
        node.callee.name == 'define') {
        //noinspection JSAnnotator
        if (node.arguments[0].type == 'Literal' && typeof node.arguments[0].value == 'string') {
            //noinspection JSAnnotator
            let mod = node.arguments[0].value;
            let parts = mod.split('!');
            if (parts[0] == 'js') {
                jsModules[parts[1]] = path.join(tsdModuleName,
                    transliterate(path.relative(input, abspath))).replace(dblSlashes, '/');
            }
        }
    }
}

module.exports = function (grunt) {
    grunt.registerMultiTask('convert', 'transliterate paths', function () {
        grunt.log.ok(`${humanize.date('H:i:s')}: Запускается задача конвертации ресурсов`);
        const start = Date.now();
        const done = this.async();
        const
            symlink = !!grunt.option('symlink'),
            modules = (grunt.option('modules') || '').replace(/"/g, ''),
            service_mapping = grunt.option('service_mapping') || false,
            i18n = !!grunt.option('index-dict'),
            dryRun = grunt.option('dry-run'),
            application = grunt.option('application') || '',
<<<<<<< HEAD
=======
            applicationName = application.replace('/', '').replace(dblSlashes, ''),
            root = this.data.root,
>>>>>>> 765cf649
            applicationRoot = this.data.cwd,
            resourcesPath = path.join(applicationRoot, 'resources');

        let i = 0;
        let paths = modules.split(';');

        if (paths.length == 1 && grunt.file.isFile(paths[0])) {
            let input = paths[0];
            try {
                paths = grunt.file.readJSON(input);
                if (!Array.isArray(paths)) {
                    grunt.log.error('Parameter "modules" incorrect');
                    return;
                }
            } catch (e) {
                grunt.log.error(`Parameter "modules" incorrect. Can\'t read ${input}`);
                return;
            }
        }

        function copyFile(target, dest, data, cb) {
            let ext = path.extname(target);
            if (!symlink || (i18n && (ext == '.xhtml' || ext == '.html'))) {
                helpers.copyFile(target, dest, data, cb);
            } else {
                helpers.mkSymlink(target, dest, cb);
            }
        }

        function remove(dir) {
            let attempt = 1;
            let start = Date.now();

            (function _remove() {
                try {
                    grunt.log.ok(`${humanize.date('H:i:s')}: Запускается удаление ресурсов(${attempt})`);
                    fs.removeSync(dir);
                    grunt.log.ok(`${humanize.date('H:i:s')}: Удаление ресурсов завершено(${(Date.now() - start) / 1000} sec)`);
                    main();
                } catch (err) {
                    if (++attempt <= 3) {
                        setTimeout(_remove, 1000);
                    } else {
                        grunt.fail.fatal(err);
                    }
                }
            })();
        }

        if (!dryRun) {
            let start = Date.now();
            let out = resourcesPath + '___';

            fs.rename(resourcesPath, out, function (err) {
                if (!err) {
                    grunt.log.ok(`${humanize.date('H:i:s')}: Перенос ресурсов в ${out} завершен(${(Date.now() - start) / 1000} sec)`);

                    let cmd = '';
                    let opt = {
                        detached: true
                    };

                    if (os.platform() == 'linux') {
                        cmd = `rm -rf ${out}`;
                    } else {
                        cmd = `rmdir ${out} /s /q`;
                        opt.shell = true;
                    }

                    grunt.log.ok(`${humanize.date('H:i:s')}: Запускается удаление ресурсов(${cmd})`);

                    spawn(cmd, [], opt).on('error', (err) => {
                        console.error(err);
                    }).on('close', () => {
                        grunt.log.ok(`${humanize.date('H:i:s')}: Удаление ресурсов завершено(${(Date.now() - start) / 1000} sec)`);
                    }).unref();

                    main();
                } else {
                    remove(resourcesPath);
                }
            });
        } else {
            main();
        }

        function main() {
            async.eachSeries(paths, function (input, callback) {
                let parts = input.replace(dblSlashes, '/').split('/');
                let moduleName = parts[parts.length - 1];
                let tsdModuleName = transliterate(moduleName);
                contentsModules[moduleName] = tsdModuleName;
                requirejsPaths[tsdModuleName] = removeLeadingSlash(path.join(application, 'resources', tsdModuleName).replace(dblSlashes, '/'));

                helpers.recurse(input, function (file, callback) {
                    let dest = path.join(resourcesPath, tsdModuleName,
                        transliterate(path.relative(input, file)));

                    if (isXmlDeprecated.test(file)) {
                        let basexml = path.basename(file, '.xml.deprecated');
                        xmlContents[basexml] = path.join(tsdModuleName,
                            transliterate(path.relative(input, file).replace('.xml.deprecated', ''))).replace(dblSlashes, '/');

                        if (!dryRun) {
                            copyFile(file, dest, null, callback);
                        }
                    } else if (isHtmlDeprecated.test(file)) {
                        let basehtml = path.basename(file, '.deprecated');
                        let parts = basehtml.split('#');
                        htmlNames[parts[0]] = (parts[1] || parts[0]).replace(dblSlashes, '/');

                        if (!dryRun) {
                            copyFile(file, dest, null, callback);
                        }
                    } else if (isModuleJs.test(file)) {
                        fs.readFile(file, function (err, text) {
                            grunt.log.ok('------------------------', file);
                            let ast = helpers.parseModule(text.toString());

                            if (ast instanceof Error) {
                                grunt.fail.fatal(ast, `file`);
                                return callback(ast);
                            }

                            traverse(ast, {
                                enter: function (node) {
                                    getModuleName(tsdModuleName, file, input, node);
                                }
                            });
                            if (!dryRun) {
                                copyFile(file, dest, text, callback);
                            }
                        });
                    } else if (!dryRun) {
                        copyFile(file, dest, null, callback);
                    }
                }, function () {
                    grunt.log.ok(`[${helpers.percentage(++i, paths.length)}%] ${input}`);
                    callback();
                });
            }, function (err) {
                if (err) {
                    return grunt.fail.fatal(err);
                }

                try {
                    contents.modules = contentsModules;
                    contents.xmlContents = xmlContents;
                    contents.jsModules = jsModules;
                    contents.htmlNames = htmlNames;

                    requirejsPaths.WS = removeLeadingSlash(path.join(application, 'ws/').replace(dblSlashes, '/'));

                    contents.requirejsPaths = requirejsPaths;

                    if (service_mapping) {
                        let srv_arr = service_mapping.trim().split(' ');
                        if (srv_arr.length % 2 == 0) {
                            let services = {};
                            for (let i = 0; i < srv_arr.length; i += 2) {
                                services[srv_arr[i]] = srv_arr[i + 1];
                            }
                            contents.services = services;
                        } else {
                            grunt.fail.fatal('Services list must be even!');
                        }
                    }
<<<<<<< HEAD
=======
                }
            });
            grunt.log.ok('[' + prc(i + 1, paths.length) + '%] completed!');
        });

        try {
            contents.modules = contentsModules;
            contents.xmlContents = xmlContents;
            contents.jsModules = jsModules;
            contents.htmlNames = htmlNames;

            if (!Object.keys(requirejsPaths).length && !modules) {
                var firstLvlDirs = getFirstLevelDirs(resourcesPath);
                firstLvlDirs.forEach(function (dir) {
                    if (applicationName == dir) {
                        grunt.fail.fatal('Имя сервиса и имя модуля облака не должны совпадать. Сервис: ' + applicationName, '; Модуль: ' + dir)
                    }
                    dir = path.relative(root, dir).replace(dblSlashes, '/');
                    requirejsPaths[dir.split('/').pop()] = dir;
                });
            }
            requirejsPaths.WS = removeLeadingSlash(path.join(application, 'ws/').replace(dblSlashes, '/'));
>>>>>>> 765cf649

                    let sorted = helpers.sortObject(contents);

                    grunt.file.write(path.join(resourcesPath, 'contents.json'), JSON.stringify(sorted, null, 2));
                    grunt.file.write(path.join(resourcesPath, 'contents.js'), 'contents=' + JSON.stringify(sorted));
                } catch (err) {
                    grunt.fail.fatal(err);
                }

                console.log(`Duration: ${(Date.now() - start) / 1000} sec`);
                done();
            });
        }
    });
};<|MERGE_RESOLUTION|>--- conflicted
+++ resolved
@@ -61,11 +61,7 @@
             i18n = !!grunt.option('index-dict'),
             dryRun = grunt.option('dry-run'),
             application = grunt.option('application') || '',
-<<<<<<< HEAD
-=======
             applicationName = application.replace('/', '').replace(dblSlashes, ''),
-            root = this.data.root,
->>>>>>> 765cf649
             applicationRoot = this.data.cwd,
             resourcesPath = path.join(applicationRoot, 'resources');
 
@@ -157,6 +153,9 @@
                 let parts = input.replace(dblSlashes, '/').split('/');
                 let moduleName = parts[parts.length - 1];
                 let tsdModuleName = transliterate(moduleName);
+               if (applicationName == tsdModuleName) {
+                  grunt.fail.fatal('Имя сервиса и имя модуля облака не должны совпадать. Сервис: ' + applicationName, '; Модуль: ' + tsdModuleName)
+               }
                 contentsModules[moduleName] = tsdModuleName;
                 requirejsPaths[tsdModuleName] = removeLeadingSlash(path.join(application, 'resources', tsdModuleName).replace(dblSlashes, '/'));
 
@@ -233,31 +232,6 @@
                             grunt.fail.fatal('Services list must be even!');
                         }
                     }
-<<<<<<< HEAD
-=======
-                }
-            });
-            grunt.log.ok('[' + prc(i + 1, paths.length) + '%] completed!');
-        });
-
-        try {
-            contents.modules = contentsModules;
-            contents.xmlContents = xmlContents;
-            contents.jsModules = jsModules;
-            contents.htmlNames = htmlNames;
-
-            if (!Object.keys(requirejsPaths).length && !modules) {
-                var firstLvlDirs = getFirstLevelDirs(resourcesPath);
-                firstLvlDirs.forEach(function (dir) {
-                    if (applicationName == dir) {
-                        grunt.fail.fatal('Имя сервиса и имя модуля облака не должны совпадать. Сервис: ' + applicationName, '; Модуль: ' + dir)
-                    }
-                    dir = path.relative(root, dir).replace(dblSlashes, '/');
-                    requirejsPaths[dir.split('/').pop()] = dir;
-                });
-            }
-            requirejsPaths.WS = removeLeadingSlash(path.join(application, 'ws/').replace(dblSlashes, '/'));
->>>>>>> 765cf649
 
                     let sorted = helpers.sortObject(contents);
 
