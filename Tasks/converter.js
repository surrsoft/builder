'use strict';

<<<<<<< HEAD
const path = require('path');
const fs = require('fs-extra');
const async = require('async');
const helpers = require('./../lib/utils/helpers');
const transliterate = require('./../lib/utils/transliterate');
const traverse = require('estraverse').traverse;
const humanize = require('humanize');
const spawn = require('child_process').spawn;
const os = require('os');

const dblSlashes = /\\/g;
const isXmlDeprecated = /\.xml\.deprecated$/;
const isHtmlDeprecated = /\.html\.deprecated$/;
const isModuleJs = /\.module\.js$/;

let
    contents = {},
    contentsModules = {},
    xmlContents = {},
    htmlNames = {},
    jsModules = {},
    requirejsPaths = {};

function getModuleName(tsdModuleName, abspath, input, node) {
    if (node.type == 'CallExpression' && node.callee.type == 'Identifier' &&
        node.callee.name == 'define') {
        //noinspection JSAnnotator
        if (node.arguments[0].type == 'Literal' && typeof node.arguments[0].value == 'string') {
            //noinspection JSAnnotator
            let mod = node.arguments[0].value;
            let parts = mod.split('!');
            if (parts[0] == 'js') {
                jsModules[parts[1]] = path.join(tsdModuleName,
                    transliterate(path.relative(input, abspath))).replace(dblSlashes, '/');
=======
var path = require('path');
var fs = require('fs-extra');
var async = require('async');
var mkdirp = require('mkdirp');
var transliterate = require('./../lib/utils/transliterate');
var esprima = require('esprima');
var traverse = require('estraverse').traverse;

var dblSlashes = /\\/g;
var isXmlDeprecated = /\.xml\.deprecated$/;
var isHtmlDeprecated = /\.html\.deprecated$/;
var isModuleJs = /\.module\.js$/;

function prc(x, all) {
    return Math.floor((x * 100) / all);
}

function removeLeadingSlash(path) {
    if (path) {
        var head = path.charAt(0);
        if (head == '/' || head == '\\') {
            path = path.substr(1);
        }
    }
    return path;
}

function mkSymlink(target, dest) {
    var link = function (target, dest) {
        try {
            fs.symlinkSync(target, dest);
        } catch (err) {
            if (err && err.code === 'ENOENT') {
                mkdirp.sync(path.dirname(dest));
                link(target, dest);
>>>>>>> ff2c8fdc
            }
        }
    }
}

module.exports = function (grunt) {
    grunt.registerMultiTask('convert', 'transliterate paths', function () {
        grunt.log.ok(`${humanize.date('H:i:s')}: Запускается задача конвертации ресурсов`);
        const start = Date.now();
        const done = this.async();
        const
            symlink = !!grunt.option('symlink'),
            modules = (grunt.option('modules') || '').replace(/"/g, ''),
            service_mapping = grunt.option('service_mapping') || false,
            i18n = !!grunt.option('index-dict'),
            dryRun = grunt.option('dry-run'),
<<<<<<< HEAD
=======
            application = grunt.option('application') || '',
            root = this.data.root,
>>>>>>> ff2c8fdc
            applicationRoot = this.data.cwd,
            resourcesPath = path.join(applicationRoot, 'resources');

        let i = 0;
        let paths = modules.split(';');

        if (paths.length == 1 && grunt.file.isFile(paths[0])) {
            let input = paths[0];
            try {
                paths = grunt.file.readJSON(input);
                if (!Array.isArray(paths)) {
                    grunt.log.error('Parameter "modules" incorrect');
                    return;
                }
            } catch (e) {
                grunt.log.error(`Parameter "modules" incorrect. Can\'t read ${input}`);
                return;
            }
        }

        function copyFile(target, dest, data, cb) {
            let ext = path.extname(target);
            if (!symlink || (i18n && (ext == '.xhtml' || ext == '.html'))) {
                helpers.copyFile(target, dest, data, cb);
            } else {
                helpers.mkSymlink(target, dest, cb);
            }
        }

        function remove(dir) {
            let attempt = 1;
            let start = Date.now();

            (function _remove() {
                try {
                    grunt.log.ok(`${humanize.date('H:i:s')}: Запускается удаление ресурсов(${attempt})`);
                    fs.removeSync(dir);
                    grunt.log.ok(`${humanize.date('H:i:s')}: Удаление ресурсов завершено(${(Date.now() - start) / 1000} sec)`);
                    main();
                } catch (err) {
                    if (++attempt <= 3) {
                        setTimeout(_remove, 1000);
                    } else {
                        grunt.fail.fatal(err);
                    }
                }
            })();
        }

        if (!dryRun) {
            let start = Date.now();
            let out = resourcesPath + '___';

            fs.rename(resourcesPath, out, function (err) {
                if (!err) {
                    grunt.log.ok(`${humanize.date('H:i:s')}: Перенос ресурсов в ${out} завершен(${(Date.now() - start) / 1000} sec)`);

<<<<<<< HEAD
                    let cmd = '';
                    let opt = {
                        detached: true
                    };
=======
                requirejsPaths[tsdModuleName] = removeLeadingSlash(path.join(application, 'resources', tsdModuleName).replace(dblSlashes, '/'));
            }
            grunt.file.recurse(input, function (abspath) {
                var ext = path.extname(abspath);
>>>>>>> ff2c8fdc

                    if (os.platform() == 'linux') {
                        cmd = `rm -rf ${out}`;
                    } else {
                        cmd = `rmdir ${out} /s /q`;
                        opt.shell = true;
                    }

                    grunt.log.ok(`${humanize.date('H:i:s')}: Запускается удаление ресурсов(${cmd})`);

                    spawn(cmd, [], opt).on('error', (err) => {
                        console.error(err);
                    }).on('close', () => {
                        grunt.log.ok(`${humanize.date('H:i:s')}: Удаление ресурсов завершено(${(Date.now() - start) / 1000} sec)`);
                    }).unref();

                    main();
                } else {
                    remove(resourcesPath);
                }
            });
        } else {
            main();
        }

        function main() {
            async.eachSeries(paths, function (input, callback) {
                let parts = input.replace(dblSlashes, '/').split('/');
                let moduleName = parts[parts.length - 1];
                let tsdModuleName = transliterate(moduleName);
                contentsModules[moduleName] = tsdModuleName;
                requirejsPaths[tsdModuleName] = path.join('resources', tsdModuleName).replace(dblSlashes, '/');

                helpers.recurse(input, function (file, callback) {
                    let dest = path.join(resourcesPath, tsdModuleName,
                        transliterate(path.relative(input, file)));

                    if (isXmlDeprecated.test(file)) {
                        let basexml = path.basename(file, '.xml.deprecated');
                        xmlContents[basexml] = path.join(tsdModuleName,
                            transliterate(path.relative(input, file).replace('.xml.deprecated', ''))).replace(dblSlashes, '/');

                        if (!dryRun) {
                            copyFile(file, dest, null, callback);
                        }
                    } else if (isHtmlDeprecated.test(file)) {
                        let basehtml = path.basename(file, '.deprecated');
                        let parts = basehtml.split('#');
                        htmlNames[parts[0]] = (parts[1] || parts[0]).replace(dblSlashes, '/');

                        if (!dryRun) {
                            copyFile(file, dest, null, callback);
                        }
                    } else if (isModuleJs.test(file)) {
                        fs.readFile(file, function (err, text) {
                            grunt.log.ok('------------------------', file);
                            let ast = helpers.parseModule(text.toString());

                            if (ast instanceof Error) {
                                grunt.fail.fatal(ast, `file`);
                                return callback(ast);
                            }

                            traverse(ast, {
                                enter: function (node) {
                                    getModuleName(tsdModuleName, file, input, node);
                                }
                            });
                            if (!dryRun) {
                                copyFile(file, dest, text, callback);
                            }
                        });
                    } else if (!dryRun) {
                        copyFile(file, dest, null, callback);
                    }
                }, function () {
                    grunt.log.ok(`[${helpers.percentage(++i, paths.length)}%] ${input}`);
                    callback();
                });
            }, function (err) {
                if (err) {
                    return grunt.fail.fatal(err);
                }

                try {
                    contents.modules = contentsModules;
                    contents.xmlContents = xmlContents;
                    contents.jsModules = jsModules;
                    contents.htmlNames = htmlNames;

                    requirejsPaths.WS = 'ws/';

                    contents.requirejsPaths = requirejsPaths;

                    if (service_mapping) {
                        let srv_arr = service_mapping.trim().split(' ');
                        if (srv_arr.length % 2 == 0) {
                            let services = {};
                            for (let i = 0; i < srv_arr.length; i += 2) {
                                services[srv_arr[i]] = srv_arr[i + 1];
                            }
                            contents.services = services;
                        } else {
                            grunt.fail.fatal('Services list must be even!');
                        }
                    }
<<<<<<< HEAD
=======
                }
            });
            grunt.log.ok('[' + prc(i + 1, paths.length) + '%] completed!');
        });

        try {
            contents.modules = contentsModules;
            contents.xmlContents = xmlContents;
            contents.jsModules = jsModules;
            contents.htmlNames = htmlNames;

            if (!Object.keys(requirejsPaths).length && !modules) {
                var firstLvlDirs = getFirstLevelDirs(resourcesPath);
                firstLvlDirs.forEach(function (dir) {
                    dir = path.relative(root, dir).replace(dblSlashes, '/');
                    requirejsPaths[dir.split('/').pop()] = dir;
                });
            }
            requirejsPaths.WS = removeLeadingSlash(path.join(application, 'ws/').replace(dblSlashes, '/'));
>>>>>>> ff2c8fdc

                    let sorted = helpers.sortObject(contents);

                    grunt.file.write(path.join(resourcesPath, 'contents.json'), JSON.stringify(sorted, null, 2));
                    grunt.file.write(path.join(resourcesPath, 'contents.js'), 'contents=' + JSON.stringify(sorted));
                } catch (err) {
                    grunt.fail.fatal(err);
                }

                console.log(`Duration: ${(Date.now() - start) / 1000} sec`);
                done();
            });
        }
    });
};<|MERGE_RESOLUTION|>--- conflicted
+++ resolved
@@ -1,6 +1,5 @@
 'use strict';
 
-<<<<<<< HEAD
 const path = require('path');
 const fs = require('fs-extra');
 const async = require('async');
@@ -23,6 +22,16 @@
     htmlNames = {},
     jsModules = {},
     requirejsPaths = {};
+
+function removeLeadingSlash(path) {
+   if (path) {
+      var head = path.charAt(0);
+      if (head == '/' || head == '\\') {
+         path = path.substr(1);
+      }
+   }
+   return path;
+}
 
 function getModuleName(tsdModuleName, abspath, input, node) {
     if (node.type == 'CallExpression' && node.callee.type == 'Identifier' &&
@@ -35,43 +44,6 @@
             if (parts[0] == 'js') {
                 jsModules[parts[1]] = path.join(tsdModuleName,
                     transliterate(path.relative(input, abspath))).replace(dblSlashes, '/');
-=======
-var path = require('path');
-var fs = require('fs-extra');
-var async = require('async');
-var mkdirp = require('mkdirp');
-var transliterate = require('./../lib/utils/transliterate');
-var esprima = require('esprima');
-var traverse = require('estraverse').traverse;
-
-var dblSlashes = /\\/g;
-var isXmlDeprecated = /\.xml\.deprecated$/;
-var isHtmlDeprecated = /\.html\.deprecated$/;
-var isModuleJs = /\.module\.js$/;
-
-function prc(x, all) {
-    return Math.floor((x * 100) / all);
-}
-
-function removeLeadingSlash(path) {
-    if (path) {
-        var head = path.charAt(0);
-        if (head == '/' || head == '\\') {
-            path = path.substr(1);
-        }
-    }
-    return path;
-}
-
-function mkSymlink(target, dest) {
-    var link = function (target, dest) {
-        try {
-            fs.symlinkSync(target, dest);
-        } catch (err) {
-            if (err && err.code === 'ENOENT') {
-                mkdirp.sync(path.dirname(dest));
-                link(target, dest);
->>>>>>> ff2c8fdc
             }
         }
     }
@@ -88,11 +60,7 @@
             service_mapping = grunt.option('service_mapping') || false,
             i18n = !!grunt.option('index-dict'),
             dryRun = grunt.option('dry-run'),
-<<<<<<< HEAD
-=======
             application = grunt.option('application') || '',
-            root = this.data.root,
->>>>>>> ff2c8fdc
             applicationRoot = this.data.cwd,
             resourcesPath = path.join(applicationRoot, 'resources');
 
@@ -150,17 +118,10 @@
                 if (!err) {
                     grunt.log.ok(`${humanize.date('H:i:s')}: Перенос ресурсов в ${out} завершен(${(Date.now() - start) / 1000} sec)`);
 
-<<<<<<< HEAD
                     let cmd = '';
                     let opt = {
                         detached: true
                     };
-=======
-                requirejsPaths[tsdModuleName] = removeLeadingSlash(path.join(application, 'resources', tsdModuleName).replace(dblSlashes, '/'));
-            }
-            grunt.file.recurse(input, function (abspath) {
-                var ext = path.extname(abspath);
->>>>>>> ff2c8fdc
 
                     if (os.platform() == 'linux') {
                         cmd = `rm -rf ${out}`;
@@ -192,7 +153,7 @@
                 let moduleName = parts[parts.length - 1];
                 let tsdModuleName = transliterate(moduleName);
                 contentsModules[moduleName] = tsdModuleName;
-                requirejsPaths[tsdModuleName] = path.join('resources', tsdModuleName).replace(dblSlashes, '/');
+                requirejsPaths[tsdModuleName] = removeLeadingSlash(path.join(application, 'resources', tsdModuleName).replace(dblSlashes, '/'));
 
                 helpers.recurse(input, function (file, callback) {
                     let dest = path.join(resourcesPath, tsdModuleName,
@@ -251,7 +212,7 @@
                     contents.jsModules = jsModules;
                     contents.htmlNames = htmlNames;
 
-                    requirejsPaths.WS = 'ws/';
+                    requirejsPaths.WS = removeLeadingSlash(path.join(application, 'ws/').replace(dblSlashes, '/'));
 
                     contents.requirejsPaths = requirejsPaths;
 
@@ -267,28 +228,6 @@
                             grunt.fail.fatal('Services list must be even!');
                         }
                     }
-<<<<<<< HEAD
-=======
-                }
-            });
-            grunt.log.ok('[' + prc(i + 1, paths.length) + '%] completed!');
-        });
-
-        try {
-            contents.modules = contentsModules;
-            contents.xmlContents = xmlContents;
-            contents.jsModules = jsModules;
-            contents.htmlNames = htmlNames;
-
-            if (!Object.keys(requirejsPaths).length && !modules) {
-                var firstLvlDirs = getFirstLevelDirs(resourcesPath);
-                firstLvlDirs.forEach(function (dir) {
-                    dir = path.relative(root, dir).replace(dblSlashes, '/');
-                    requirejsPaths[dir.split('/').pop()] = dir;
-                });
-            }
-            requirejsPaths.WS = removeLeadingSlash(path.join(application, 'ws/').replace(dblSlashes, '/'));
->>>>>>> ff2c8fdc
 
                     let sorted = helpers.sortObject(contents);
 
