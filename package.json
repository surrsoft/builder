{
   "name": "sbis3-builder",
   "description": "Grunt-based builder for SBIS3 web projects",
   "version": "3.7.310-BUILD",
   "author": "Oleg Elifantiev <oleg@elifantiev.ru>",
   "contributors": [],
   "keywords": [
   ],
   "dependencies": {
      "grunt": "0.4.x",
      "grunt-packer": "0.3.4",
<<<<<<< HEAD
      "grunt-wsmod-packer": "0.8.53",
=======
      "grunt-wsmod-packer": "0.8.54",
>>>>>>> 76f25854
      "grunt-cli": "",
      "grunt-text-replace": "0.3.8",
      "tensor-xmldom": "0.2.0-t2",
      "esprima": "^2.7.0",
      "estraverse": "^4.1.0",
      "mkdirp": "0.3.5",
      "node-uuid": "1.4.x",
      "grunt-contrib-uglify": "0.9.x",
      "grunt-contrib-cssmin": "0.14.x",
      "sbis3-json-generator": "git+https://git.sbis.ru/root/sbis3-json-generator.git#jsdoc-worker-rerun"
   },
   "devDependencies": {
      "mocha": "",
      "assert": ""
   },
   "scripts": {
      "test": "node ./node_modules/mocha/bin/mocha -R xunit > xunit-result.xml"
   },
   "engines": {
      "node": ">=0.10"
   }
}<|MERGE_RESOLUTION|>--- conflicted
+++ resolved
@@ -9,11 +9,7 @@
    "dependencies": {
       "grunt": "0.4.x",
       "grunt-packer": "0.3.4",
-<<<<<<< HEAD
-      "grunt-wsmod-packer": "0.8.53",
-=======
       "grunt-wsmod-packer": "0.8.54",
->>>>>>> 76f25854
       "grunt-cli": "",
       "grunt-text-replace": "0.3.8",
       "tensor-xmldom": "0.2.0-t2",
