--- conflicted
+++ resolved
@@ -8,11 +8,7 @@
    ],
    "dependencies": {
       "grunt": "0.4.x",
-<<<<<<< HEAD
-      "grunt-packer": "0.1.10",
-=======
       "grunt-packer": "0.1.11",
->>>>>>> a6eeb430
       "grunt-wi-json-palette": "",
       "grunt-wsmod-packer": "0.3.13",
       "grunt-cli": "",
