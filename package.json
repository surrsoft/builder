{
   "name": "sbis3-builder",
   "version": "20.4000.0-BUILD",
   "private": true,
   "description": "Gulp-based builder for SBIS3 web projects",
   "files": [
      "gulpfile.js",
      "gulp/",
      "lib/",
      "packer/",
      "resources/",
      "builderHashFile"
   ],
   "nyc": {
      "exclude": [
         "gulpfile.js",
         "copy-to-dest.js",
         "minify-dest.js",
         "test/**/*"
      ]
   },
   "scripts": {
      "build": "npm run build:verify && npm run build:only",
      "build:verify": "node minify-builder.js && npm run build:lint && npm run build:test",
      "build:only": "node copy-to-dest.js && cd dest && npm i --production && cd ../ && node minify-builder.js --directory=dest",
      "build:test": "node ./node_modules/mocha/bin/mocha --exit --timeout 600000 -R xunit --reporter-options output=xunit-result.xml > xunit.log",
      "build:lint": "node ./node_modules/eslint/bin/eslint --no-color --no-eslintrc -c=.eslintrc -f=stylish --quiet . > eslint-report.log",
      "test": "node ./node_modules/mocha/bin/mocha --timeout 600000",
      "test:coverage": "node ./node_modules/nyc/bin/nyc --reporter=html --all ./node_modules/.bin/mocha --timeout 600000",
      "lint": "node ./node_modules/eslint/bin/eslint --color --no-eslintrc -c=.eslintrc -f=stylish .",
      "lint:errors": "node ./node_modules/eslint/bin/eslint --color --no-eslintrc -c=.eslintrc -f=stylish --quiet .",
      "lint:fix": "node ./node_modules/eslint/bin/eslint --no-eslintrc -c=.eslintrc --fix ."
   },
   "dependencies": {
      "async": "2.6.1",
      "autoprefixer": "9.5.0",
      "clean-css": "4.1.11",
      "escodegen": "1.11.0",
      "esprima": "4.0.1",
      "estraverse": "4.2.0",
      "fs-extra": "8.1.0",
      "gulp": "4.0.2",
      "gulp-chmod": "3.0.0",
      "gulp-if": "3.0.0",
      "gulp-plumber": "1.2.1",
      "gulp-rename": "1.3.0",
      "humanize": "0.0.9",
      "less": "3.10.3",
      "map-stream": "0.0.7",
      "p-map": "1.2.0",
      "postcss": "7.0.1",
      "postcss-safe-parser": "4.0.1",
      "postcss-url": "7.3.2",
      "strip-bom": "3.0.0",
      "tensor-xmldom": "0.2.0-b9",
      "through2": "2.0.3",
<<<<<<< HEAD
      "saby-typescript": "git+https://github.com/saby/TypeScript.git#rc-20.4000",
      "saby-units": "git+https://github.com/saby/Units.git#rc-20.4000",
=======
      "saby-typescript": "git+https://platform-git.sbis.ru/saby/TypeScript.git#rc-20.3000",
      "saby-units": "git+https://platform-git.sbis.ru/saby/Units.git#rc-20.3000",
>>>>>>> 944975f3
      "uglify-js": "3.3.23",
      "vinyl": "2.2.0",
      "workerpool": "2.3.0",
      "semver": "6.3.0"
   },
   "devDependencies": {
      "@tensor-corp/eslint-config": "2.0.3",
      "chai": "4.1.2",
      "chai-as-promised": "7.1.1",
      "eslint": "5.1.0",
      "eslint-plugin-eslint-comments": "3.0.1",
      "eslint-plugin-filenames": "1.3.2",
      "eslint-plugin-node": "7.0.1",
      "eslint-plugin-promise": "3.8.0",
      "mocha": "5.2.0",
      "nyc": "12.0.2",
<<<<<<< HEAD
      "wasaby-controls": "git+https://github.com/saby/wasaby-controls.git#rc-20.4000",
      "sbis3-json-generator": "git+ssh://git@git.sbis.ru:root/sbis3-json-generator.git#rc-20.4000",
      "rmi": "git+ssh://git@git.sbis.ru:sbis/rmi.git#rc-20.4000",
      "sbis3-ws": "git+ssh://git@git.sbis.ru:sbis/ws.git#rc-20.4000",
      "saby-i18n": "git+https://github.com/saby/i18n.git#rc-20.4000",
      "Router": "git+https://github.com/saby/router.git#rc-20.4000",
      "saby-types": "git+https://github.com/saby/Types.git#rc-20.4000",
      "wasaby-app": "git+https://github.com/saby/wasaby-app.git#rc-20.4000",
      "saby-ui": "git+https://github.com/saby/UI.git#rc-20.4000",
      "saby-inferno": "git+https://github.com/saby/inferno.git#rc-20.4000"
=======
      "wasaby-controls": "git+https://platform-git.sbis.ru/saby/wasaby-controls.git#rc-20.3000",
      "sbis3-json-generator": "git+ssh://git@git.sbis.ru:root/sbis3-json-generator.git#rc-20.3000",
      "rmi": "git+ssh://git@git.sbis.ru:sbis/rmi.git#rc-20.3000",
      "sbis3-ws": "git+ssh://git@git.sbis.ru:sbis/ws.git#rc-20.3000",
      "saby-i18n": "git+https://platform-git.sbis.ru/saby/i18n.git#rc-20.3000",
      "Router": "git+https://platform-git.sbis.ru/saby/router.git#rc-20.3000",
      "saby-types": "git+https://platform-git.sbis.ru/saby/Types.git#rc-20.3000",
      "wasaby-app": "git+https://platform-git.sbis.ru/saby/wasaby-app.git#rc-20.3000",
      "saby-ui": "git+https://platform-git.sbis.ru/saby/UI.git#rc-20.3000",
      "saby-inferno": "git+https://platform-git.sbis.ru/saby/inferno.git#rc-20.3000"
>>>>>>> 944975f3
   },
   "engines": {
      "node": ">=10.14.2"
   }
}<|MERGE_RESOLUTION|>--- conflicted
+++ resolved
@@ -54,13 +54,8 @@
       "strip-bom": "3.0.0",
       "tensor-xmldom": "0.2.0-b9",
       "through2": "2.0.3",
-<<<<<<< HEAD
-      "saby-typescript": "git+https://github.com/saby/TypeScript.git#rc-20.4000",
-      "saby-units": "git+https://github.com/saby/Units.git#rc-20.4000",
-=======
-      "saby-typescript": "git+https://platform-git.sbis.ru/saby/TypeScript.git#rc-20.3000",
-      "saby-units": "git+https://platform-git.sbis.ru/saby/Units.git#rc-20.3000",
->>>>>>> 944975f3
+      "saby-typescript": "git+https://platform-git.sbis.ru/saby/TypeScript.git#rc-20.4000",
+      "saby-units": "git+https://platform-git.sbis.ru/saby/Units.git#rc-20.4000",
       "uglify-js": "3.3.23",
       "vinyl": "2.2.0",
       "workerpool": "2.3.0",
@@ -77,29 +72,16 @@
       "eslint-plugin-promise": "3.8.0",
       "mocha": "5.2.0",
       "nyc": "12.0.2",
-<<<<<<< HEAD
-      "wasaby-controls": "git+https://github.com/saby/wasaby-controls.git#rc-20.4000",
+      "wasaby-controls": "git+https://platform-git.sbis.ru/saby/wasaby-controls.git#rc-20.4000",
       "sbis3-json-generator": "git+ssh://git@git.sbis.ru:root/sbis3-json-generator.git#rc-20.4000",
       "rmi": "git+ssh://git@git.sbis.ru:sbis/rmi.git#rc-20.4000",
       "sbis3-ws": "git+ssh://git@git.sbis.ru:sbis/ws.git#rc-20.4000",
-      "saby-i18n": "git+https://github.com/saby/i18n.git#rc-20.4000",
-      "Router": "git+https://github.com/saby/router.git#rc-20.4000",
-      "saby-types": "git+https://github.com/saby/Types.git#rc-20.4000",
-      "wasaby-app": "git+https://github.com/saby/wasaby-app.git#rc-20.4000",
-      "saby-ui": "git+https://github.com/saby/UI.git#rc-20.4000",
-      "saby-inferno": "git+https://github.com/saby/inferno.git#rc-20.4000"
-=======
-      "wasaby-controls": "git+https://platform-git.sbis.ru/saby/wasaby-controls.git#rc-20.3000",
-      "sbis3-json-generator": "git+ssh://git@git.sbis.ru:root/sbis3-json-generator.git#rc-20.3000",
-      "rmi": "git+ssh://git@git.sbis.ru:sbis/rmi.git#rc-20.3000",
-      "sbis3-ws": "git+ssh://git@git.sbis.ru:sbis/ws.git#rc-20.3000",
-      "saby-i18n": "git+https://platform-git.sbis.ru/saby/i18n.git#rc-20.3000",
-      "Router": "git+https://platform-git.sbis.ru/saby/router.git#rc-20.3000",
-      "saby-types": "git+https://platform-git.sbis.ru/saby/Types.git#rc-20.3000",
-      "wasaby-app": "git+https://platform-git.sbis.ru/saby/wasaby-app.git#rc-20.3000",
-      "saby-ui": "git+https://platform-git.sbis.ru/saby/UI.git#rc-20.3000",
-      "saby-inferno": "git+https://platform-git.sbis.ru/saby/inferno.git#rc-20.3000"
->>>>>>> 944975f3
+      "saby-i18n": "git+https://platform-git.sbis.ru/saby/i18n.git#rc-20.4000",
+      "Router": "git+https://platform-git.sbis.ru/saby/router.git#rc-20.4000",
+      "saby-types": "git+https://platform-git.sbis.ru/saby/Types.git#rc-20.4000",
+      "wasaby-app": "git+https://platform-git.sbis.ru/saby/wasaby-app.git#rc-20.4000",
+      "saby-ui": "git+https://platform-git.sbis.ru/saby/UI.git#rc-20.4000",
+      "saby-inferno": "git+https://platform-git.sbis.ru/saby/inferno.git#rc-20.4000"
    },
    "engines": {
       "node": ">=10.14.2"
