--- conflicted
+++ resolved
@@ -34,10 +34,7 @@
       "humanize": "0.0.9",
       "less": "^2.7.3",
       "minimatch": "^3.0.4",
-<<<<<<< HEAD
-=======
       "p-map": "^1.2.0",
->>>>>>> 50cdedb9
       "requirejs": "^2.3.5",
       "sbis3-ws": "git+ssh://git@git.sbis.ru:sbis/ws.git#rc-3.18.200",
       "through2": "^2.0.3",
