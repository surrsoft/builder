--- conflicted
+++ resolved
@@ -1,45 +1,6 @@
 {
-<<<<<<< HEAD
-   "name": "sbis3-builder", 
-   "version": "3.18.100-BUILD", 
-   "private": true, 
-   "description": "Grunt-based builder for SBIS3 web projects / Gulp-based builder for SBIS3 web projects", 
-   "scripts": {
-      "test": "node ./node_modules/mocha/bin/mocha -R xunit > xunit-result.xml"
-   }, 
-   "dependencies": {
-      "async": "2.0.1", 
-      "escodegen": "^1.9.0", 
-      "esprima": "^3.0.0", 
-      "estraverse": "^4.2.0", 
-      "fs-extra": "^0.30.0", 
-      "grunt": "^1.0.1", 
-      "grunt-cli": "^1.2.0", 
-      "grunt-contrib-cssmin": "git+ssh://git@git.sbis.ru:sbis/grunt-contrib-cssmin.git#rc-3.18.100", 
-      "grunt-text-replace": "^0.4.0", 
-      "grunt-wsmod-packer": "git+ssh://git@git.sbis.ru:root/grunt-wsmod-packer.git#rc-3.18.100", 
-      "gulp": "^4.0.0", 
-      "gulp-clean": "^0.4.0", 
-      "gulp-rename": "^1.2.1", 
-      "gulplog": "^1.0.0", 
-      "humanize": "0.0.9", 
-      "less": "^2.7.2", 
-      "minimatch": "^3.0.3", 
-      "mkdirp": "^0.5.1", 
-      "node-uuid": "^1.4.7", 
-      "object-assign": "^4.1.1", 
-      "plugin-error": "^1.0.0", 
-      "sbis3-json-generator": "git+ssh://git@git.sbis.ru:root/sbis3-json-generator.git#rc-3.18.100", 
-      "through2": "^2.0.3", 
-      "uglify-js": "3.1.3"
-   }, 
-   "devDependencies": {
-      "chai": "^4.1.2", 
-      "mocha": "^4.1.0"
-   }, 
-=======
    "name": "sbis3-builder",
-   "version": "3.18.10-BUILD",
+   "version": "3.18.100-BUILD",
    "private": true,
    "description": "Grunt-based builder for SBIS3 web projects / Gulp-based builder for SBIS3 web projects",
    "files": [
@@ -63,9 +24,9 @@
       "fs-extra": "^0.30.0",
       "grunt": "^1.0.1",
       "grunt-cli": "^1.2.0",
-      "grunt-contrib-cssmin": "git+ssh://git@git.sbis.ru:sbis/grunt-contrib-cssmin.git#rc-3.18.10",
+      "grunt-contrib-cssmin": "git+ssh://git@git.sbis.ru:sbis/grunt-contrib-cssmin.git#rc-3.18.100",
       "grunt-text-replace": "^0.4.0",
-      "grunt-wsmod-packer": "git+ssh://git@git.sbis.ru:root/grunt-wsmod-packer.git#rc-3.18.10",
+      "grunt-wsmod-packer": "git+ssh://git@git.sbis.ru:root/grunt-wsmod-packer.git#rc-3.18.100",
       "gulp": "^4.0.0",
       "gulp-clean": "^0.4.0",
       "gulp-rename": "^1.2.1",
@@ -78,8 +39,8 @@
       "object-assign": "^4.1.1",
       "plugin-error": "^1.0.0",
       "requirejs": "^2.3.5",
-      "sbis3-json-generator": "git+ssh://git@git.sbis.ru:root/sbis3-json-generator.git#rc-3.18.10",
-      "sbis3-ws": "git+ssh://git@git.sbis.ru:sbis/ws.git#rc-3.18.10",
+      "sbis3-json-generator": "git+ssh://git@git.sbis.ru:root/sbis3-json-generator.git#rc-3.18.100",
+      "sbis3-ws": "git+ssh://git@git.sbis.ru:sbis/ws.git#rc-3.18.100",
       "through2": "^2.0.3",
       "uglify-js": "^3.1.3"
    },
@@ -88,7 +49,6 @@
       "mocha": "^4.1.0",
       "eslint": "^4.16.0"
    },
->>>>>>> 5c1c4a0e
    "engines": {
       "node": ">=6"
    }
