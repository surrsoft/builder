--- conflicted
+++ resolved
@@ -36,13 +36,9 @@
       "node-uuid": "^1.4.7",
       "object-assign": "^4.1.1",
       "plugin-error": "^1.0.0",
-<<<<<<< HEAD
       "requirejs": "^2.3.5",
-      "sbis3-json-generator": "git+ssh://git@git.sbis.ru:root/sbis3-json-generator.git#rc-3.18.0",
+      "sbis3-json-generator": "git+ssh://git@git.sbis.ru:root/sbis3-json-generator.git#rc-3.18.10",
       "sbis3-ws": "git+ssh://git@git.sbis.ru:sbis/ws.git#rc-3.18.10",
-=======
-      "sbis3-json-generator": "git+ssh://git@git.sbis.ru:root/sbis3-json-generator.git#rc-3.18.10",
->>>>>>> af4d7eab
       "through2": "^2.0.3",
       "uglify-js": "^3.1.3"
    },
