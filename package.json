--- conflicted
+++ resolved
@@ -5,7 +5,8 @@
   "author": "Dmitriy Shilov",
   "contributors": [
     "Artem Egorov",
-    "Artem Esin"
+    "Artem Esin",
+    "Nikita Kochnev"
   ],
   "dependencies": {
     "async": "2.0.1",
@@ -19,10 +20,7 @@
     "grunt-text-replace": "^0.4.0",
     "grunt-wsmod-packer": "2.1.28",
     "humanize": "0.0.9",
-<<<<<<< HEAD
     "minimatch": "^3.0.3",
-=======
->>>>>>> c80d3800
     "mkdirp": "^0.5.1",
     "node-uuid": "^1.4.7",
     "sbis3-json-generator": "git+https://git.sbis.ru/root/sbis3-json-generator.git#jsdoc-worker-rerun"
