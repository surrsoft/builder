--- conflicted
+++ resolved
@@ -13,13 +13,8 @@
       "grunt-wsmod-packer": "0.3.10-2",
       "grunt-cli": "",
       "grunt-text-replace": "0.3.8",
-<<<<<<< HEAD
-      "tensor-xmldom": "0.1.18",
+      "tensor-xmldom": "0.2.0-b6",
       "sbis3-json-generator": "0.0.21"
-=======
-      "tensor-xmldom": "0.2.0-b6",
-      "sbis3-json-generator": "0.0.1"
->>>>>>> a6d83eb6
    },
    "engines": {
       "node": ">=0.8"
