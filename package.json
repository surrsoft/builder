--- conflicted
+++ resolved
@@ -18,11 +18,7 @@
     "grunt-contrib-cssmin": "^1.0.2",
     "grunt-contrib-uglify": "2.1.0",
     "grunt-text-replace": "^0.4.0",
-<<<<<<< HEAD
-    "grunt-wsmod-packer": "^2.3.37",
-=======
     "grunt-wsmod-packer": "2.4.0",
->>>>>>> faef7813
     "humanize": "0.0.9",
     "less": "^2.7.2",
     "minimatch": "^3.0.3",
