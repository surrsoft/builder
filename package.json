{
   "name": "sbis3-builder",
   "version": "3.18.610-BUILD",
   "private": true,
   "description": "Grunt-based builder for SBIS3 web projects / Gulp-based builder for SBIS3 web projects",
   "files": [
      "Gruntfile.js",
      "gulpfile.js",
      "gulp/",
      "lib/",
      "packer/",
      "resources/",
      "Tasks/"
   ],
   "scripts": {
      "build": "npm run build:verify && npm run build:only",
      "build:verify": "npm run build:lint && npm run build:test",
      "build:only": "node copy-to-dest.js && cd dest && npm i --production --legacy-bundling=false && npm ddp && cd .. && node minify-dest.js",
      "build:test": "node ./node_modules/mocha/bin/mocha --timeout 600000 -R xunit --reporter-options output=xunit-result.xml > xunit.log",
      "build:lint": "node ./node_modules/eslint/bin/eslint --no-color --no-eslintrc -c=.eslintrc -f=stylish --quiet . > eslint-report.log",
      "test": "node ./node_modules/mocha/bin/mocha --timeout 600000",
      "test:coverage": "node ./node_modules/nyc/bin/nyc --reporter=html --all ./node_modules/.bin/mocha --timeout 600000",
      "lint": "node ./node_modules/eslint/bin/eslint --color --no-eslintrc -c=.eslintrc -f=stylish .",
      "lint:errors": "node ./node_modules/eslint/bin/eslint --color --no-eslintrc -c=.eslintrc -f=stylish --quiet .",
      "lint:fix": "node ./node_modules/eslint/bin/eslint --no-eslintrc -c=.eslintrc --fix ."
   },
   "dependencies": {
      "async": "2.6.1",
      "autoprefixer": "9.0.0",
      "clean-css": "4.1.11",
      "escodegen": "1.11.0",
      "esprima": "4.0.1",
      "estraverse": "4.2.0",
      "fs-extra": "7.0.0",
      "grunt": "1.0.3",
      "grunt-cli": "1.2.0",
      "grunt-text-replace": "0.4.0",
      "gulp": "4.0.0",
      "gulp-chmod": "2.0.0",
      "gulp-if": "2.0.2",
      "gulp-plumber": "1.2.0",
      "gulp-rename": "1.3.0",
      "humanize": "0.0.9",
      "less": "3.7.1",
      "map-stream": "0.0.7",
      "minimatch": "3.0.4",
      "p-map": "1.2.0",
      "postcss": "7.0.1",
      "postcss-safe-parser": "4.0.1",
      "postcss-url": "7.3.2",
      "requirejs": "2.3.5",
      "strip-bom": "3.0.0",
      "tensor-xmldom": "0.2.0-b9",
      "through2": "2.0.3",
      "typescript": "2.9.2",
      "uglify-js": "3.3.23",
      "vinyl": "2.2.0",
      "workerpool": "2.3.0"
   },
   "devDependencies": {
      "@tensor-corp/eslint-config": "2.0.3",
      "chai": "4.1.2",
      "chai-as-promised": "7.1.1",
      "eslint": "5.1.0",
      "eslint-plugin-eslint-comments": "3.0.1",
      "eslint-plugin-filenames": "1.3.2",
      "eslint-plugin-node": "7.0.1",
      "eslint-plugin-promise": "3.8.0",
      "mocha": "5.2.0",
      "nyc": "12.0.2",
<<<<<<< HEAD
      "sbis3-controls": "git+ssh://git@git.sbis.ru:sbis/controls.git#rc-3.18.600",
      "sbis3-json-generator": "git+ssh://git@git.sbis.ru:root/sbis3-json-generator.git#rc-3.18.600",
      "sbis3-ws": "git+ssh://git@git.sbis.ru:sbis/ws.git#rc-3.18.600",
      "router": "git+https://github.com/saby/Router.git#rc-3.18.600",
      "ws-data": "git+ssh://git@git.sbis.ru:ws/data.git#rc-3.18.600"
=======
      "sbis3-controls": "git+ssh://git@git.sbis.ru:sbis/controls.git#rc-3.18.610",
      "sbis3-json-generator": "git+ssh://git@git.sbis.ru:root/sbis3-json-generator.git#rc-3.18.610",
      "sbis3-ws": "git+ssh://git@git.sbis.ru:sbis/ws.git#rc-3.18.610",
      "ws-data": "git+ssh://git@git.sbis.ru:ws/data.git#rc-3.18.610"
>>>>>>> ad91d2b6
   },
   "engines": {
      "node": ">=8.9.3"
   }
}<|MERGE_RESOLUTION|>--- conflicted
+++ resolved
@@ -68,18 +68,11 @@
       "eslint-plugin-promise": "3.8.0",
       "mocha": "5.2.0",
       "nyc": "12.0.2",
-<<<<<<< HEAD
-      "sbis3-controls": "git+ssh://git@git.sbis.ru:sbis/controls.git#rc-3.18.600",
-      "sbis3-json-generator": "git+ssh://git@git.sbis.ru:root/sbis3-json-generator.git#rc-3.18.600",
-      "sbis3-ws": "git+ssh://git@git.sbis.ru:sbis/ws.git#rc-3.18.600",
-      "router": "git+https://github.com/saby/Router.git#rc-3.18.600",
-      "ws-data": "git+ssh://git@git.sbis.ru:ws/data.git#rc-3.18.600"
-=======
       "sbis3-controls": "git+ssh://git@git.sbis.ru:sbis/controls.git#rc-3.18.610",
       "sbis3-json-generator": "git+ssh://git@git.sbis.ru:root/sbis3-json-generator.git#rc-3.18.610",
       "sbis3-ws": "git+ssh://git@git.sbis.ru:sbis/ws.git#rc-3.18.610",
+      "router": "git+https://github.com/saby/Router.git#rc-3.18.610",
       "ws-data": "git+ssh://git@git.sbis.ru:ws/data.git#rc-3.18.610"
->>>>>>> ad91d2b6
    },
    "engines": {
       "node": ">=8.9.3"
