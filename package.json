--- conflicted
+++ resolved
@@ -1,11 +1,7 @@
 {
    "name": "sbis3-builder",
    "description": "Grunt-based builder for SBIS3 web projects",
-<<<<<<< HEAD
    "version": "3.7.0-BUILD",
-=======
-   "version": "3.6.2-BUILD",
->>>>>>> d4f6ffdd
    "author": "Oleg Elifantiev <oleg@elifantiev.ru>",
    "contributors": [],
    "keywords": [
