{
   "name": "sbis3-builder",
   "description": "Grunt-based builder for SBIS3 web projects",
   "version": "3.7.420-BUILD",
   "author": "Oleg Elifantiev <oleg@elifantiev.ru>",
   "contributors": [],
   "keywords": [
   ],
   "dependencies": {
      "grunt": "0.4.x",
      "grunt-packer": "0.3.6",
<<<<<<< HEAD
      "grunt-wsmod-packer": "1.3.3",
=======
      "grunt-wsmod-packer": "1.3.4",
>>>>>>> 1700190d
      "grunt-cli": "",
      "grunt-text-replace": "0.3.8",
      "tensor-xmldom": "0.2.0-t2",
      "esprima": "^2.7.0",
      "estraverse": "^4.1.0",
      "node-uuid": "1.4.x",
      "grunt-cleanempty": "1.0.4",
      "grunt-contrib-uglify": "1.0.x",
      "grunt-contrib-cssmin": "0.14.x",
      "sbis3-json-generator": "git+https://git.sbis.ru/root/sbis3-json-generator.git#jsdoc-worker-rerun",
      "async": "1.5.x",
      "mkdirp": "0.3.5"
   },
   "devDependencies": {
      "mocha": "",
      "assert": ""
   },
   "scripts": {
      "test": "node ./node_modules/mocha/bin/mocha -R xunit > xunit-result.xml"
   },
   "engines": {
      "node": ">=0.10"
   }
}<|MERGE_RESOLUTION|>--- conflicted
+++ resolved
@@ -9,11 +9,7 @@
    "dependencies": {
       "grunt": "0.4.x",
       "grunt-packer": "0.3.6",
-<<<<<<< HEAD
-      "grunt-wsmod-packer": "1.3.3",
-=======
       "grunt-wsmod-packer": "1.3.4",
->>>>>>> 1700190d
       "grunt-cli": "",
       "grunt-text-replace": "0.3.8",
       "tensor-xmldom": "0.2.0-t2",
