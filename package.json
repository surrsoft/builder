{
   "name": "sbis3-builder",
   "version": "20.1100.0-BUILD",
   "private": true,
   "description": "Gulp-based builder for SBIS3 web projects",
   "files": [
      "gulpfile.js",
      "gulp/",
      "lib/",
      "packer/",
      "resources/"
   ],
   "nyc": {
      "exclude": [
         "gulpfile.js",
         "copy-to-dest.js",
         "minify-dest.js",
         "test/**/*"
      ]
   },
   "scripts": {
      "build": "npm run build:verify && npm run build:only",
      "build:verify": "node minify-builder.js && npm run build:lint && npm run build:test",
      "build:only": "node copy-to-dest.js && cd dest && npm i --production && cd ../ && node minify-builder.js --directory=dest",
      "build:test": "node ./node_modules/mocha/bin/mocha --exit --timeout 600000 -R xunit --reporter-options output=xunit-result.xml > xunit.log",
      "build:lint": "node ./node_modules/eslint/bin/eslint --no-color --no-eslintrc -c=.eslintrc -f=stylish --quiet . > eslint-report.log",
      "test": "node ./node_modules/mocha/bin/mocha --timeout 600000",
      "test:coverage": "node ./node_modules/nyc/bin/nyc --reporter=html --all ./node_modules/.bin/mocha --timeout 600000",
      "lint": "node ./node_modules/eslint/bin/eslint --color --no-eslintrc -c=.eslintrc -f=stylish .",
      "lint:errors": "node ./node_modules/eslint/bin/eslint --color --no-eslintrc -c=.eslintrc -f=stylish --quiet .",
      "lint:fix": "node ./node_modules/eslint/bin/eslint --no-eslintrc -c=.eslintrc --fix ."
   },
   "dependencies": {
      "async": "2.6.1",
      "autoprefixer": "9.5.0",
      "clean-css": "4.1.11",
      "escodegen": "1.11.0",
      "esprima": "4.0.1",
      "estraverse": "4.2.0",
      "fs-extra": "8.1.0",
      "gulp": "4.0.2",
      "gulp-chmod": "3.0.0",
      "gulp-if": "3.0.0",
      "gulp-plumber": "1.2.1",
      "gulp-rename": "1.3.0",
      "humanize": "0.0.9",
      "less": "3.7.1",
      "map-stream": "0.0.7",
      "minimatch": "3.0.4",
      "is-glob": "4.0.0",
      "p-map": "1.2.0",
      "postcss": "7.0.1",
      "postcss-safe-parser": "4.0.1",
      "postcss-url": "7.3.2",
      "strip-bom": "3.0.0",
      "tensor-xmldom": "0.2.0-b9",
      "through2": "2.0.3",
      "saby-typescript": "git+https://github.com/saby/TypeScript.git#rc-20.1100",
      "saby-units": "git+https://github.com/saby/Units.git#rc-20.1100",
      "uglify-js": "3.3.23",
      "vinyl": "2.2.0",
      "workerpool": "2.3.0",
      "iltorb": "2.4.3",
      "semver": "6.3.0"
   },
   "devDependencies": {
      "@tensor-corp/eslint-config": "2.0.3",
      "chai": "4.1.2",
      "chai-as-promised": "7.1.1",
      "eslint": "5.1.0",
      "eslint-plugin-eslint-comments": "3.0.1",
      "eslint-plugin-filenames": "1.3.2",
      "eslint-plugin-node": "7.0.1",
      "eslint-plugin-promise": "3.8.0",
      "mocha": "5.2.0",
      "nyc": "12.0.2",
<<<<<<< HEAD
      "wasaby-controls": "git+ssh://git@git.sbis.ru:sbis/wasaby-controls.git#rc-20.1100",
      "sbis3-json-generator": "git+ssh://git@git.sbis.ru:root/sbis3-json-generator.git#rc-20.1100",
      "rmi": "git+ssh://git@git.sbis.ru:sbis/rmi.git#rc-20.1100",
      "sbis3-ws": "git+ssh://git@git.sbis.ru:sbis/ws.git#rc-20.1100",
      "saby-i18n": "git+https://github.com/saby/i18n.git#rc-20.1100",
      "Router": "git+https://github.com/saby/router.git#rc-20.1100",
      "saby-types": "git+https://github.com/saby/Types.git#rc-20.1100",
      "wasaby-app": "git+https://github.com/saby/wasaby-app.git#rc-20.1100",
      "saby-ui": "git+https://github.com/saby/UI.git#rc-20.1100"
=======
      "sbis3-json-generator": "git+ssh://git@git.sbis.ru:root/sbis3-json-generator.git#rc-20.1000",
      "rmi": "git+ssh://git@git.sbis.ru:sbis/rmi.git#rc-20.1000",
      "sbis3-ws": "git+ssh://git@git.sbis.ru:sbis/ws.git#rc-20.1000",
      "saby-i18n": "git+https://github.com/saby/i18n.git#rc-20.1000",
      "Router": "git+https://github.com/saby/router.git#rc-20.1000",
      "saby-types": "git+https://github.com/saby/Types.git#rc-20.1000",
      "wasaby-app": "git+https://github.com/saby/wasaby-app.git#rc-20.1000",
      "saby-ui": "git+https://github.com/saby/UI.git#rc-20.1000"
>>>>>>> bb08c98d
   },
   "engines": {
      "node": ">=10.14.2"
   }
}<|MERGE_RESOLUTION|>--- conflicted
+++ resolved
@@ -74,8 +74,6 @@
       "eslint-plugin-promise": "3.8.0",
       "mocha": "5.2.0",
       "nyc": "12.0.2",
-<<<<<<< HEAD
-      "wasaby-controls": "git+ssh://git@git.sbis.ru:sbis/wasaby-controls.git#rc-20.1100",
       "sbis3-json-generator": "git+ssh://git@git.sbis.ru:root/sbis3-json-generator.git#rc-20.1100",
       "rmi": "git+ssh://git@git.sbis.ru:sbis/rmi.git#rc-20.1100",
       "sbis3-ws": "git+ssh://git@git.sbis.ru:sbis/ws.git#rc-20.1100",
@@ -84,16 +82,6 @@
       "saby-types": "git+https://github.com/saby/Types.git#rc-20.1100",
       "wasaby-app": "git+https://github.com/saby/wasaby-app.git#rc-20.1100",
       "saby-ui": "git+https://github.com/saby/UI.git#rc-20.1100"
-=======
-      "sbis3-json-generator": "git+ssh://git@git.sbis.ru:root/sbis3-json-generator.git#rc-20.1000",
-      "rmi": "git+ssh://git@git.sbis.ru:sbis/rmi.git#rc-20.1000",
-      "sbis3-ws": "git+ssh://git@git.sbis.ru:sbis/ws.git#rc-20.1000",
-      "saby-i18n": "git+https://github.com/saby/i18n.git#rc-20.1000",
-      "Router": "git+https://github.com/saby/router.git#rc-20.1000",
-      "saby-types": "git+https://github.com/saby/Types.git#rc-20.1000",
-      "wasaby-app": "git+https://github.com/saby/wasaby-app.git#rc-20.1000",
-      "saby-ui": "git+https://github.com/saby/UI.git#rc-20.1000"
->>>>>>> bb08c98d
    },
    "engines": {
       "node": ">=10.14.2"
