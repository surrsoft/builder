{
  "name": "sbis3-builder",
  "description": "Grunt-based builder for SBIS3 web projects",
  "version": "3.7.410-BUILD",
  "author": "Oleg Elifantiev <oleg@elifantiev.ru>",
  "contributors": [],
  "keywords": [],
  "dependencies": {
    "async": "1.5.x",
    "esprima": "^2.7.2",
    "estraverse": "^4.2.0",
    "grunt": "0.4.x",
    "grunt-cleanempty": "1.0.4",
    "grunt-cli": "",
    "grunt-contrib-cssmin": "0.14.x",
    "grunt-contrib-uglify": "1.0.x",
    "grunt-packer": "0.3.6",
    "grunt-text-replace": "0.3.8",
<<<<<<< HEAD
    "grunt-wsmod-packer": "1.0.11",
=======
    "grunt-wsmod-packer": "1.0.12",
>>>>>>> aceacc7b
    "mkdirp": "0.3.5",
    "node-uuid": "1.4.x",
    "sbis3-json-generator": "git+https://git.sbis.ru/root/sbis3-json-generator.git#jsdoc-worker-rerun",
    "tensor-xmldom": "0.2.0-t2"
  },
  "devDependencies": {
    "mocha": "",
    "assert": ""
  },
  "scripts": {
    "test": "node ./node_modules/mocha/bin/mocha -R xunit > xunit-result.xml"
  },
  "engines": {
    "node": ">=0.10"
  }
}<|MERGE_RESOLUTION|>--- conflicted
+++ resolved
@@ -16,11 +16,7 @@
     "grunt-contrib-uglify": "1.0.x",
     "grunt-packer": "0.3.6",
     "grunt-text-replace": "0.3.8",
-<<<<<<< HEAD
-    "grunt-wsmod-packer": "1.0.11",
-=======
     "grunt-wsmod-packer": "1.0.12",
->>>>>>> aceacc7b
     "mkdirp": "0.3.5",
     "node-uuid": "1.4.x",
     "sbis3-json-generator": "git+https://git.sbis.ru/root/sbis3-json-generator.git#jsdoc-worker-rerun",
