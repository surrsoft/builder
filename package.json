--- conflicted
+++ resolved
@@ -72,18 +72,6 @@
       "eslint-plugin-promise": "3.8.0",
       "mocha": "5.2.0",
       "nyc": "12.0.2",
-<<<<<<< HEAD
-      "wasaby-controls": "git+https://platform-git.sbis.ru/saby/wasaby-controls.git#rc-20.5000",
-      "sbis3-json-generator": "git+ssh://git@git.sbis.ru:root/sbis3-json-generator.git#rc-20.5000",
-      "rmi": "git+ssh://git@git.sbis.ru:sbis/rmi.git#rc-20.5000",
-      "sbis3-ws": "git+ssh://git@git.sbis.ru:sbis/ws.git#rc-20.5000",
-      "saby-i18n": "git+https://platform-git.sbis.ru/saby/i18n.git#rc-20.5000",
-      "Router": "git+https://platform-git.sbis.ru/saby/router.git#rc-20.5000",
-      "saby-types": "git+https://platform-git.sbis.ru/saby/Types.git#rc-20.5000",
-      "wasaby-app": "git+https://platform-git.sbis.ru/saby/wasaby-app.git#rc-20.5000",
-      "saby-ui": "git+https://platform-git.sbis.ru/saby/UI.git#rc-20.5000",
-      "saby-inferno": "git+https://platform-git.sbis.ru/saby/inferno.git#rc-20.5000"
-=======
       "wasaby-controls": "git+https://platform-git.sbis.ru/saby/wasaby-controls.git#20.4000/feature/appinit/ps",
       "sbis3-json-generator": "git+ssh://git@git.sbis.ru:root/sbis3-json-generator.git#rc-20.4000",
       "rmi": "git+ssh://git@git.sbis.ru:sbis/rmi.git#20.4000/feature/appinit/ps",
@@ -94,7 +82,6 @@
       "wasaby-app": "git+https://platform-git.sbis.ru/saby/wasaby-app.git#20.4000/feature/appinit/ps",
       "saby-ui": "git+https://platform-git.sbis.ru/saby/UI.git#20.4000/feature/appinit/ps",
       "saby-inferno": "git+https://platform-git.sbis.ru/saby/inferno.git#rc-20.4000"
->>>>>>> 650ff3dd
    },
    "engines": {
       "node": ">=10.14.2"
