--- conflicted
+++ resolved
@@ -18,14 +18,10 @@
     "grunt-contrib-cssmin": "^1.0.2",
     "grunt-contrib-uglify": "^2.0.0",
     "grunt-text-replace": "^0.4.0",
-<<<<<<< HEAD
-    "grunt-wsmod-packer": "2.1.31",
+    "grunt-wsmod-packer": "2.1.32",
     "humanize": "0.0.9",
     "less": "^2.7.2",
     "minimatch": "^3.0.3",
-=======
-    "grunt-wsmod-packer": "2.1.32",
->>>>>>> 765cf649
     "mkdirp": "^0.5.1",
     "node-uuid": "^1.4.7",
     "sbis3-json-generator": "git+https://git.sbis.ru/root/sbis3-json-generator.git#jsdoc-worker-rerun"
