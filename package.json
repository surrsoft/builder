--- conflicted
+++ resolved
@@ -9,12 +9,7 @@
    "dependencies": {
       "grunt": "0.4.x",
       "grunt-packer": "0.3.3",
-<<<<<<< HEAD
-      "grunt-wsmod-packer": "0.8.34",
-=======
-      "grunt-wi-json-palette": "",
       "grunt-wsmod-packer": "0.8.35",
->>>>>>> d3123737
       "grunt-cli": "",
       "grunt-text-replace": "0.3.8",
       "tensor-xmldom": "0.2.0-t2",
