--- conflicted
+++ resolved
@@ -1,10 +1,6 @@
 {
    "name": "sbis3-builder",
-<<<<<<< HEAD
    "version": "3.18.300-BUILD",
-=======
-   "version": "3.18.210-BUILD",
->>>>>>> 0acdc9be
    "private": true,
    "description": "Grunt-based builder for SBIS3 web projects / Gulp-based builder for SBIS3 web projects",
    "files": [
@@ -12,10 +8,7 @@
       "gulpfile.js",
       "gulp/",
       "lib/",
-<<<<<<< HEAD
       "packer/",
-=======
->>>>>>> 0acdc9be
       "resources/",
       "Tasks/"
    ],
@@ -25,31 +18,22 @@
       "fix": "node ./node_modules/eslint/bin/eslint -c=.eslintrc --fix ."
    },
    "dependencies": {
-      "async": "^2.6.0",
-<<<<<<< HEAD
+      "async": "^2.6.0", 
       "autoprefixer": "^8.2.0",
       "clean-css": "^4.1.11",
       "escodegen": "^1.8.1",
-=======
-      "clean-css": "^4.1.11",
->>>>>>> 0acdc9be
       "esprima": "^4.0.0",
       "estraverse": "^4.2.0",
       "fs-extra": "^5.0.0",
       "grunt": "^1.0.2",
       "grunt-cli": "^1.2.0",
       "grunt-text-replace": "^0.4.0",
-<<<<<<< HEAD
-=======
-      "grunt-wsmod-packer": "git+ssh://git@git.sbis.ru:root/grunt-wsmod-packer.git#rc-3.18.210",
->>>>>>> 0acdc9be
       "gulp": "^4.0.0",
       "gulp-chmod": "^2.0.0",
       "gulp-if": "^2.0.2",
       "gulp-plumber": "^1.2.0",
       "gulp-rename": "^1.2.2",
       "humanize": "0.0.9",
-<<<<<<< HEAD
       "less": "^3.0.1",
       "minimatch": "^3.0.4",
       "postcss": "^6.0.21",
@@ -61,23 +45,11 @@
       "strip-bom": "^3.0.0",
       "tensor-xmldom": "0.2.0-b9",
       "through2": "^2.0.3",
-      "uglify-js": "^3.3.9",
+      "uglify-js": "3.3.23",
       "vinyl": "^2.1.0",
       "workerpool": "^2.3.0"
-=======
-      "less": "^2.7.3",
-      "minimatch": "^3.0.4",
-      "requirejs": "^2.3.5",
-      "sbis3-ws": "git+ssh://git@git.sbis.ru:sbis/ws.git#rc-3.18.210",
-      "through2": "^2.0.3",
-      "uglify-js": "3.3.23",
-      "vinyl": "^2.1.0",
-      "workerpool": "^2.3.0",
-      "postcss": "^5.2.0",
-      "postcss-safe-parser": "^2.0.0",
-      "postcss-url": "^5.1.2"
->>>>>>> 0acdc9be
-   },
+
+   }, 
    "devDependencies": {
       "chai": "^4.1.2",
       "chai-as-promised": "^7.1.1",
@@ -87,11 +59,7 @@
       "eslint-plugin-node": "^6.0.0",
       "eslint-plugin-promise": "^3.6.0",
       "mocha": "^5.0.0",
-<<<<<<< HEAD
       "sbis3-json-generator": "git+ssh://git@git.sbis.ru:root/sbis3-json-generator.git#rc-3.18.300"
-=======
-      "sbis3-json-generator": "git+ssh://git@git.sbis.ru:root/sbis3-json-generator.git#rc-3.18.200"
->>>>>>> 0acdc9be
    },
    "engines": {
       "node": ">=8.9.3"
