--- conflicted
+++ resolved
@@ -1,6 +1,6 @@
 #!groovy
 
-def version = "3.18.600"
+def version = "3.18.700"
 def gitlabStatusUpdate() {
     if ( currentBuild.currentResult == "ABORTED" ) {
         updateGitlabCommitStatus state: 'canceled'
@@ -19,10 +19,6 @@
 echo "Ветка в GitLab: https://git.sbis.ru/root/sbis3-builder/tree/${env.BRANCH_NAME}"
 
 node ('controls') {
-<<<<<<< HEAD
-    def version = "3.18.700"
-=======
->>>>>>> 17de1068
     def ver = version.replaceAll('.','')
     echo "Читаем настройки из файла version_application.txt"
     def props = readProperties file: "/home/sbis/mount_test-osr-source_d/Платформа/${version}/version_application.txt"
@@ -94,7 +90,8 @@
         def only_fail = params.run_only_fail_test
         def run_test_fail = ""
         def stream_number=props["snit"]
-<<<<<<< HEAD
+        def skip_tests_int = ""
+        def skip_tests_reg = ""
 
         def branch_navigation
         if (params.branch_navigation) {
@@ -102,12 +99,10 @@
         } else {
             branch_navigation = props["navigation"]
         }
-=======
-        def skip_tests_int = ""
-        def skip_tests_reg = ""
-        
+
+
+
     try {
->>>>>>> 17de1068
 
         if ("${env.BUILD_NUMBER}" == "1"){
             inte = true
