--- conflicted
+++ resolved
@@ -2,11 +2,7 @@
 import java.lang.Math
 
 node ('controls') {
-<<<<<<< HEAD
 def version = "19.710"
-=======
-def version = "19.700"
->>>>>>> 9e189ba1
 def workspace = "/home/sbis/workspace/builder_${version}/${BRANCH_NAME}"
     dir (workspace){
         deleteDir()
