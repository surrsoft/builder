--- conflicted
+++ resolved
@@ -2,11 +2,7 @@
 import java.lang.Math
 
 node ('controls') {
-<<<<<<< HEAD
 def version = "19.700"
-=======
-def version = "19.600"
->>>>>>> 5c14fa18
 def workspace = "/home/sbis/workspace/builder_${version}/${BRANCH_NAME}"
     ws (workspace){
         deleteDir()
