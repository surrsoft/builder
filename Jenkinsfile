--- conflicted
+++ resolved
@@ -36,13 +36,10 @@
                 defaultValue: props["engine"],
                 description: '',
                 name: 'branch_engine'),
-<<<<<<< HEAD
-=======
             string(
                 defaultValue: props["navigation"],
                 description: '',
                 name: 'branch_navigation'),
->>>>>>> 7aee7d36
             string(
                 defaultValue: props["atf_co"],
                 description: '',
@@ -80,8 +77,6 @@
         def run_test_fail = ""
         def stream_number=props["snit"]
 
-<<<<<<< HEAD
-=======
 
         def branch_navigation
         if (params.branch_navigation) {
@@ -91,7 +86,6 @@
         }
 
 
->>>>>>> 7aee7d36
     try {
 
         if ("${env.BUILD_NUMBER}" == "1"){
@@ -163,10 +157,6 @@
 
         parallel (
             controls: {
-<<<<<<< HEAD
-=======
-
->>>>>>> 7aee7d36
                 def controls_revision = sh returnStdout: true, script: "${python_ver} ${workspace}/constructor/read_meta.py -rev ${SDK}/meta.info controls"
                 dir(workspace) {
                     checkout([$class: 'GitSCM',
@@ -200,7 +190,6 @@
                             ])
                         }
                     },
-<<<<<<< HEAD
                     engine: {
                     echo "Выкачиваем engine"
                     dir("./controls/tests"){
@@ -210,23 +199,12 @@
                         extensions: [[
                             $class: 'RelativeTargetDirectory',
                             relativeTargetDir: "sbis3-app-engine"
-=======
-                    checkout_engine: {
-                        echo " Выкачиваем engine"
-                        dir("./controls"){
-                            checkout([$class: 'GitSCM',
-                            branches: [[name: branch_engine]],
-                            doGenerateSubmoduleConfigurations: false,
-                            extensions: [[
-                                $class: 'RelativeTargetDirectory',
-                                relativeTargetDir: "sbis3-app-engine"
-                                ]],
-                                submoduleCfg: [],
-                                userRemoteConfigs: [[
-                                    credentialsId: 'ae2eb912-9d99-4c34-ace5-e13487a9a20b',
-                                    url: 'git@git.sbis.ru:sbis/engine.git']]
-                            ])
-                        }
+                            ]],
+                            submoduleCfg: [],
+                            userRemoteConfigs: [[
+                                credentialsId: 'ae2eb912-9d99-4c34-ace5-e13487a9a20b',
+                                url: 'git@git.sbis.ru:sbis/engine.git']]
+                        ])
                     },
                     checkout_navigation: {
                         echo " Выкачиваем Navigation"
@@ -237,19 +215,13 @@
                             extensions: [[
                                 $class: 'RelativeTargetDirectory',
                                 relativeTargetDir: "navigation"
->>>>>>> 7aee7d36
                             ]],
                             submoduleCfg: [],
                             userRemoteConfigs: [[
                                 credentialsId: 'ae2eb912-9d99-4c34-ace5-e13487a9a20b',
-<<<<<<< HEAD
-                                url: 'git@git.sbis.ru:sbis/engine.git']]
-                        ])
-=======
                                 url: 'git@git.sbis.ru:navigation-configuration/navigation.git']]
                             ])
                         }
->>>>>>> 7aee7d36
                     }
                 })
             },
